--- conflicted
+++ resolved
@@ -52,61 +52,6 @@
 - [pnpm](https://pnpm.io/installation)
 
 > **Note for Windows Users:** [WSL 2](https://learn.microsoft.com/en-us/windows/wsl/install-manual) is required.
-<<<<<<< HEAD
-### Use the Starter (Recommended)
-
-```bash
-git clone https://github.com/elizaos/eliza-starter.git
-cd eliza-starter
-cp .env.example .env
-pnpm i && pnpm build && pnpm start
-```
-
-Once the agent is running, you should see the message to run "pnpm start:client" at the end.
-Open another terminal and move to same directory and then run below command and follow the URL to chat to your agent.
-
-```bash
-pnpm start:client
-```
-
-Then read the [Documentation](https://elizaos.github.io/eliza/) to learn how to customize your Eliza.
-
-### Manually Start Eliza (Only recommended if you know what you are doing)
-
-```bash
-# Clone the repository
-git clone https://github.com/elizaos/eliza.git
-
-# Checkout the latest release
-# This project iterates fast, so we recommend checking out the latest release
-git checkout $(git describe --tags --abbrev=0)
-# If the above doesn't checkout the latest release, this should work:
-# git checkout $(git describe --tags `git rev-list --tags --max-count=1`)
-```
-
-### Start Eliza with Gitpod
-
-[![Open in Gitpod](https://gitpod.io/button/open-in-gitpod.svg)](https://gitpod.io/#https://github.com/elizaos/eliza/tree/main)
-
-### Edit the .env file
-
-Copy .env.example to .env and fill in the appropriate values.
-
-```
-cp .env.example .env
-```
-
-Note: .env is optional. If you're planning to run multiple distinct agents, you can pass secrets through the character JSON
-
-### Automatically Start Eliza
-
-This will run everything to set up the project and start the bot with the default character.
-
-```bash
-sh scripts/start.sh
-```
-
-=======
 
 ### Use the Starter (Recommended)
 
@@ -161,7 +106,6 @@
 sh scripts/start.sh
 ```
 
->>>>>>> 03182dee
 ### Edit the character file
 
 1. Open `packages/core/src/defaultCharacter.ts` to modify the default character. Uncomment and edit.
