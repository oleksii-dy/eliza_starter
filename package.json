--- conflicted
+++ resolved
@@ -1,5 +1,4 @@
 {
-<<<<<<< HEAD
     "name": "eliza",
     "scripts": {
         "format": "biome format --write .",
@@ -78,83 +77,4 @@
     "workspaces": [
         "packages/*"
     ]
-=======
-  "name": "eliza",
-  "scripts": {
-    "format": "biome format --write .",
-    "lint": "biome lint .",
-    "check": "biome check --apply .",
-    "preinstall": "npx only-allow pnpm",
-    "build": "turbo run build --filter=!eliza-docs",
-    "build-docker": "turbo run build",
-    "cleanstart": "if [ -f agent/data/db.sqlite ]; then rm agent/data/db.sqlite; fi && pnpm --filter \"@elizaos/agent\" start --isRoot",
-    "cleanstart:debug": "if [ -f agent/data/db.sqlite ]; then rm agent/data/db.sqlite; fi && cross-env NODE_ENV=development VERBOSE=true DEFAULT_LOG_LEVEL=debug DEBUG=eliza:* pnpm --filter \"@elizaos/agent\" start --isRoot",
-    "start": "pnpm --filter \"@elizaos/agent\" start --isRoot",
-    "start:client": "pnpm --dir client dev",
-    "start:debug": "cross-env NODE_ENV=development VERBOSE=true DEFAULT_LOG_LEVEL=debug DEBUG=eliza:* pnpm --filter \"@elizaos/agent\" start --isRoot",
-    "dev": "bash ./scripts/dev.sh",
-    "release": "pnpm build && pnpm format && npx lerna publish --no-private --force-publish",
-    "clean": "bash ./scripts/clean.sh",
-    "docker:build": "bash ./scripts/docker.sh build",
-    "docker:run": "bash ./scripts/docker.sh run",
-    "docker:bash": "bash ./scripts/docker.sh bash",
-    "docker:start": "bash ./scripts/docker.sh start",
-    "docker": "pnpm docker:build && pnpm docker:run && pnpm docker:bash",
-    "test": "bash ./scripts/test.sh",
-    "smokeTests": "bash ./scripts/smokeTests.sh",
-    "integrationTests": "bash ./scripts/integrationTests.sh"
-  },
-  "devDependencies": {
-    "@biomejs/biome": "^1.9.4",
-    "@commitlint/cli": "18.6.1",
-    "@commitlint/config-conventional": "18.6.3",
-    "@types/jest": "^29.5.11",
-    "concurrently": "9.1.0",
-    "cross-env": "7.0.3",
-    "husky": "9.1.7",
-    "jest": "^29.7.0",
-    "lerna": "8.1.5",
-    "only-allow": "1.2.1",
-    "turbo": "2.3.3",
-    "typedoc": "0.26.11",
-    "typescript": "5.6.3",
-    "viem": "2.21.58",
-    "vite": "5.4.12",
-    "vitest": "2.1.5"
-  },
-  "pnpm": {
-    "overrides": {
-      "onnxruntime-node": "1.20.1",
-      "viem": "2.21.58",
-      "@polkadot/util": "12.6.2",
-      "@polkadot/util-crypto": "12.6.2",
-      "@polkadot/types-create": "10.13.1",
-      "@polkadot/types-codec": "10.13.1",
-      "node-cache": "5.1.2"
-    }
-  },
-  "engines": {
-    "node": "23.3.0"
-  },
-  "dependencies": {
-    "@0glabs/0g-ts-sdk": "0.2.1",
-    "@coinbase/coinbase-sdk": "0.10.0",
-    "@deepgram/sdk": "^3.9.0",
-    "@injectivelabs/sdk-ts": "^1.14.33",
-    "@vitest/eslint-plugin": "1.0.1",
-    "amqplib": "0.10.5",
-    "csv-parse": "5.6.0",
-    "langdetect": "^0.2.1",
-    "ollama-ai-provider": "0.16.1",
-    "optional": "0.1.4",
-    "pnpm": "9.14.4",
-    "sharp": "0.33.5",
-    "tslog": "4.9.3",
-    "bs58": "4.0.0"
-  },
-  "packageManager": "pnpm@9.12.3+sha512.cce0f9de9c5a7c95bef944169cc5dfe8741abfb145078c0d508b868056848a87c81e626246cb60967cbd7fd29a6c062ef73ff840d96b3c86c40ac92cf4a813ee",
-  "workspaces": [
-    "packages/*"
-  ]
->>>>>>> 96051e34
 }