{
    "name": "eliza",
    "scripts": {
        "format": "biome format --write .",
        "lint": "biome lint .",
        "check": "biome check --apply .",
        "preinstall": "npx only-allow pnpm",
        "build": "turbo run build --filter=!eliza-docs",
        "build-docker": "turbo run build",
        "cleanstart": "if [ -f agent/data/db.sqlite ]; then rm agent/data/db.sqlite; fi && pnpm --filter \"@elizaos/agent\" start --isRoot",
        "cleanstart:debug": "if [ -f agent/data/db.sqlite ]; then rm agent/data/db.sqlite; fi && cross-env NODE_ENV=development VERBOSE=true DEBUG=eliza:* pnpm --filter \"@elizaos/agent\" start --isRoot",
        "start": "pnpm --filter \"@elizaos/agent\" start --isRoot",
        "start:client": "pnpm --dir client dev",
        "start:debug": "cross-env NODE_ENV=development VERBOSE=true DEBUG=eliza:* pnpm --filter \"@elizaos/agent\" start --isRoot",
        "dev": "bash ./scripts/dev.sh",
        "release": "pnpm build && pnpm format && npx lerna publish --no-private --force-publish",
        "clean": "bash ./scripts/clean.sh",
        "docker:build": "bash ./scripts/docker.sh build",
        "docker:run": "bash ./scripts/docker.sh run",
        "docker:bash": "bash ./scripts/docker.sh bash",
        "docker:start": "bash ./scripts/docker.sh start",
        "docker": "pnpm docker:build && pnpm docker:run && pnpm docker:bash",
        "test": "bash ./scripts/test.sh",
        "smokeTests": "bash ./scripts/smokeTests.sh",
        "integrationTests": "bash ./scripts/integrationTests.sh"
    },
    "devDependencies": {
        "@biomejs/biome": "^1.9.4",
        "@commitlint/cli": "18.6.1",
        "@commitlint/config-conventional": "18.6.3",
<<<<<<< HEAD
        "@typescript-eslint/eslint-plugin": "8.16.0",
        "@typescript-eslint/parser": "8.16.0",
        "@vitest/eslint-plugin": "1.1.13",
=======
        "@types/jest": "^29.5.11",
>>>>>>> a00f7237
        "concurrently": "9.1.0",
        "cross-env": "7.0.3",
        "husky": "9.1.7",
        "lerna": "8.1.5",
        "only-allow": "1.2.1",
<<<<<<< HEAD
        "prettier": "3.4.1",
=======
>>>>>>> a00f7237
        "turbo": "2.3.3",
        "typedoc": "0.26.11",
        "typescript": "5.6.3",
        "viem": "2.21.58",
        "vite": "5.4.11",
        "vitest": "2.1.5",
        "ts-jest": "^29.1.1",
        "@types/jest": "^29.5.11",
        "jest": "^29.7.0"
    },
    "pnpm": {
        "overrides": {
            "onnxruntime-node": "1.20.1",
            "viem": "2.21.58"
        }
    },
    "engines": {
        "node": "23.3.0"
    },
    "dependencies": {
        "@0glabs/0g-ts-sdk": "0.2.1",
        "@coinbase/coinbase-sdk": "0.10.0",
        "@deepgram/sdk": "^3.9.0",
<<<<<<< HEAD
        "@glacier-network/client": "^0.2.1",
        "@glacier-network/elizaos-adapter": "0.0.1-alpha.1",
=======
        "@injectivelabs/sdk-ts": "^1.14.33",
>>>>>>> a00f7237
        "@vitest/eslint-plugin": "1.0.1",
        "amqplib": "0.10.5",
        "axios": "^1.7.9",
        "csv-parse": "5.6.0",
        "langdetect": "^0.2.1",
        "ollama-ai-provider": "0.16.1",
        "optional": "0.1.4",
        "pnpm": "9.14.4",
        "sharp": "0.33.5",
        "tslog": "4.9.3"
    },
    "packageManager": "pnpm@9.12.3+sha512.cce0f9de9c5a7c95bef944169cc5dfe8741abfb145078c0d508b868056848a87c81e626246cb60967cbd7fd29a6c062ef73ff840d96b3c86c40ac92cf4a813ee",
    "workspaces": [
        "packages/*"
    ]
}<|MERGE_RESOLUTION|>--- conflicted
+++ resolved
@@ -28,22 +28,12 @@
         "@biomejs/biome": "^1.9.4",
         "@commitlint/cli": "18.6.1",
         "@commitlint/config-conventional": "18.6.3",
-<<<<<<< HEAD
-        "@typescript-eslint/eslint-plugin": "8.16.0",
-        "@typescript-eslint/parser": "8.16.0",
-        "@vitest/eslint-plugin": "1.1.13",
-=======
-        "@types/jest": "^29.5.11",
->>>>>>> a00f7237
         "concurrently": "9.1.0",
         "cross-env": "7.0.3",
         "husky": "9.1.7",
         "lerna": "8.1.5",
         "only-allow": "1.2.1",
-<<<<<<< HEAD
         "prettier": "3.4.1",
-=======
->>>>>>> a00f7237
         "turbo": "2.3.3",
         "typedoc": "0.26.11",
         "typescript": "5.6.3",
@@ -67,12 +57,7 @@
         "@0glabs/0g-ts-sdk": "0.2.1",
         "@coinbase/coinbase-sdk": "0.10.0",
         "@deepgram/sdk": "^3.9.0",
-<<<<<<< HEAD
-        "@glacier-network/client": "^0.2.1",
-        "@glacier-network/elizaos-adapter": "0.0.1-alpha.1",
-=======
         "@injectivelabs/sdk-ts": "^1.14.33",
->>>>>>> a00f7237
         "@vitest/eslint-plugin": "1.0.1",
         "amqplib": "0.10.5",
         "axios": "^1.7.9",
