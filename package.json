--- conflicted
+++ resolved
@@ -45,12 +45,9 @@
     "pnpm": {
         "overrides": {
             "onnxruntime-node": "1.20.1",
-<<<<<<< HEAD
             "@solana/web3.js@1.95.5": "npm:@solana/web3.js@1.95.5",
             "@solana/web3.js@1.95.8": "npm:@solana/web3.js@1.95.8",
             "@solana/web3.js@2": "npm:@solana/web3.js@2.0.0",
-            "viem": "2.21.58"
-=======
             "viem": "2.21.58",
             "@polkadot/util": "12.6.2",
             "@polkadot/util-crypto": "12.6.2",
@@ -58,7 +55,6 @@
             "@polkadot/types-codec": "10.13.1",
             "@ai-sdk/provider": "1.0.6",
             "@ai-sdk/provider-utils": "2.1.2"
->>>>>>> 0bab4d50
         }
     },
     "engines": {
