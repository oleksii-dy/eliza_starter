--- conflicted
+++ resolved
@@ -5,70 +5,52 @@
     "lint": "biome lint .",
     "check": "biome check --apply .",
     "preinstall": "npx only-allow bun",
-    "build": "turbo run build --filter=!eliza-docs",
-    "build-docker": "turbo run build",
-    "cleanstart": "if [ -f agent/data/db.sqlite ]; then rm agent/data/db.sqlite; fi && bun --filter \"@elizaos/agent\" start --isRoot",
-    "cleanstart:debug": "if [ -f agent/data/db.sqlite ]; then rm agent/data/db.sqlite; fi && cross-env NODE_ENV=development VERBOSE=true DEFAULT_LOG_LEVEL=debug DEBUG=eliza:* bun --filter \"@elizaos/agent\" start --isRoot",
-    "start": "bun --filter \"@elizaos/agent\" start --isRoot",
-    "start:client": "bun --dir client dev",
-    "start:debug": "cross-env NODE_ENV=development VERBOSE=true DEFAULT_LOG_LEVEL=debug DEBUG=eliza:* bun --filter \"@elizaos/agent\" start --isRoot",
-    "dev": "bash ./scripts/dev.sh",
+    "build": "turbo run build --filter=./packages/*",
+    "start": "concurrently \"bun --filter \"@elizaos/agent\" start --isRoot\" \"bun --cwd packages/client dev\"",
+    "dev": "concurrently \"bun --filter \"@elizaos/agent\" dev --isRoot\" \"bun start:client\"",
+    "start:client": "bun --cwd packages/client dev",
+    "dev:client": "bun --cwd packages/client dev",
+    "start:debug": "cross-env NODE_ENV=development VERBOSE=true DEFAULT_LOG_LEVEL=debug DEBUG=eliza:* concurrently \"bun --filter \"@elizaos/agent\" start --isRoot\" \"bun --cwd packages/client dev\"",
     "release": "bun run build && bun format && npx lerna publish --no-private --force-publish",
-    "clean": "bash ./scripts/clean.sh",
     "docker:build": "bash ./scripts/docker.sh build",
     "docker:run": "bash ./scripts/docker.sh run",
     "docker:bash": "bash ./scripts/docker.sh bash",
     "docker:start": "bash ./scripts/docker.sh start",
     "docker": "bun docker:build && bun docker:run && bun docker:bash",
-    "test": "bash ./scripts/test.sh",
     "smokeTests": "bash ./scripts/smokeTests.sh",
-    "integrationTests": "bash ./scripts/integrationTests.sh"
+    "test": "bash ./scripts/integrationTests.sh"
   },
   "devDependencies": {
     "@biomejs/biome": "^1.9.4",
     "@commitlint/cli": "18.6.1",
     "@commitlint/config-conventional": "18.6.3",
-    "@types/jest": "^29.5.11",
+    "bun": "1.2.2",
     "concurrently": "9.1.0",
     "cross-env": "7.0.3",
     "husky": "9.1.7",
-    "jest": "^29.7.0",
     "lerna": "8.1.5",
-    "only-allow": "1.2.1",
+    "only-allow": "^1.2.1",
     "turbo": "2.3.3",
     "typedoc": "0.26.11",
     "typescript": "5.6.3",
-    "viem": "2.22.2",
     "vite": "5.4.12",
     "vitest": "3.0.5"
   },
   "bun": {
     "overrides": {
       "onnxruntime-node": "1.20.1",
-      "@solana/web3.js@1.95.5": "npm:@solana/web3.js@1.95.5",
-      "@solana/web3.js@1.95.8": "npm:@solana/web3.js@1.95.8",
-      "@solana/web3.js@2": "npm:@solana/web3.js@2.0.0",
-      "viem": "2.22.2",
-      "@polkadot/util": "12.6.2",
-      "@polkadot/util-crypto": "12.6.2",
-      "@polkadot/types-create": "10.13.1",
-      "@polkadot/types-codec": "10.13.1",
-      "@polkadot/keyring": "12.6.2",
       "@ai-sdk/provider": "1.0.6",
       "@ai-sdk/provider-utils": "2.1.6",
       "cookie": "0.7.0",
       "bs58": "5.0.0",
-      "@coral-xyz/anchor": "0.28.0"
+      "secp256k1": "5.0.1",
+      "minipass": "7.1.2"
     }
   },
   "engines": {
     "node": "23.3.0"
   },
   "dependencies": {
-    "@0glabs/0g-ts-sdk": "0.2.1",
-    "@coinbase/coinbase-sdk": "0.10.0",
-    "@deepgram/sdk": "^3.9.0",
-    "@injectivelabs/sdk-ts": "^1.14.33",
     "@vitest/eslint-plugin": "1.0.1",
     "amqplib": "0.10.5",
     "bs58": "4.0.0",
@@ -76,23 +58,12 @@
     "langdetect": "^0.2.1",
     "ollama-ai-provider": "0.16.1",
     "optional": "0.1.4",
-<<<<<<< HEAD
-    "pnpm": "9.15.0",
-=======
-    "bun": "1.2.0",
->>>>>>> 13e1b058
     "sharp": "0.33.5",
     "ws": "8.18.0",
     "zod": "3.24.1"
   },
-<<<<<<< HEAD
-  "packageManager": "pnpm@9.15.0",
-=======
-  "packageManager": "bun@9.12.3+sha512.cce0f9de9c5a7c95bef944169cc5dfe8741abfb145078c0d508b868056848a87c81e626246cb60967cbd7fd29a6c062ef73ff840d96b3c86c40ac92cf4a813ee",
->>>>>>> 13e1b058
+  "packageManager": "bun@1.2.2",
   "workspaces": [
-    "packages/*",
-    "agents/*",
-    "docs"
+    "packages/*"
   ]
 }