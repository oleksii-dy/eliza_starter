{
  "$schema": "https://turborepo.org/schema.json",
  "tasks": {
    "build": {
      "dependsOn": ["^build"],
      "env": ["LOG_LEVEL"],
      "outputs": ["dist/**"],
      "cache": false
    },
    "lint": {
      "dependsOn": ["^lint"],
      "outputs": ["dist/**"],
      "cache": false
    },
    "start": {
      "dependsOn": ["@elizaos/core#build"],
      "env": ["LOG_LEVEL"],
      "persistent": true,
      "cache": false
    },
    "dev": {
      "dependsOn": ["@elizaos/core#build"],
      "persistent": true,
      "cache": false
    },
    "test": {
      "dependsOn": ["@elizaos/core#build"],
      "persistent": true,
      "cache": false
    },
<<<<<<< HEAD
    "swarm": {
      "dependsOn": ["@elizaos/core#build"]
    },
=======
>>>>>>> 533586fc
    "migrate": {
      "dependsOn": ["@elizaos/core#build"]
    },
    "migrate:generate": {
      "dependsOn": ["@elizaos/core#build"]
    },
    "clean": {
      "cache": false
    }
  }
}<|MERGE_RESOLUTION|>--- conflicted
+++ resolved
@@ -28,12 +28,6 @@
       "persistent": true,
       "cache": false
     },
-<<<<<<< HEAD
-    "swarm": {
-      "dependsOn": ["@elizaos/core#build"]
-    },
-=======
->>>>>>> 533586fc
     "migrate": {
       "dependsOn": ["@elizaos/core#build"]
     },
