import { PostgresDatabaseAdapter } from "@ai16z/adapter-postgres";
import { SqliteDatabaseAdapter } from "@ai16z/adapter-sqlite";
import { AutoClientInterface } from "@ai16z/client-auto";
import { DirectClientInterface } from "@ai16z/client-direct";
import { DiscordClientInterface } from "@ai16z/client-discord";
import { TelegramClientInterface } from "@ai16z/client-telegram";
import { TwitterClientInterface } from "@ai16z/client-twitter";
import { FarcasterAgentClient } from "@ai16z/client-farcaster";
import {
    AgentRuntime,
    CacheManager,
    Character,
    Clients,
    DbCacheAdapter,
    FsCacheAdapter,
    IAgentRuntime,
    ICacheManager,
    IDatabaseAdapter,
    IDatabaseCacheAdapter,
    ModelProviderName,
    defaultCharacter,
    elizaLogger,
    settings,
    stringToUuid,
    validateCharacterConfig,
} from "@ai16z/eliza";
import { zgPlugin } from "@ai16z/plugin-0g";
import createGoatPlugin from "@ai16z/plugin-goat";
import { bootstrapPlugin } from "@ai16z/plugin-bootstrap";
// import { intifacePlugin } from "@ai16z/plugin-intiface";
import {
    coinbaseCommercePlugin,
    coinbaseMassPaymentsPlugin,
    tradePlugin,
    tokenContractPlugin,
    webhookPlugin,
    advancedTradePlugin,
} from "@ai16z/plugin-coinbase";
import { confluxPlugin } from "@ai16z/plugin-conflux";
import { imageGenerationPlugin } from "@ai16z/plugin-image-generation";
import { evmPlugin } from "@ai16z/plugin-evm";
import { createNodePlugin } from "@ai16z/plugin-node";
import { solanaPlugin } from "@ai16z/plugin-solana";
import { teePlugin, TEEMode } from "@ai16z/plugin-tee";
import { aptosPlugin, TransferAptosToken } from "@ai16z/plugin-aptos";
import { flowPlugin } from "@ai16z/plugin-flow";
<<<<<<< HEAD
import { teePlugin } from "@ai16z/plugin-tee";
import {
    githubInitializePlugin,
    githubCreateCommitPlugin,
    githubCreatePullRequestPlugin,
    githubCreateMemorizeFromFilesPlugin,
} from "@ai16z/plugin-github"
=======
>>>>>>> 1c9a5a12
import Database from "better-sqlite3";
import fs from "fs";
import path from "path";
import readline from "readline";
import { fileURLToPath } from "url";
import yargs from "yargs";

const __filename = fileURLToPath(import.meta.url); // get the resolved path to the file
const __dirname = path.dirname(__filename); // get the name of the directory

export const wait = (minTime: number = 1000, maxTime: number = 3000) => {
    const waitTime =
        Math.floor(Math.random() * (maxTime - minTime + 1)) + minTime;
    return new Promise((resolve) => setTimeout(resolve, waitTime));
};

export function parseArguments(): {
    character?: string;
    characters?: string;
} {
    try {
        return yargs(process.argv.slice(3))
            .option("character", {
                type: "string",
                description: "Path to the character JSON file",
            })
            .option("characters", {
                type: "string",
                description:
                    "Comma separated list of paths to character JSON files",
            })
            .parseSync();
    } catch (error) {
        elizaLogger.error("Error parsing arguments:", error);
        return {};
    }
}

function tryLoadFile(filePath: string): string | null {
    try {
        return fs.readFileSync(filePath, "utf8");
    } catch (e) {
        return null;
    }
}

function isAllStrings(arr: unknown[]): boolean {
    return Array.isArray(arr) && arr.every((item) => typeof item === "string");
}

export async function loadCharacters(
    charactersArg: string
): Promise<Character[]> {
    let characterPaths = charactersArg
        ?.split(",")
        .map((filePath) => filePath.trim());
    const loadedCharacters = [];

    if (characterPaths?.length > 0) {
        for (const characterPath of characterPaths) {
            let content = null;
            let resolvedPath = "";

            // Try different path resolutions in order
            const pathsToTry = [
                characterPath, // exact path as specified
                path.resolve(process.cwd(), characterPath), // relative to cwd
                path.resolve(process.cwd(), "agent", characterPath), // Add this
                path.resolve(__dirname, characterPath), // relative to current script
                path.resolve(
                    __dirname,
                    "characters",
                    path.basename(characterPath)
                ), // relative to agent/characters
                path.resolve(
                    __dirname,
                    "../characters",
                    path.basename(characterPath)
                ), // relative to characters dir from agent
                path.resolve(
                    __dirname,
                    "../../characters",
                    path.basename(characterPath)
                ), // relative to project root characters dir
            ];

            elizaLogger.info(
                "Trying paths:",
                pathsToTry.map((p) => ({
                    path: p,
                    exists: fs.existsSync(p),
                }))
            );

            for (const tryPath of pathsToTry) {
                content = tryLoadFile(tryPath);
                if (content !== null) {
                    resolvedPath = tryPath;
                    break;
                }
            }

            if (content === null) {
                elizaLogger.error(
                    `Error loading character from ${characterPath}: File not found in any of the expected locations`
                );
                elizaLogger.error("Tried the following paths:");
                pathsToTry.forEach((p) => elizaLogger.error(` - ${p}`));
                process.exit(1);
            }

            try {
                const character = JSON.parse(content);
                validateCharacterConfig(character);

                // Handle plugins
                if (isAllStrings(character.plugins)) {
                    elizaLogger.info("Plugins are: ", character.plugins);
                    const importedPlugins = await Promise.all(
                        character.plugins.map(async (plugin) => {
                            const importedPlugin = await import(plugin);
                            return importedPlugin.default;
                        })
                    );
                    character.plugins = importedPlugins;
                }

                loadedCharacters.push(character);
                elizaLogger.info(
                    `Successfully loaded character from: ${resolvedPath}`
                );
            } catch (e) {
                elizaLogger.error(
                    `Error parsing character from ${resolvedPath}: ${e}`
                );
                process.exit(1);
            }
        }
    }

    if (loadedCharacters.length === 0) {
        elizaLogger.info("No characters found, using default character");
        loadedCharacters.push(defaultCharacter);
    }

    return loadedCharacters;
}

export function getTokenForProvider(
    provider: ModelProviderName,
    character: Character
) {
    switch (provider) {
        case ModelProviderName.OPENAI:
            return (
                character.settings?.secrets?.OPENAI_API_KEY ||
                settings.OPENAI_API_KEY
            );
        case ModelProviderName.ETERNALAI:
            return (
                character.settings?.secrets?.ETERNALAI_API_KEY ||
                settings.ETERNALAI_API_KEY
            );
        case ModelProviderName.LLAMACLOUD:
        case ModelProviderName.TOGETHER:
            return (
                character.settings?.secrets?.LLAMACLOUD_API_KEY ||
                settings.LLAMACLOUD_API_KEY ||
                character.settings?.secrets?.TOGETHER_API_KEY ||
                settings.TOGETHER_API_KEY ||
                character.settings?.secrets?.XAI_API_KEY ||
                settings.XAI_API_KEY ||
                character.settings?.secrets?.OPENAI_API_KEY ||
                settings.OPENAI_API_KEY
            );
        case ModelProviderName.ANTHROPIC:
            return (
                character.settings?.secrets?.ANTHROPIC_API_KEY ||
                character.settings?.secrets?.CLAUDE_API_KEY ||
                settings.ANTHROPIC_API_KEY ||
                settings.CLAUDE_API_KEY
            );
        case ModelProviderName.REDPILL:
            return (
                character.settings?.secrets?.REDPILL_API_KEY ||
                settings.REDPILL_API_KEY
            );
        case ModelProviderName.OPENROUTER:
            return (
                character.settings?.secrets?.OPENROUTER ||
                settings.OPENROUTER_API_KEY
            );
        case ModelProviderName.GROK:
            return (
                character.settings?.secrets?.GROK_API_KEY ||
                settings.GROK_API_KEY
            );
        case ModelProviderName.HEURIST:
            return (
                character.settings?.secrets?.HEURIST_API_KEY ||
                settings.HEURIST_API_KEY
            );
        case ModelProviderName.GROQ:
            return (
                character.settings?.secrets?.GROQ_API_KEY ||
                settings.GROQ_API_KEY
            );
        case ModelProviderName.GALADRIEL:
            return (
                character.settings?.secrets?.GALADRIEL_API_KEY ||
                settings.GALADRIEL_API_KEY
            );
        case ModelProviderName.FAL:
            return (
                character.settings?.secrets?.FAL_API_KEY || settings.FAL_API_KEY
            );
        case ModelProviderName.ALI_BAILIAN:
            return (
                character.settings?.secrets?.ALI_BAILIAN_API_KEY ||
                settings.ALI_BAILIAN_API_KEY
            );
        case ModelProviderName.VOLENGINE:
            return (
                character.settings?.secrets?.VOLENGINE_API_KEY ||
                settings.VOLENGINE_API_KEY
            );
        case ModelProviderName.NANOGPT:
            return (
                character.settings?.secrets?.NANOGPT_API_KEY ||
                settings.NANOGPT_API_KEY
            );
        case ModelProviderName.HYPERBOLIC:
            return (
                character.settings?.secrets?.HYPERBOLIC_API_KEY ||
                settings.HYPERBOLIC_API_KEY
            );
    }
}

function initializeDatabase(dataDir: string) {
    if (process.env.POSTGRES_URL) {
        elizaLogger.info("Initializing PostgreSQL connection...");
        const db = new PostgresDatabaseAdapter({
            connectionString: process.env.POSTGRES_URL,
            parseInputs: true,
        });

        // Test the connection
        db.init()
            .then(() => {
                elizaLogger.success(
                    "Successfully connected to PostgreSQL database"
                );
            })
            .catch((error) => {
                elizaLogger.error("Failed to connect to PostgreSQL:", error);
            });

        return db;
    } else {
        const filePath =
            process.env.SQLITE_FILE ?? path.resolve(dataDir, "db.sqlite");
        // ":memory:";
        const db = new SqliteDatabaseAdapter(new Database(filePath));
        return db;
    }
}

export async function initializeClients(
    character: Character,
    runtime: IAgentRuntime
) {
    const clients = [];
    const clientTypes =
        character.clients?.map((str) => str.toLowerCase()) || [];

    if (clientTypes.includes("auto")) {
        const autoClient = await AutoClientInterface.start(runtime);
        if (autoClient) clients.push(autoClient);
    }

    if (clientTypes.includes("discord")) {
        clients.push(await DiscordClientInterface.start(runtime));
    }

    if (clientTypes.includes("telegram")) {
        const telegramClient = await TelegramClientInterface.start(runtime);
        if (telegramClient) clients.push(telegramClient);
    }

    if (clientTypes.includes("twitter")) {
        const twitterClients = await TwitterClientInterface.start(runtime);
        clients.push(twitterClients);
    }

    if (clientTypes.includes("farcaster")) {
        const farcasterClients = new FarcasterAgentClient(runtime);
        farcasterClients.start();
        clients.push(farcasterClients);
    }

    if (character.plugins?.length > 0) {
        for (const plugin of character.plugins) {
            if (plugin.clients) {
                for (const client of plugin.clients) {
                    clients.push(await client.start(runtime));
                }
            }
        }
    }

    return clients;
}

function getSecret(character: Character, secret: string) {
    return character.settings.secrets?.[secret] || process.env[secret];
}

let nodePlugin: any | undefined;

export async function createAgent(
    character: Character,
    db: IDatabaseAdapter,
    cache: ICacheManager,
    token: string
) {
    elizaLogger.success(
        elizaLogger.successesTitle,
        "Creating runtime for character",
        character.name
    );

    nodePlugin ??= createNodePlugin();

    const teeMode = getSecret(character, "TEE_MODE") || "OFF";
    const walletSecretSalt = getSecret(character, "WALLET_SECRET_SALT");

    // Validate TEE configuration
    if (teeMode !== TEEMode.OFF && !walletSecretSalt) {
        elizaLogger.error(
            "WALLET_SECRET_SALT required when TEE_MODE is enabled"
        );
        throw new Error("Invalid TEE configuration");
    }

    let goatPlugin: any | undefined;
    if (getSecret(character, "ALCHEMY_API_KEY")) {
        goatPlugin = await createGoatPlugin((secret) =>
            getSecret(character, secret)
        );
    }

    return new AgentRuntime({
        databaseAdapter: db,
        token,
        modelProvider: character.modelProvider,
        evaluators: [],
        character,
        plugins: [
            bootstrapPlugin,
            getSecret(character, "CONFLUX_CORE_PRIVATE_KEY")
                ? confluxPlugin
                : null,
            nodePlugin,
            getSecret(character, "SOLANA_PUBLIC_KEY") ||
            (getSecret(character, "WALLET_PUBLIC_KEY") &&
                !getSecret(character, "WALLET_PUBLIC_KEY")?.startsWith("0x"))
                ? solanaPlugin
                : null,
            getSecret(character, "EVM_PRIVATE_KEY") ||
            (getSecret(character, "WALLET_PUBLIC_KEY") &&
                getSecret(character, "WALLET_PUBLIC_KEY")?.startsWith("0x"))
                ? evmPlugin
                : null,
            getSecret(character, "ZEROG_PRIVATE_KEY") ? zgPlugin : null,
            getSecret(character, "COINBASE_COMMERCE_KEY")
                ? coinbaseCommercePlugin
                : null,
            getSecret(character, "FAL_API_KEY") ||
            getSecret(character, "OPENAI_API_KEY") ||
            getSecret(character, "HEURIST_API_KEY")
                ? imageGenerationPlugin
                : null,
            ...(getSecret(character, "COINBASE_API_KEY") &&
            getSecret(character, "COINBASE_PRIVATE_KEY")
                ? [
                      coinbaseMassPaymentsPlugin,
                      tradePlugin,
                      tokenContractPlugin,
                      advancedTradePlugin,
                  ]
                : []),
            ...(teeMode !== TEEMode.OFF && walletSecretSalt
                ? [teePlugin, solanaPlugin]
                : []),
            getSecret(character, "COINBASE_API_KEY") &&
            getSecret(character, "COINBASE_PRIVATE_KEY") &&
            getSecret(character, "COINBASE_NOTIFICATION_URI")
                ? webhookPlugin
                : null,
<<<<<<< HEAD
            getSecret(character, "WALLET_SECRET_SALT") ? teePlugin : null,
            getSecret(character, "GITHUB_API_TOKEN") ? githubInitializePlugin : null,
            getSecret(character, "GITHUB_API_TOKEN") ? githubCreateCommitPlugin : null,
            getSecret(character, "GITHUB_API_TOKEN") ? githubCreatePullRequestPlugin : null,
            getSecret(character, "GITHUB_API_TOKEN") ? githubCreateMemorizeFromFilesPlugin : null,
=======
>>>>>>> 1c9a5a12
            getSecret(character, "ALCHEMY_API_KEY") ? goatPlugin : null,
            getSecret(character, "FLOW_ADDRESS") &&
            getSecret(character, "FLOW_PRIVATE_KEY")
                ? flowPlugin
                : null,
            getSecret(character, "APTOS_PRIVATE_KEY") ? aptosPlugin : null,
        ].filter(Boolean),
        providers: [],
        actions: [],
        services: [],
        managers: [],
        cacheManager: cache,
    });
}

function initializeFsCache(baseDir: string, character: Character) {
    const cacheDir = path.resolve(baseDir, character.id, "cache");

    const cache = new CacheManager(new FsCacheAdapter(cacheDir));
    return cache;
}

function initializeDbCache(character: Character, db: IDatabaseCacheAdapter) {
    const cache = new CacheManager(new DbCacheAdapter(db, character.id));
    return cache;
}

async function startAgent(character: Character, directClient) {
    let db: IDatabaseAdapter & IDatabaseCacheAdapter;
    try {
        character.id ??= stringToUuid(character.name);
        character.username ??= character.name;

        const token = getTokenForProvider(character.modelProvider, character);
        const dataDir = path.join(__dirname, "../data");

        if (!fs.existsSync(dataDir)) {
            fs.mkdirSync(dataDir, { recursive: true });
        }

        db = initializeDatabase(dataDir) as IDatabaseAdapter &
            IDatabaseCacheAdapter;

        await db.init();

        const cache = initializeDbCache(character, db);
        const runtime = await createAgent(character, db, cache, token);

        await runtime.initialize();

        const clients = await initializeClients(character, runtime);

        directClient.registerAgent(runtime);

        return clients;
    } catch (error) {
        elizaLogger.error(
            `Error starting agent for character ${character.name}:`,
            error
        );
        console.error(error);
        if (db) {
            await db.close();
        }
        throw error;
    }
}

const startAgents = async () => {
    const directClient = await DirectClientInterface.start();
    const args = parseArguments();

    let charactersArg = args.characters || args.character;

    let characters = [defaultCharacter];

    if (charactersArg) {
        characters = await loadCharacters(charactersArg);
    }

    try {
        for (const character of characters) {
            await startAgent(character, directClient);
        }
    } catch (error) {
        elizaLogger.error("Error starting agents:", error);
    }

    function chat() {
        const agentId = characters[0].name ?? "Agent";
        rl.question("You: ", async (input) => {
            await handleUserInput(input, agentId);
            if (input.toLowerCase() !== "exit") {
                chat(); // Loop back to ask another question
            }
        });
    }

    elizaLogger.log("Chat started. Type 'exit' to quit.");
    if (!args["non-interactive"]) {
        chat();
    }
};

startAgents().catch((error) => {
    elizaLogger.error("Unhandled error in startAgents:", error);
    process.exit(1); // Exit the process after logging
});

const rl = readline.createInterface({
    input: process.stdin,
    output: process.stdout,
});

async function handleUserInput(input, agentId) {
    if (input.toLowerCase() === "exit") {
        gracefulExit();
    }

    try {
        const serverPort = parseInt(settings.SERVER_PORT || "3000");

        const response = await fetch(
            `http://localhost:${serverPort}/${agentId}/message`,
            {
                method: "POST",
                headers: { "Content-Type": "application/json" },
                body: JSON.stringify({
                    text: input,
                    userId: "user",
                    userName: "User",
                }),
            }
        );

        const data = await response.json();
        data.forEach((message) =>
            elizaLogger.log(`${"Agent"}: ${message.text}`)
        );
    } catch (error) {
        console.error("Error fetching response:", error);
    }
}

async function gracefulExit() {
    elizaLogger.log("Terminating and cleaning up resources...");
    rl.close();
    process.exit(0);
}

rl.on("SIGINT", gracefulExit);
rl.on("SIGTERM", gracefulExit);<|MERGE_RESOLUTION|>--- conflicted
+++ resolved
@@ -44,16 +44,12 @@
 import { teePlugin, TEEMode } from "@ai16z/plugin-tee";
 import { aptosPlugin, TransferAptosToken } from "@ai16z/plugin-aptos";
 import { flowPlugin } from "@ai16z/plugin-flow";
-<<<<<<< HEAD
-import { teePlugin } from "@ai16z/plugin-tee";
 import {
     githubInitializePlugin,
     githubCreateCommitPlugin,
     githubCreatePullRequestPlugin,
     githubCreateMemorizeFromFilesPlugin,
-} from "@ai16z/plugin-github"
-=======
->>>>>>> 1c9a5a12
+} from "@ai16z/plugin-github";
 import Database from "better-sqlite3";
 import fs from "fs";
 import path from "path";
@@ -454,14 +450,18 @@
             getSecret(character, "COINBASE_NOTIFICATION_URI")
                 ? webhookPlugin
                 : null,
-<<<<<<< HEAD
-            getSecret(character, "WALLET_SECRET_SALT") ? teePlugin : null,
-            getSecret(character, "GITHUB_API_TOKEN") ? githubInitializePlugin : null,
-            getSecret(character, "GITHUB_API_TOKEN") ? githubCreateCommitPlugin : null,
-            getSecret(character, "GITHUB_API_TOKEN") ? githubCreatePullRequestPlugin : null,
-            getSecret(character, "GITHUB_API_TOKEN") ? githubCreateMemorizeFromFilesPlugin : null,
-=======
->>>>>>> 1c9a5a12
+            getSecret(character, "GITHUB_API_TOKEN")
+                ? githubInitializePlugin
+                : null,
+            getSecret(character, "GITHUB_API_TOKEN")
+                ? githubCreateCommitPlugin
+                : null,
+            getSecret(character, "GITHUB_API_TOKEN")
+                ? githubCreatePullRequestPlugin
+                : null,
+            getSecret(character, "GITHUB_API_TOKEN")
+                ? githubCreateMemorizeFromFilesPlugin
+                : null,
             getSecret(character, "ALCHEMY_API_KEY") ? goatPlugin : null,
             getSecret(character, "FLOW_ADDRESS") &&
             getSecret(character, "FLOW_PRIVATE_KEY")
