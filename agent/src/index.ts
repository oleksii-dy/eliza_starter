import { PGLiteDatabaseAdapter } from "@elizaos/adapter-pglite";
import { PostgresDatabaseAdapter } from "@elizaos/adapter-postgres";
import { RedisClient } from "@elizaos/adapter-redis";
import { SqliteDatabaseAdapter } from "@elizaos/adapter-sqlite";
import { SupabaseDatabaseAdapter } from "@elizaos/adapter-supabase";
import { AutoClientInterface } from "@elizaos/client-auto";
import { DiscordClientInterface } from "@elizaos/client-discord";
import { InstagramClientInterface } from "@elizaos/client-instagram";
import { LensAgentClient } from "@elizaos/client-lens";
import { SlackClientInterface } from "@elizaos/client-slack";
import { TelegramClientInterface } from "@elizaos/client-telegram";
import { TwitterClientInterface } from "@elizaos/client-twitter";
import { FarcasterClientInterface } from "@elizaos/client-farcaster";
import { DirectClient } from "@elizaos/client-direct";
// import { ReclaimAdapter } from "@elizaos/plugin-reclaim";
import { PrimusAdapter } from "@elizaos/plugin-primus";
import { elizaCodeinPlugin, onchainJson } from "@elizaos/plugin-iq6900";

import {
    AgentRuntime,
    CacheManager,
    CacheStore,
    Character,
    Client,
    Clients,
    DbCacheAdapter,
    defaultCharacter,
    elizaLogger,
    FsCacheAdapter,
    IAgentRuntime,
    ICacheManager,
    IDatabaseAdapter,
    IDatabaseCacheAdapter,
    ModelProviderName,
    parseBooleanFromText,
    settings,
    stringToUuid,
    validateCharacterConfig,
} from "@elizaos/core";
import { zgPlugin } from "@elizaos/plugin-0g";

import { bootstrapPlugin } from "@elizaos/plugin-bootstrap";
import createGoatPlugin from "@elizaos/plugin-goat";
// import { intifacePlugin } from "@elizaos/plugin-intiface";
import { ThreeDGenerationPlugin } from "@elizaos/plugin-3d-generation";
import { abstractPlugin } from "@elizaos/plugin-abstract";
import { akashPlugin } from "@elizaos/plugin-akash";
import { alloraPlugin } from "@elizaos/plugin-allora";
import { aptosPlugin } from "@elizaos/plugin-aptos";
import { artheraPlugin } from "@elizaos/plugin-arthera";
import { autonomePlugin } from "@elizaos/plugin-autonome";
import { availPlugin } from "@elizaos/plugin-avail";
import { avalanchePlugin } from "@elizaos/plugin-avalanche";
import { b2Plugin } from "@elizaos/plugin-b2";
import { binancePlugin } from "@elizaos/plugin-binance";
import { birdeyePlugin } from "@elizaos/plugin-birdeye";
import {
    advancedTradePlugin,
    coinbaseCommercePlugin,
    coinbaseMassPaymentsPlugin,
    tokenContractPlugin,
    tradePlugin,
    webhookPlugin,
} from "@elizaos/plugin-coinbase";
import { coingeckoPlugin } from "@elizaos/plugin-coingecko";
import { coinmarketcapPlugin } from "@elizaos/plugin-coinmarketcap";
import { confluxPlugin } from "@elizaos/plugin-conflux";
import { createCosmosPlugin } from "@elizaos/plugin-cosmos";
import { cronosZkEVMPlugin } from "@elizaos/plugin-cronoszkevm";
import { evmPlugin } from "@elizaos/plugin-evm";
import { flowPlugin } from "@elizaos/plugin-flow";
import { fuelPlugin } from "@elizaos/plugin-fuel";
import { genLayerPlugin } from "@elizaos/plugin-genlayer";
import { gitcoinPassportPlugin } from "@elizaos/plugin-gitcoin-passport";
import { imageGenerationPlugin } from "@elizaos/plugin-image-generation";
import { lensPlugin } from "@elizaos/plugin-lensNetwork";
import { multiversxPlugin } from "@elizaos/plugin-multiversx";
import { nearPlugin } from "@elizaos/plugin-near";
import createNFTCollectionsPlugin from "@elizaos/plugin-nft-collections";
import { nftGenerationPlugin } from "@elizaos/plugin-nft-generation";
import { createNodePlugin } from "@elizaos/plugin-node";
import { obsidianPlugin } from "@elizaos/plugin-obsidian";
import { OpacityAdapter } from "@elizaos/plugin-opacity";
import { openWeatherPlugin } from "@elizaos/plugin-open-weather";
import { quaiPlugin } from "@elizaos/plugin-quai";
import { sgxPlugin } from "@elizaos/plugin-sgx";
import { solanaPlugin } from "@elizaos/plugin-solana";
import { solanaAgentkitPlugin } from "@elizaos/plugin-solana-agent-kit";
import { squidRouterPlugin } from "@elizaos/plugin-squid-router";
import { stargazePlugin } from "@elizaos/plugin-stargaze";
import { storyPlugin } from "@elizaos/plugin-story";
import { suiPlugin } from "@elizaos/plugin-sui";
import { TEEMode, teePlugin } from "@elizaos/plugin-tee";
import { teeLogPlugin } from "@elizaos/plugin-tee-log";
import { teeMarlinPlugin } from "@elizaos/plugin-tee-marlin";
import { verifiableLogPlugin } from "@elizaos/plugin-tee-verifiable-log";
import { tonPlugin } from "@elizaos/plugin-ton";
import { webSearchPlugin } from "@elizaos/plugin-web-search";
import { injectivePlugin } from "@elizaos/plugin-injective";
import { giphyPlugin } from "@elizaos/plugin-giphy";
import { letzAIPlugin } from "@elizaos/plugin-letzai";
import { thirdwebPlugin } from "@elizaos/plugin-thirdweb";
import { hyperliquidPlugin } from "@elizaos/plugin-hyperliquid";
import { echoChambersPlugin } from "@elizaos/plugin-echochambers";
import { dexScreenerPlugin } from "@elizaos/plugin-dexscreener";
import { pythDataPlugin } from "@elizaos/plugin-pyth-data";

import { zksyncEraPlugin } from "@elizaos/plugin-zksync-era";
import { zxPlugin } from "@elizaos/plugin-0x";
import Database from "better-sqlite3";
import fs from "fs";
import net from "net";
import path from "path";
import { fileURLToPath } from "url";
import yargs from "yargs";

const __filename = fileURLToPath(import.meta.url); // get the resolved path to the file
const __dirname = path.dirname(__filename); // get the name of the directory

export const wait = (minTime: number = 1000, maxTime: number = 3000) => {
    const waitTime =
        Math.floor(Math.random() * (maxTime - minTime + 1)) + minTime;
    return new Promise((resolve) => setTimeout(resolve, waitTime));
};

const logFetch = async (url: string, options: any) => {
    elizaLogger.debug(`Fetching ${url}`);
    // Disabled to avoid disclosure of sensitive information such as API keys
    // elizaLogger.debug(JSON.stringify(options, null, 2));
    return fetch(url, options);
};

export function parseArguments(): {
    character?: string;
    characters?: string;
} {
    try {
        return yargs(process.argv.slice(3))
            .option("character", {
                type: "string",
                description: "Path to the character JSON file",
            })
            .option("characters", {
                type: "string",
                description:
                    "Comma separated list of paths to character JSON files",
            })
            .parseSync();
    } catch (error) {
        elizaLogger.error("Error parsing arguments:", error);
        return {};
    }
}

function tryLoadFile(filePath: string): string | null {
    try {
        return fs.readFileSync(filePath, "utf8");
    } catch (e) {
        return null;
    }
}
function mergeCharacters(base: Character, child: Character): Character {
    const mergeObjects = (baseObj: any, childObj: any) => {
        const result: any = {};
        const keys = new Set([
            ...Object.keys(baseObj || {}),
            ...Object.keys(childObj || {}),
        ]);
        keys.forEach((key) => {
            if (
                typeof baseObj[key] === "object" &&
                typeof childObj[key] === "object" &&
                !Array.isArray(baseObj[key]) &&
                !Array.isArray(childObj[key])
            ) {
                result[key] = mergeObjects(baseObj[key], childObj[key]);
            } else if (
                Array.isArray(baseObj[key]) ||
                Array.isArray(childObj[key])
            ) {
                result[key] = [
                    ...(baseObj[key] || []),
                    ...(childObj[key] || []),
                ];
            } else {
                result[key] =
                    childObj[key] !== undefined ? childObj[key] : baseObj[key];
            }
        });
        return result;
    };
    return mergeObjects(base, child);
}
function isAllStrings(arr: unknown[]): boolean {
    return Array.isArray(arr) && arr.every((item) => typeof item === "string");
}
export async function loadCharacterFromOnchain(): Promise<Character[]> {
    const jsonText = onchainJson;

    console.log("JSON:", jsonText);
    if (!jsonText) return [];
    const loadedCharacters = [];
    try {
        const character = JSON.parse(jsonText);
        validateCharacterConfig(character);

        // .id isn't really valid
        const characterId = character.id || character.name;
        const characterPrefix = `CHARACTER.${characterId.toUpperCase().replace(/ /g, "_")}.`;

        const characterSettings = Object.entries(process.env)
            .filter(([key]) => key.startsWith(characterPrefix))
            .reduce((settings, [key, value]) => {
                const settingKey = key.slice(characterPrefix.length);
                settings[settingKey] = value;
                return settings;
            }, {});

        if (Object.keys(characterSettings).length > 0) {
            character.settings = character.settings || {};
            character.settings.secrets = {
                ...characterSettings,
                ...character.settings.secrets,
            };
        }

        // Handle plugins
        if (isAllStrings(character.plugins)) {
            elizaLogger.info("Plugins are: ", character.plugins);
            const importedPlugins = await Promise.all(
                character.plugins.map(async (plugin) => {
                    const importedPlugin = await import(plugin);
                    return importedPlugin.default;
                })
            );
            character.plugins = importedPlugins;
        }

        loadedCharacters.push(character);
        elizaLogger.info(
            `Successfully loaded character from: ${process.env.IQ_WALLET_ADDRESS}`
        );
        return loadedCharacters;
    } catch (e) {
        elizaLogger.error(
            `Error parsing character from ${process.env.IQ_WALLET_ADDRESS}: ${e}`
        );
        process.exit(1);
    }
}

async function loadCharacterFromUrl(url: string): Promise<Character> {
    const response = await fetch(url);
    const character = await response.json();
    return jsonToCharacter(url, character);
}

async function jsonToCharacter(
    filePath: string,
    character: any
): Promise<Character> {
    validateCharacterConfig(character);

    // .id isn't really valid
    const characterId = character.id || character.name;
    const characterPrefix = `CHARACTER.${characterId.toUpperCase().replace(/ /g, "_")}.`;
    const characterSettings = Object.entries(process.env)
        .filter(([key]) => key.startsWith(characterPrefix))
        .reduce((settings, [key, value]) => {
            const settingKey = key.slice(characterPrefix.length);
            return { ...settings, [settingKey]: value };
        }, {});
    if (Object.keys(characterSettings).length > 0) {
        character.settings = character.settings || {};
        character.settings.secrets = {
            ...characterSettings,
            ...character.settings.secrets,
        };
    }
    // Handle plugins
    character.plugins = await handlePluginImporting(character.plugins);
    if (character.extends) {
        elizaLogger.info(
            `Merging  ${character.name} character with parent characters`
        );
        for (const extendPath of character.extends) {
            const baseCharacter = await loadCharacter(
                path.resolve(path.dirname(filePath), extendPath)
            );
            character = mergeCharacters(baseCharacter, character);
            elizaLogger.info(
                `Merged ${character.name} with ${baseCharacter.name}`
            );
        }
    }
    return character;
}

async function loadCharacter(filePath: string): Promise<Character> {
    const content = tryLoadFile(filePath);
    if (!content) {
        throw new Error(`Character file not found: ${filePath}`);
    }
    let character = JSON.parse(content);
    return jsonToCharacter(filePath, character);
}

function commaSeparatedStringToArray(commaSeparated: string): string[] {
    return commaSeparated?.split(",").map((value) => value.trim());
}

export async function loadCharacters(
    charactersArg: string
): Promise<Character[]> {
    let characterPaths = commaSeparatedStringToArray(charactersArg);
    const loadedCharacters: Character[] = [];

    if (characterPaths?.length > 0) {
        for (const characterPath of characterPaths) {
            let content: string | null = null;
            let resolvedPath = "";

            // Try different path resolutions in order
            const pathsToTry = [
                characterPath, // exact path as specified
                path.resolve(process.cwd(), characterPath), // relative to cwd
                path.resolve(process.cwd(), "agent", characterPath), // Add this
                path.resolve(__dirname, characterPath), // relative to current script
                path.resolve(
                    __dirname,
                    "characters",
                    path.basename(characterPath)
                ), // relative to agent/characters
                path.resolve(
                    __dirname,
                    "../characters",
                    path.basename(characterPath)
                ), // relative to characters dir from agent
                path.resolve(
                    __dirname,
                    "../../characters",
                    path.basename(characterPath)
                ), // relative to project root characters dir
            ];

            elizaLogger.info(
                "Trying paths:",
                pathsToTry.map((p) => ({
                    path: p,
                    exists: fs.existsSync(p),
                }))
            );

            for (const tryPath of pathsToTry) {
                content = tryLoadFile(tryPath);
                if (content !== null) {
                    resolvedPath = tryPath;
                    break;
                }
            }

            if (content === null) {
                elizaLogger.error(
                    `Error loading character from ${characterPath}: File not found in any of the expected locations`
                );
                elizaLogger.error("Tried the following paths:");
                pathsToTry.forEach((p) => elizaLogger.error(` - ${p}`));
                process.exit(1);
            }

            try {
                const character: Character = await loadCharacter(resolvedPath);

                loadedCharacters.push(character);
                elizaLogger.info(
                    `Successfully loaded character from: ${resolvedPath}`
                );
            } catch (e) {
                elizaLogger.error(
                    `Error parsing character from ${resolvedPath}: ${e}`
                );
                process.exit(1);
            }
        }
    }

    if (hasValidRemoteUrls()) {
        elizaLogger.info("Loading characters from remote URLs");
        let characterUrls = commaSeparatedStringToArray(
            process.env.REMOTE_CHARACTER_URLS
        );
        for (const characterUrl of characterUrls) {
            const character = await loadCharacterFromUrl(characterUrl);
            loadedCharacters.push(character);
        }
    }

    if (loadedCharacters.length === 0) {
        elizaLogger.info("No characters found, using default character");
        loadedCharacters.push(defaultCharacter);
    }

    return loadedCharacters;
}

async function handlePluginImporting(plugins: string[]) {
    if (plugins.length > 0) {
        elizaLogger.info("Plugins are: ", plugins);
        const importedPlugins = await Promise.all(
            plugins.map(async (plugin) => {
                try {
                    const importedPlugin = await import(plugin);
                    const functionName =
                        plugin
                            .replace("@elizaos/plugin-", "")
                            .replace(/-./g, (x) => x[1].toUpperCase()) +
                        "Plugin"; // Assumes plugin function is camelCased with Plugin suffix
                    return (
                        importedPlugin.default || importedPlugin[functionName]
                    );
                } catch (importError) {
                    elizaLogger.error(
                        `Failed to import plugin: ${plugin}`,
                        importError
                    );
                    return []; // Return null for failed imports
                }
            })
        );
        return importedPlugins;
    } else {
        return [];
    }
}

export function getTokenForProvider(
    provider: ModelProviderName,
    character: Character
): string | undefined {
    switch (provider) {
        // no key needed for llama_local or gaianet
        case ModelProviderName.LLAMALOCAL:
            return "";
        case ModelProviderName.OLLAMA:
            return "";
        case ModelProviderName.GAIANET:
            return "";
        case ModelProviderName.OPENAI:
            return (
                character.settings?.secrets?.OPENAI_API_KEY ||
                settings.OPENAI_API_KEY
            );
        case ModelProviderName.ETERNALAI:
            return (
                character.settings?.secrets?.ETERNALAI_API_KEY ||
                settings.ETERNALAI_API_KEY
            );
        case ModelProviderName.NINETEEN_AI:
            return (
                character.settings?.secrets?.NINETEEN_AI_API_KEY ||
                settings.NINETEEN_AI_API_KEY
            );
        case ModelProviderName.LLAMACLOUD:
        case ModelProviderName.TOGETHER:
            return (
                character.settings?.secrets?.LLAMACLOUD_API_KEY ||
                settings.LLAMACLOUD_API_KEY ||
                character.settings?.secrets?.TOGETHER_API_KEY ||
                settings.TOGETHER_API_KEY ||
                character.settings?.secrets?.OPENAI_API_KEY ||
                settings.OPENAI_API_KEY
            );
        case ModelProviderName.CLAUDE_VERTEX:
        case ModelProviderName.ANTHROPIC:
            return (
                character.settings?.secrets?.ANTHROPIC_API_KEY ||
                character.settings?.secrets?.CLAUDE_API_KEY ||
                settings.ANTHROPIC_API_KEY ||
                settings.CLAUDE_API_KEY
            );
        case ModelProviderName.REDPILL:
            return (
                character.settings?.secrets?.REDPILL_API_KEY ||
                settings.REDPILL_API_KEY
            );
        case ModelProviderName.OPENROUTER:
            return (
                character.settings?.secrets?.OPENROUTER_API_KEY ||
                settings.OPENROUTER_API_KEY
            );
        case ModelProviderName.GROK:
            return (
                character.settings?.secrets?.GROK_API_KEY ||
                settings.GROK_API_KEY
            );
        case ModelProviderName.HEURIST:
            return (
                character.settings?.secrets?.HEURIST_API_KEY ||
                settings.HEURIST_API_KEY
            );
        case ModelProviderName.GROQ:
            return (
                character.settings?.secrets?.GROQ_API_KEY ||
                settings.GROQ_API_KEY
            );
        case ModelProviderName.GALADRIEL:
            return (
                character.settings?.secrets?.GALADRIEL_API_KEY ||
                settings.GALADRIEL_API_KEY
            );
        case ModelProviderName.FAL:
            return (
                character.settings?.secrets?.FAL_API_KEY || settings.FAL_API_KEY
            );
        case ModelProviderName.ALI_BAILIAN:
            return (
                character.settings?.secrets?.ALI_BAILIAN_API_KEY ||
                settings.ALI_BAILIAN_API_KEY
            );
        case ModelProviderName.VOLENGINE:
            return (
                character.settings?.secrets?.VOLENGINE_API_KEY ||
                settings.VOLENGINE_API_KEY
            );
        case ModelProviderName.NANOGPT:
            return (
                character.settings?.secrets?.NANOGPT_API_KEY ||
                settings.NANOGPT_API_KEY
            );
        case ModelProviderName.HYPERBOLIC:
            return (
                character.settings?.secrets?.HYPERBOLIC_API_KEY ||
                settings.HYPERBOLIC_API_KEY
            );
        case ModelProviderName.VENICE:
            return (
                character.settings?.secrets?.VENICE_API_KEY ||
                settings.VENICE_API_KEY
            );
        case ModelProviderName.ATOMA:
            return (
                character.settings?.secrets?.ATOMASDK_BEARER_AUTH ||
                settings.ATOMASDK_BEARER_AUTH
            );
        case ModelProviderName.AKASH_CHAT_API:
            return (
                character.settings?.secrets?.AKASH_CHAT_API_KEY ||
                settings.AKASH_CHAT_API_KEY
            );
        case ModelProviderName.GOOGLE:
            return (
                character.settings?.secrets?.GOOGLE_GENERATIVE_AI_API_KEY ||
                settings.GOOGLE_GENERATIVE_AI_API_KEY
            );
        case ModelProviderName.MISTRAL:
            return (
                character.settings?.secrets?.MISTRAL_API_KEY ||
                settings.MISTRAL_API_KEY
            );
        case ModelProviderName.LETZAI:
            return (
                character.settings?.secrets?.LETZAI_API_KEY ||
                settings.LETZAI_API_KEY
            );
        case ModelProviderName.INFERA:
            return (
                character.settings?.secrets?.INFERA_API_KEY ||
                settings.INFERA_API_KEY
            );
        case ModelProviderName.DEEPSEEK:
            return (
                character.settings?.secrets?.DEEPSEEK_API_KEY ||
                settings.DEEPSEEK_API_KEY
            );
        case ModelProviderName.LIVEPEER:
            return (
                character.settings?.secrets?.LIVEPEER_GATEWAY_URL ||
                settings.LIVEPEER_GATEWAY_URL
            );
        default:
            const errorMessage = `Failed to get token - unsupported model provider: ${provider}`;
            elizaLogger.error(errorMessage);
            throw new Error(errorMessage);
    }
}

function initializeDatabase(dataDir: string) {
    if (process.env.SUPABASE_URL && process.env.SUPABASE_ANON_KEY) {
        elizaLogger.info("Initializing Supabase connection...");
        const db = new SupabaseDatabaseAdapter(
            process.env.SUPABASE_URL,
            process.env.SUPABASE_ANON_KEY
        );

        // Test the connection
        db.init()
            .then(() => {
                elizaLogger.success(
                    "Successfully connected to Supabase database"
                );
            })
            .catch((error) => {
                elizaLogger.error("Failed to connect to Supabase:", error);
            });

        return db;
    } else if (process.env.POSTGRES_URL) {
        elizaLogger.info("Initializing PostgreSQL connection...");
        const db = new PostgresDatabaseAdapter({
            connectionString: process.env.POSTGRES_URL,
            parseInputs: true,
        });

        // Test the connection
        db.init()
            .then(() => {
                elizaLogger.success(
                    "Successfully connected to PostgreSQL database"
                );
            })
            .catch((error) => {
                elizaLogger.error("Failed to connect to PostgreSQL:", error);
            });

        return db;
    } else if (process.env.PGLITE_DATA_DIR) {
        elizaLogger.info("Initializing PgLite adapter...");
        // `dataDir: memory://` for in memory pg
        const db = new PGLiteDatabaseAdapter({
            dataDir: process.env.PGLITE_DATA_DIR,
        });
        return db;
    } else {
        const filePath =
            process.env.SQLITE_FILE ?? path.resolve(dataDir, "db.sqlite");
        elizaLogger.info(`Initializing SQLite database at ${filePath}...`);
        const db = new SqliteDatabaseAdapter(new Database(filePath));

        // Test the connection
        db.init()
            .then(() => {
                elizaLogger.success(
                    "Successfully connected to SQLite database"
                );
            })
            .catch((error) => {
                elizaLogger.error("Failed to connect to SQLite:", error);
            });

        return db;
    }
}

// also adds plugins from character file into the runtime
export async function initializeClients(
    character: Character,
    runtime: IAgentRuntime
) {
    // each client can only register once
    // and if we want two we can explicitly support it
    const clients: Record<string, any> = {};
    const clientTypes: string[] =
        character.clients?.map((str) => str.toLowerCase()) || [];
    elizaLogger.log("initializeClients", clientTypes, "for", character.name);

    // Start Auto Client if "auto" detected as a configured client
    if (clientTypes.includes(Clients.AUTO)) {
        const autoClient = await AutoClientInterface.start(runtime);
        if (autoClient) clients.auto = autoClient;
    }

    if (clientTypes.includes(Clients.DISCORD)) {
        const discordClient = await DiscordClientInterface.start(runtime);
        if (discordClient) clients.discord = discordClient;
    }

    if (clientTypes.includes(Clients.TELEGRAM)) {
        const telegramClient = await TelegramClientInterface.start(runtime);
        if (telegramClient) clients.telegram = telegramClient;
    }

    if (clientTypes.includes(Clients.TWITTER)) {
        const twitterClient = await TwitterClientInterface.start(runtime);
        if (twitterClient) {
            clients.twitter = twitterClient;
        }
    }

    if (clientTypes.includes(Clients.INSTAGRAM)) {
        const instagramClient = await InstagramClientInterface.start(runtime);
        if (instagramClient) {
            clients.instagram = instagramClient;
        }
    }

    if (clientTypes.includes(Clients.FARCASTER)) {
        const farcasterClient = await FarcasterClientInterface.start(runtime);
        if (farcasterClient) {
            clients.farcaster = farcasterClient;
        }
    }
    if (clientTypes.includes("lens")) {
        const lensClient = new LensAgentClient(runtime);
        lensClient.start();
        clients.lens = lensClient;
    }

    elizaLogger.log("client keys", Object.keys(clients));

    // TODO: Add Slack client to the list
    // Initialize clients as an object

    if (clientTypes.includes("slack")) {
        const slackClient = await SlackClientInterface.start(runtime);
        if (slackClient) clients.slack = slackClient; // Use object property instead of push
    }

    function determineClientType(client: Client): string {
        // Check if client has a direct type identifier
        if ("type" in client) {
            return (client as any).type;
        }

        // Check constructor name
        const constructorName = client.constructor?.name;
        if (constructorName && !constructorName.includes("Object")) {
            return constructorName.toLowerCase().replace("client", "");
        }

        // Fallback: Generate a unique identifier
        return `client_${Date.now()}`;
    }

    if (character.plugins?.length > 0) {
        for (const plugin of character.plugins) {
            if (plugin.clients) {
                for (const client of plugin.clients) {
                    const startedClient = await client.start(runtime);
                    const clientType = determineClientType(client);
                    elizaLogger.debug(
                        `Initializing client of type: ${clientType}`
                    );
                    clients[clientType] = startedClient;
                }
            }
        }
    }

    return clients;
}

function getSecret(character: Character, secret: string) {
    return character.settings?.secrets?.[secret] || process.env[secret];
}

let nodePlugin: any | undefined;

export async function createAgent(
    character: Character,
    db: IDatabaseAdapter,
    cache: ICacheManager,
    token: string
): Promise<AgentRuntime> {
    elizaLogger.log(`Creating runtime for character ${character.name}`);

    nodePlugin ??= createNodePlugin();

    const teeMode = getSecret(character, "TEE_MODE") || "OFF";
    const walletSecretSalt = getSecret(character, "WALLET_SECRET_SALT");

    // Validate TEE configuration
    if (teeMode !== TEEMode.OFF && !walletSecretSalt) {
        elizaLogger.error(
            "A WALLET_SECRET_SALT required when TEE_MODE is enabled"
        );
        throw new Error("Invalid TEE configuration");
    }

    let goatPlugin: any | undefined;

    if (getSecret(character, "EVM_PRIVATE_KEY")) {
        goatPlugin = await createGoatPlugin((secret) =>
            getSecret(character, secret)
        );
    }

    // Initialize Reclaim adapter if environment variables are present
    // let verifiableInferenceAdapter;
    // if (
    //     process.env.RECLAIM_APP_ID &&
    //     process.env.RECLAIM_APP_SECRET &&
    //     process.env.VERIFIABLE_INFERENCE_ENABLED === "true"
    // ) {
    //     verifiableInferenceAdapter = new ReclaimAdapter({
    //         appId: process.env.RECLAIM_APP_ID,
    //         appSecret: process.env.RECLAIM_APP_SECRET,
    //         modelProvider: character.modelProvider,
    //         token,
    //     });
    //     elizaLogger.log("Verifiable inference adapter initialized");
    // }
    // Initialize Opacity adapter if environment variables are present
    let verifiableInferenceAdapter;
    if (
        process.env.OPACITY_TEAM_ID &&
        process.env.OPACITY_CLOUDFLARE_NAME &&
        process.env.OPACITY_PROVER_URL &&
        process.env.VERIFIABLE_INFERENCE_ENABLED === "true"
    ) {
        verifiableInferenceAdapter = new OpacityAdapter({
            teamId: process.env.OPACITY_TEAM_ID,
            teamName: process.env.OPACITY_CLOUDFLARE_NAME,
            opacityProverUrl: process.env.OPACITY_PROVER_URL,
            modelProvider: character.modelProvider,
            token: token,
        });
        elizaLogger.log("Verifiable inference adapter initialized");
        elizaLogger.log("teamId", process.env.OPACITY_TEAM_ID);
        elizaLogger.log("teamName", process.env.OPACITY_CLOUDFLARE_NAME);
        elizaLogger.log("opacityProverUrl", process.env.OPACITY_PROVER_URL);
        elizaLogger.log("modelProvider", character.modelProvider);
        elizaLogger.log("token", token);
    }
    if (
        process.env.PRIMUS_APP_ID &&
        process.env.PRIMUS_APP_SECRET &&
        process.env.VERIFIABLE_INFERENCE_ENABLED === "true"
    ) {
        verifiableInferenceAdapter = new PrimusAdapter({
            appId: process.env.PRIMUS_APP_ID,
            appSecret: process.env.PRIMUS_APP_SECRET,
            attMode: "proxytls",
            modelProvider: character.modelProvider,
            token,
        });
        elizaLogger.log("Verifiable inference primus adapter initialized");
    }

    return new AgentRuntime({
        databaseAdapter: db,
        token,
        modelProvider: character.modelProvider,
        evaluators: [],
        character,
        // character.plugins are handled when clients are added
        plugins: [
            getSecret(character, "IQ_WALLET_ADDRESS") &&
            getSecret(character, "IQSOlRPC")
                ? elizaCodeinPlugin
                : null,
            bootstrapPlugin,
            getSecret(character, "DEXSCREENER_API_KEY")
                ? dexScreenerPlugin
                : null,
            getSecret(character, "CONFLUX_CORE_PRIVATE_KEY")
                ? confluxPlugin
                : null,
            nodePlugin,
            getSecret(character, "TAVILY_API_KEY") ? webSearchPlugin : null,
            getSecret(character, "SOLANA_PUBLIC_KEY") ||
            (getSecret(character, "WALLET_PUBLIC_KEY") &&
                !getSecret(character, "WALLET_PUBLIC_KEY")?.startsWith("0x"))
                ? solanaPlugin
                : null,
            getSecret(character, "SOLANA_PRIVATE_KEY")
                ? solanaAgentkitPlugin
                : null,
            getSecret(character, "AUTONOME_JWT_TOKEN") ? autonomePlugin : null,
            (getSecret(character, "NEAR_ADDRESS") ||
                getSecret(character, "NEAR_WALLET_PUBLIC_KEY")) &&
            getSecret(character, "NEAR_WALLET_SECRET_KEY")
                ? nearPlugin
                : null,
            getSecret(character, "EVM_PUBLIC_KEY") ||
            (getSecret(character, "WALLET_PUBLIC_KEY") &&
                getSecret(character, "WALLET_PUBLIC_KEY")?.startsWith("0x"))
                ? evmPlugin
                : null,
            (getSecret(character, "EVM_PUBLIC_KEY") ||
                getSecret(character, "INJECTIVE_PUBLIC_KEY")) &&
            getSecret(character, "INJECTIVE_PRIVATE_KEY")
                ? injectivePlugin
                : null,
            getSecret(character, "COSMOS_RECOVERY_PHRASE") &&
                getSecret(character, "COSMOS_AVAILABLE_CHAINS") &&
                createCosmosPlugin(),
            (getSecret(character, "SOLANA_PUBLIC_KEY") ||
                (getSecret(character, "WALLET_PUBLIC_KEY") &&
                    !getSecret(character, "WALLET_PUBLIC_KEY")?.startsWith(
                        "0x"
                    ))) &&
            getSecret(character, "SOLANA_ADMIN_PUBLIC_KEY") &&
            getSecret(character, "SOLANA_PRIVATE_KEY") &&
            getSecret(character, "SOLANA_ADMIN_PRIVATE_KEY")
                ? nftGenerationPlugin
                : null,
            getSecret(character, "ZEROG_PRIVATE_KEY") ? zgPlugin : null,
            getSecret(character, "COINMARKETCAP_API_KEY")
                ? coinmarketcapPlugin
                : null,
            getSecret(character, "COINBASE_COMMERCE_KEY")
                ? coinbaseCommercePlugin
                : null,
            getSecret(character, "FAL_API_KEY") ||
            getSecret(character, "OPENAI_API_KEY") ||
            getSecret(character, "VENICE_API_KEY") ||
            getSecret(character, "NINETEEN_AI_API_KEY") ||
            getSecret(character, "HEURIST_API_KEY") ||
            getSecret(character, "LIVEPEER_GATEWAY_URL")
                ? imageGenerationPlugin
                : null,
            getSecret(character, "FAL_API_KEY") ? ThreeDGenerationPlugin : null,
            ...(getSecret(character, "COINBASE_API_KEY") &&
            getSecret(character, "COINBASE_PRIVATE_KEY")
                ? [
                      coinbaseMassPaymentsPlugin,
                      tradePlugin,
                      tokenContractPlugin,
                      advancedTradePlugin,
                  ]
                : []),
            ...(teeMode !== TEEMode.OFF && walletSecretSalt ? [teePlugin] : []),
            teeMode !== TEEMode.OFF &&
            walletSecretSalt &&
            getSecret(character, "VLOG")
                ? verifiableLogPlugin
                : null,
            getSecret(character, "SGX") ? sgxPlugin : null,
            getSecret(character, "ENABLE_TEE_LOG") &&
            ((teeMode !== TEEMode.OFF && walletSecretSalt) ||
                getSecret(character, "SGX"))
                ? teeLogPlugin
                : null,
            getSecret(character, "COINBASE_API_KEY") &&
            getSecret(character, "COINBASE_PRIVATE_KEY") &&
            getSecret(character, "COINBASE_NOTIFICATION_URI")
                ? webhookPlugin
                : null,
            goatPlugin,
            getSecret(character, "COINGECKO_API_KEY") ||
            getSecret(character, "COINGECKO_PRO_API_KEY")
                ? coingeckoPlugin
                : null,
            getSecret(character, "EVM_PROVIDER_URL") ? goatPlugin : null,
            getSecret(character, "ABSTRACT_PRIVATE_KEY")
                ? abstractPlugin
                : null,
            getSecret(character, "B2_PRIVATE_KEY") ? b2Plugin : null,
            getSecret(character, "BINANCE_API_KEY") &&
            getSecret(character, "BINANCE_SECRET_KEY")
                ? binancePlugin
                : null,
            getSecret(character, "FLOW_ADDRESS") &&
            getSecret(character, "FLOW_PRIVATE_KEY")
                ? flowPlugin
                : null,
            getSecret(character, "LENS_ADDRESS") &&
            getSecret(character, "LENS_PRIVATE_KEY")
                ? lensPlugin
                : null,
            getSecret(character, "APTOS_PRIVATE_KEY") ? aptosPlugin : null,
            getSecret(character, "MVX_PRIVATE_KEY") ? multiversxPlugin : null,
            getSecret(character, "ZKSYNC_PRIVATE_KEY") ? zksyncEraPlugin : null,
            getSecret(character, "CRONOSZKEVM_PRIVATE_KEY")
                ? cronosZkEVMPlugin
                : null,
            getSecret(character, "TEE_MARLIN") ? teeMarlinPlugin : null,
            getSecret(character, "TON_PRIVATE_KEY") ? tonPlugin : null,
            getSecret(character, "THIRDWEB_SECRET_KEY") ? thirdwebPlugin : null,
            getSecret(character, "SUI_PRIVATE_KEY") ? suiPlugin : null,
            getSecret(character, "STORY_PRIVATE_KEY") ? storyPlugin : null,
            getSecret(character, "SQUID_SDK_URL") &&
            getSecret(character, "SQUID_INTEGRATOR_ID") &&
            getSecret(character, "SQUID_EVM_ADDRESS") &&
            getSecret(character, "SQUID_EVM_PRIVATE_KEY") &&
            getSecret(character, "SQUID_API_THROTTLE_INTERVAL")
                ? squidRouterPlugin
                : null,
            getSecret(character, "FUEL_PRIVATE_KEY") ? fuelPlugin : null,
            getSecret(character, "AVALANCHE_PRIVATE_KEY")
                ? avalanchePlugin
                : null,
            getSecret(character, "BIRDEYE_API_KEY") ? birdeyePlugin : null,
            getSecret(character, "ECHOCHAMBERS_API_URL") &&
            getSecret(character, "ECHOCHAMBERS_API_KEY")
                ? echoChambersPlugin
                : null,
            getSecret(character, "LETZAI_API_KEY") ? letzAIPlugin : null,
            getSecret(character, "STARGAZE_ENDPOINT") ? stargazePlugin : null,
            getSecret(character, "GIPHY_API_KEY") ? giphyPlugin : null,
            getSecret(character, "PASSPORT_API_KEY")
                ? gitcoinPassportPlugin
                : null,
            getSecret(character, "GENLAYER_PRIVATE_KEY")
                ? genLayerPlugin
                : null,
            getSecret(character, "AVAIL_SEED") &&
            getSecret(character, "AVAIL_APP_ID")
                ? availPlugin
                : null,
            getSecret(character, "OPEN_WEATHER_API_KEY")
                ? openWeatherPlugin
                : null,
            getSecret(character, "OBSIDIAN_API_TOKEN") ? obsidianPlugin : null,
            getSecret(character, "ARTHERA_PRIVATE_KEY")?.startsWith("0x")
                ? artheraPlugin
                : null,
            getSecret(character, "ALLORA_API_KEY") ? alloraPlugin : null,
            getSecret(character, "HYPERLIQUID_PRIVATE_KEY")
                ? hyperliquidPlugin
                : null,
            getSecret(character, "HYPERLIQUID_TESTNET")
                ? hyperliquidPlugin
                : null,
            getSecret(character, "AKASH_MNEMONIC") &&
            getSecret(character, "AKASH_WALLET_ADDRESS")
                ? akashPlugin
                : null,
            getSecret(character, "QUAI_PRIVATE_KEY") ? quaiPlugin : null,
            getSecret(character, "RESERVOIR_API_KEY")
                ? createNFTCollectionsPlugin()
                : null,
<<<<<<< HEAD
            getSecret(character, "ZERO_EX_API_KEY") ? zxPlugin : null,
=======
            getSecret(character, "PYTH_TESTNET_PROGRAM_KEY") ||
            getSecret(character, "PYTH_MAINNET_PROGRAM_KEY")
                ? pythDataPlugin
                : null,
>>>>>>> 87793af8
        ].filter(Boolean),
        providers: [],
        actions: [],
        services: [],
        managers: [],
        cacheManager: cache,
        fetch: logFetch,
        verifiableInferenceAdapter,
    });
}

function initializeFsCache(baseDir: string, character: Character) {
    if (!character?.id) {
        throw new Error(
            "initializeFsCache requires id to be set in character definition"
        );
    }
    const cacheDir = path.resolve(baseDir, character.id, "cache");

    const cache = new CacheManager(new FsCacheAdapter(cacheDir));
    return cache;
}

function initializeDbCache(character: Character, db: IDatabaseCacheAdapter) {
    if (!character?.id) {
        throw new Error(
            "initializeFsCache requires id to be set in character definition"
        );
    }
    const cache = new CacheManager(new DbCacheAdapter(db, character.id));
    return cache;
}

function initializeCache(
    cacheStore: string,
    character: Character,
    baseDir?: string,
    db?: IDatabaseCacheAdapter
) {
    switch (cacheStore) {
        case CacheStore.REDIS:
            if (process.env.REDIS_URL) {
                elizaLogger.info("Connecting to Redis...");
                const redisClient = new RedisClient(process.env.REDIS_URL);
                if (!character?.id) {
                    throw new Error(
                        "CacheStore.REDIS requires id to be set in character definition"
                    );
                }
                return new CacheManager(
                    new DbCacheAdapter(redisClient, character.id) // Using DbCacheAdapter since RedisClient also implements IDatabaseCacheAdapter
                );
            } else {
                throw new Error("REDIS_URL environment variable is not set.");
            }

        case CacheStore.DATABASE:
            if (db) {
                elizaLogger.info("Using Database Cache...");
                return initializeDbCache(character, db);
            } else {
                throw new Error(
                    "Database adapter is not provided for CacheStore.Database."
                );
            }

        case CacheStore.FILESYSTEM:
            elizaLogger.info("Using File System Cache...");
            if (!baseDir) {
                throw new Error(
                    "baseDir must be provided for CacheStore.FILESYSTEM."
                );
            }
            return initializeFsCache(baseDir, character);

        default:
            throw new Error(
                `Invalid cache store: ${cacheStore} or required configuration missing.`
            );
    }
}

async function startAgent(
    character: Character,
    directClient: DirectClient
): Promise<AgentRuntime> {
    let db: IDatabaseAdapter & IDatabaseCacheAdapter;
    try {
        character.id ??= stringToUuid(character.name);
        character.username ??= character.name;

        const token = getTokenForProvider(character.modelProvider, character);
        const dataDir = path.join(__dirname, "../data");

        if (!fs.existsSync(dataDir)) {
            fs.mkdirSync(dataDir, { recursive: true });
        }

        db = initializeDatabase(dataDir) as IDatabaseAdapter &
            IDatabaseCacheAdapter;

        await db.init();

        const cache = initializeCache(
            process.env.CACHE_STORE ?? CacheStore.DATABASE,
            character,
            "",
            db
        ); // "" should be replaced with dir for file system caching. THOUGHTS: might probably make this into an env
        const runtime: AgentRuntime = await createAgent(
            character,
            db,
            cache,
            token
        );

        // start services/plugins/process knowledge
        await runtime.initialize();

        // start assigned clients
        runtime.clients = await initializeClients(character, runtime);

        // add to container
        directClient.registerAgent(runtime);

        // report to console
        elizaLogger.debug(`Started ${character.name} as ${runtime.agentId}`);

        return runtime;
    } catch (error) {
        elizaLogger.error(
            `Error starting agent for character ${character.name}:`,
            error
        );
        elizaLogger.error(error);
        if (db) {
            await db.close();
        }
        throw error;
    }
}

const checkPortAvailable = (port: number): Promise<boolean> => {
    return new Promise((resolve) => {
        const server = net.createServer();

        server.once("error", (err: NodeJS.ErrnoException) => {
            if (err.code === "EADDRINUSE") {
                resolve(false);
            }
        });

        server.once("listening", () => {
            server.close();
            resolve(true);
        });

        server.listen(port);
    });
};

const hasValidRemoteUrls = () =>
    process.env.REMOTE_CHARACTER_URLS &&
    process.env.REMOTE_CHARACTER_URLS !== "" &&
    process.env.REMOTE_CHARACTER_URLS.startsWith("http");

const startAgents = async () => {
    const directClient = new DirectClient();
    let serverPort = parseInt(settings.SERVER_PORT || "3000");
    const args = parseArguments();
    let charactersArg = args.characters || args.character;
    let characters = [defaultCharacter];

    if (process.env.IQ_WALLET_ADDRESS && process.env.IQSOlRPC) {
        characters = await loadCharacterFromOnchain();
    }

    if ((!onchainJson && charactersArg) || hasValidRemoteUrls()) {
        characters = await loadCharacters(charactersArg);
    }

    try {
        for (const character of characters) {
            await startAgent(character, directClient);
        }
    } catch (error) {
        elizaLogger.error("Error starting agents:", error);
    }

    // Find available port
    while (!(await checkPortAvailable(serverPort))) {
        elizaLogger.warn(
            `Port ${serverPort} is in use, trying ${serverPort + 1}`
        );
        serverPort++;
    }

    // upload some agent functionality into directClient
    directClient.startAgent = async (character) => {
        // Handle plugins
        character.plugins = await handlePluginImporting(character.plugins);

        // wrap it so we don't have to inject directClient later
        return startAgent(character, directClient);
    };

    directClient.start(serverPort);

    if (serverPort !== parseInt(settings.SERVER_PORT || "3000")) {
        elizaLogger.log(`Server started on alternate port ${serverPort}`);
    }

    elizaLogger.log(
        "Run `pnpm start:client` to start the client and visit the outputted URL (http://localhost:5173) to chat with your agents. When running multiple agents, use client with different port `SERVER_PORT=3001 pnpm start:client`"
    );
};

startAgents().catch((error) => {
    elizaLogger.error("Unhandled error in startAgents:", error);
    process.exit(1);
});

// Prevent unhandled exceptions from crashing the process if desired
if (
    process.env.PREVENT_UNHANDLED_EXIT &&
    parseBooleanFromText(process.env.PREVENT_UNHANDLED_EXIT)
) {
    // Handle uncaught exceptions to prevent the process from crashing
    process.on("uncaughtException", function (err) {
        console.error("uncaughtException", err);
    });

    // Handle unhandled rejections to prevent the process from crashing
    process.on("unhandledRejection", function (err) {
        console.error("unhandledRejection", err);
    });
}<|MERGE_RESOLUTION|>--- conflicted
+++ resolved
@@ -1020,14 +1020,11 @@
             getSecret(character, "RESERVOIR_API_KEY")
                 ? createNFTCollectionsPlugin()
                 : null,
-<<<<<<< HEAD
             getSecret(character, "ZERO_EX_API_KEY") ? zxPlugin : null,
-=======
             getSecret(character, "PYTH_TESTNET_PROGRAM_KEY") ||
             getSecret(character, "PYTH_MAINNET_PROGRAM_KEY")
                 ? pythDataPlugin
                 : null,
->>>>>>> 87793af8
         ].filter(Boolean),
         providers: [],
         actions: [],
