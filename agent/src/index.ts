--- conflicted
+++ resolved
@@ -11,12 +11,9 @@
 import { TelegramClientInterface } from "@elizaos/client-telegram";
 import { TwitterClientInterface } from "@elizaos/client-twitter";
 // import { ReclaimAdapter } from "@elizaos/plugin-reclaim";
-<<<<<<< HEAD
+import { PrimusAdapter } from "@elizaos/plugin-primus";
+
 import { DirectClient } from "@elizaos/client-direct";
-=======
-import { PrimusAdapter } from "@elizaos/plugin-primus";
-
->>>>>>> 89b6a190
 import {
     AgentRuntime,
     CacheManager,
@@ -33,14 +30,13 @@
     IDatabaseAdapter,
     IDatabaseCacheAdapter,
     ModelProviderName,
+    parseBooleanFromText,
     settings,
     stringToUuid,
     validateCharacterConfig,
-    parseBooleanFromText,
 } from "@elizaos/core";
 import { zgPlugin } from "@elizaos/plugin-0g";
 import { goplusPlugin } from "@elizaos/plugin-goplus";
-import { PrimusAdapter } from "@elizaos/plugin-primus";
 
 import { bootstrapPlugin } from "@elizaos/plugin-bootstrap";
 import createGoatPlugin from "@elizaos/plugin-goat";
@@ -82,12 +78,8 @@
 import { lensPlugin } from "@elizaos/plugin-lensNetwork";
 import { letzAIPlugin } from "@elizaos/plugin-letzai";
 import { multiversxPlugin } from "@elizaos/plugin-multiversx";
-<<<<<<< HEAD
 //import { nearPlugin } from "@elizaos/plugin-near"; // causing image generation error
-=======
-import { nearPlugin } from "@elizaos/plugin-near";
 import createNFTCollectionsPlugin from "@elizaos/plugin-nft-collections";
->>>>>>> 89b6a190
 import { nftGenerationPlugin } from "@elizaos/plugin-nft-generation";
 import { createNodePlugin } from "@elizaos/plugin-node";
 import { obsidianPlugin } from "@elizaos/plugin-obsidian";
@@ -97,10 +89,8 @@
 import { sgxPlugin } from "@elizaos/plugin-sgx";
 import { solanaPlugin } from "@elizaos/plugin-solana";
 import { solanaAgentkitPlguin } from "@elizaos/plugin-solana-agentkit";
-<<<<<<< HEAD
-=======
+import { squidRouterPlugin } from "@elizaos/plugin-squid-router";
 import { stargazePlugin } from "@elizaos/plugin-stargaze";
->>>>>>> 89b6a190
 import { storyPlugin } from "@elizaos/plugin-story";
 import { suiPlugin } from "@elizaos/plugin-sui";
 import { TEEMode, teePlugin } from "@elizaos/plugin-tee";
@@ -109,25 +99,11 @@
 import { verifiableLogPlugin } from "@elizaos/plugin-tee-verifiable-log";
 import { thirdwebPlugin } from "@elizaos/plugin-thirdweb";
 import { tonPlugin } from "@elizaos/plugin-ton";
-import { squidRouterPlugin } from "@elizaos/plugin-squid-router";
 import { webSearchPlugin } from "@elizaos/plugin-web-search";
-<<<<<<< HEAD
-
-import { giphyPlugin } from "@elizaos/plugin-giphy";
-import { hyperliquidPlugin } from "@elizaos/plugin-hyperliquid";
-import { letzAIPlugin } from "@elizaos/plugin-letzai";
-import { thirdwebPlugin } from "@elizaos/plugin-thirdweb";
+
 import { zksyncEraPlugin } from "@elizaos/plugin-zksync-era";
 
-import { akashPlugin } from "@elizaos/plugin-akash";
-import { OpacityAdapter } from "@elizaos/plugin-opacity";
-import { openWeatherPlugin } from "@elizaos/plugin-open-weather";
-import { quaiPlugin } from "@elizaos/plugin-quai";
-import { stargazePlugin } from "@elizaos/plugin-stargaze";
 import { cryptoNewsPlugin } from "@srise/plugin-crypto-news";
-=======
-import { zksyncEraPlugin } from "@elizaos/plugin-zksync-era";
->>>>>>> 89b6a190
 import Database from "better-sqlite3";
 import fs from "fs";
 import net from "net";
@@ -935,12 +911,10 @@
                 ? akashPlugin
                 : null,
             getSecret(character, "QUAI_PRIVATE_KEY") ? quaiPlugin : null,
-<<<<<<< HEAD
-=======
             getSecret(character, "RESERVOIR_API_KEY")
                 ? createNFTCollectionsPlugin()
                 : null,
->>>>>>> 89b6a190
+            getSecret(character, "QUAI_PRIVATE_KEY") ? quaiPlugin : null,
         ].filter(Boolean),
         providers: [],
         actions: [],
@@ -1155,14 +1129,17 @@
 });
 
 // Prevent unhandled exceptions from crashing the process if desired
-if (process.env.PREVENT_UNHANDLED_EXIT && parseBooleanFromText(process.env.PREVENT_UNHANDLED_EXIT)) {
+if (
+    process.env.PREVENT_UNHANDLED_EXIT &&
+    parseBooleanFromText(process.env.PREVENT_UNHANDLED_EXIT)
+) {
     // Handle uncaught exceptions to prevent the process from crashing
-    process.on('uncaughtException', function(err) {
+    process.on("uncaughtException", function (err) {
         console.error("uncaughtException", err);
     });
 
     // Handle unhandled rejections to prevent the process from crashing
-    process.on('unhandledRejection', function(err) {
+    process.on("unhandledRejection", function (err) {
         console.error("unhandledRejection", err);
     });
 }