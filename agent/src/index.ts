--- conflicted
+++ resolved
@@ -463,7 +463,6 @@
         throw new Error("Invalid TEE configuration");
     }
 
-<<<<<<< HEAD
     const dynamicPlugins = await loadPlugins(character, [
         {
             secrets: ["COINBASE_API_KEY", "COINBASE_PRIVATE_KEY"],
@@ -548,7 +547,6 @@
             importFn: () =>
                 import("@elizaos/plugin-0g").then((m) => m.zgPlugin),
         },
-
         {
             secrets: [
                 "FAL_API_KEY",
@@ -609,14 +607,6 @@
                 },
             ]),
     ]);
-=======
-    let goatPlugin: any | undefined;
-    if (getSecret(character, "EVM_PROVIDER_URL")) {
-        goatPlugin = await createGoatPlugin((secret) =>
-            getSecret(character, secret)
-        );
-    }
->>>>>>> 7ddee394
 
     return new AgentRuntime({
         databaseAdapter: db,
@@ -625,82 +615,9 @@
         evaluators: [],
         character,
         // character.plugins are handled when clients are added
-<<<<<<< HEAD
         plugins: [bootstrapPlugin, nodePlugin, ...dynamicPlugins].filter(
             Boolean
         ),
-=======
-        plugins: [
-            bootstrapPlugin,
-            getSecret(character, "CONFLUX_CORE_PRIVATE_KEY")
-                ? confluxPlugin
-                : null,
-            nodePlugin,
-            getSecret(character, "SOLANA_PUBLIC_KEY") ||
-            (getSecret(character, "WALLET_PUBLIC_KEY") &&
-                !getSecret(character, "WALLET_PUBLIC_KEY")?.startsWith("0x"))
-                ? solanaPlugin
-                : null,
-            (getSecret(character, "NEAR_ADDRESS") ||
-                getSecret(character, "NEAR_WALLET_PUBLIC_KEY")) &&
-            getSecret(character, "NEAR_WALLET_SECRET_KEY")
-                ? nearPlugin
-                : null,
-            getSecret(character, "EVM_PUBLIC_KEY") ||
-            (getSecret(character, "WALLET_PUBLIC_KEY") &&
-                getSecret(character, "WALLET_PUBLIC_KEY")?.startsWith("0x"))
-                ? evmPlugin
-                : null,
-            (getSecret(character, "SOLANA_PUBLIC_KEY") ||
-                (getSecret(character, "WALLET_PUBLIC_KEY") &&
-                    !getSecret(character, "WALLET_PUBLIC_KEY")?.startsWith(
-                        "0x"
-                    ))) &&
-            getSecret(character, "SOLANA_ADMIN_PUBLIC_KEY") &&
-            getSecret(character, "SOLANA_PRIVATE_KEY") &&
-            getSecret(character, "SOLANA_ADMIN_PRIVATE_KEY")
-                ? nftGenerationPlugin
-                : null,
-            getSecret(character, "ZEROG_PRIVATE_KEY") ? zgPlugin : null,
-            getSecret(character, "COINBASE_COMMERCE_KEY")
-                ? coinbaseCommercePlugin
-                : null,
-            getSecret(character, "FAL_API_KEY") ||
-            getSecret(character, "OPENAI_API_KEY") ||
-            getSecret(character, "VENICE_API_KEY") ||
-            getSecret(character, "HEURIST_API_KEY")
-                ? imageGenerationPlugin
-                : null,
-            ...(getSecret(character, "COINBASE_API_KEY") &&
-            getSecret(character, "COINBASE_PRIVATE_KEY")
-                ? [
-                      coinbaseMassPaymentsPlugin,
-                      tradePlugin,
-                      tokenContractPlugin,
-                      advancedTradePlugin,
-                  ]
-                : []),
-            ...(teeMode !== TEEMode.OFF && walletSecretSalt
-                ? [teePlugin, solanaPlugin]
-                : []),
-            getSecret(character, "COINBASE_API_KEY") &&
-            getSecret(character, "COINBASE_PRIVATE_KEY") &&
-            getSecret(character, "COINBASE_NOTIFICATION_URI")
-                ? webhookPlugin
-                : null,
-            getSecret(character, "EVM_PROVIDER_URL") ? goatPlugin : null,
-            getSecret(character, "FLOW_ADDRESS") &&
-            getSecret(character, "FLOW_PRIVATE_KEY")
-                ? flowPlugin
-                : null,
-            getSecret(character, "APTOS_PRIVATE_KEY") ? aptosPlugin : null,
-            getSecret(character, "MVX_PRIVATE_KEY") ? multiversxPlugin : null,
-            getSecret(character, "ZKSYNC_PRIVATE_KEY") ? zksyncEraPlugin : null,
-            getSecret(character, "TON_PRIVATE_KEY") ? tonPlugin : null,
-            getSecret(character, "SUI_PRIVATE_KEY") ? suiPlugin : null,
-            getSecret(character, "STORY_PRIVATE_KEY") ? storyPlugin : null,
-        ].filter(Boolean),
->>>>>>> 7ddee394
         providers: [],
         actions: [],
         services: [],
