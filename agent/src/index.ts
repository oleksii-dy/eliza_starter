import { PGLiteDatabaseAdapter } from "@elizaos/adapter-pglite";
import { PostgresDatabaseAdapter } from "@elizaos/adapter-postgres";
import { RedisClient } from "@elizaos/adapter-redis";
import { SqliteDatabaseAdapter } from "@elizaos/adapter-sqlite";
import { SupabaseDatabaseAdapter } from "@elizaos/adapter-supabase";
import { AutoClientInterface } from "@elizaos/client-auto";
import { DiscordClientInterface } from "@elizaos/client-discord";
import { InstagramClientInterface } from "@elizaos/client-instagram";
import { LensAgentClient } from "@elizaos/client-lens";
import { SlackClientInterface } from "@elizaos/client-slack";
import { TelegramClientInterface } from "@elizaos/client-telegram";
import { TwitterClientInterface } from "@elizaos/client-twitter";
import { FarcasterClientInterface } from "@elizaos/client-farcaster";
// import { ReclaimAdapter } from "@elizaos/plugin-reclaim";
import { PrimusAdapter } from "@elizaos/plugin-primus";

import {
    AgentRuntime,
    CacheManager,
    CacheStore,
    Character,
    Client,
    Clients,
    DbCacheAdapter,
    defaultCharacter,
    elizaLogger,
    FsCacheAdapter,
    IAgentRuntime,
    ICacheManager,
    IDatabaseAdapter,
    IDatabaseCacheAdapter,
    ModelProviderName,
    parseBooleanFromText,
    settings,
    stringToUuid,
    validateCharacterConfig,
} from "@elizaos/core";
import { zgPlugin } from "@elizaos/plugin-0g";

import { bootstrapPlugin } from "@elizaos/plugin-bootstrap";
import createGoatPlugin from "@elizaos/plugin-goat";
// import { intifacePlugin } from "@elizaos/plugin-intiface";
import { DirectClient } from "@elizaos/client-direct";
import { ThreeDGenerationPlugin } from "@elizaos/plugin-3d-generation";
import { abstractPlugin } from "@elizaos/plugin-abstract";
import { akashPlugin } from "@elizaos/plugin-akash";
import { alloraPlugin } from "@elizaos/plugin-allora";
import { aptosPlugin } from "@elizaos/plugin-aptos";
<<<<<<< HEAD
=======
import { artheraPlugin } from "@elizaos/plugin-arthera";
import { autonomePlugin } from "@elizaos/plugin-autonome";
import { availPlugin } from "@elizaos/plugin-avail";
import { avalanchePlugin } from "@elizaos/plugin-avalanche";
import { b2Plugin } from "@elizaos/plugin-b2";
import { binancePlugin } from "@elizaos/plugin-binance";
import { birdeyePlugin } from "@elizaos/plugin-birdeye";
>>>>>>> 78114886
import { bnbPlugin } from "@elizaos/plugin-bnb";
import {
    advancedTradePlugin,
    coinbaseCommercePlugin,
    coinbaseMassPaymentsPlugin,
    tokenContractPlugin,
    tradePlugin,
    webhookPlugin,
} from "@elizaos/plugin-coinbase";
import { coingeckoPlugin } from "@elizaos/plugin-coingecko";
import { coinmarketcapPlugin } from "@elizaos/plugin-coinmarketcap";
import { confluxPlugin } from "@elizaos/plugin-conflux";
import { createCosmosPlugin } from "@elizaos/plugin-cosmos";
import { cronosZkEVMPlugin } from "@elizaos/plugin-cronoszkevm";
import { evmPlugin } from "@elizaos/plugin-evm";
import { flowPlugin } from "@elizaos/plugin-flow";
import { fuelPlugin } from "@elizaos/plugin-fuel";
import { genLayerPlugin } from "@elizaos/plugin-genlayer";
import { giphyPlugin } from "@elizaos/plugin-giphy";
import { gitcoinPassportPlugin } from "@elizaos/plugin-gitcoin-passport";
import { hyperliquidPlugin } from "@elizaos/plugin-hyperliquid";
import { imageGenerationPlugin } from "@elizaos/plugin-image-generation";
import { lensPlugin } from "@elizaos/plugin-lensNetwork";
import { letzAIPlugin } from "@elizaos/plugin-letzai";
import { multiversxPlugin } from "@elizaos/plugin-multiversx";
import { nearPlugin } from "@elizaos/plugin-near";
import createNFTCollectionsPlugin from "@elizaos/plugin-nft-collections";
import { nftGenerationPlugin } from "@elizaos/plugin-nft-generation";
import { createNodePlugin } from "@elizaos/plugin-node";
import { obsidianPlugin } from "@elizaos/plugin-obsidian";
import { OpacityAdapter } from "@elizaos/plugin-opacity";
import { openWeatherPlugin } from "@elizaos/plugin-open-weather";
import { quaiPlugin } from "@elizaos/plugin-quai";
import { sgxPlugin } from "@elizaos/plugin-sgx";
import { solanaPlugin } from "@elizaos/plugin-solana";
import { solanaAgentkitPlugin } from "@elizaos/plugin-solana-agentkit";
import { squidRouterPlugin } from "@elizaos/plugin-squid-router";
import { stargazePlugin } from "@elizaos/plugin-stargaze";
import { storyPlugin } from "@elizaos/plugin-story";
import { suiPlugin } from "@elizaos/plugin-sui";
import { TEEMode, teePlugin } from "@elizaos/plugin-tee";
import { teeLogPlugin } from "@elizaos/plugin-tee-log";
import { teeMarlinPlugin } from "@elizaos/plugin-tee-marlin";
import { verifiableLogPlugin } from "@elizaos/plugin-tee-verifiable-log";
import { thirdwebPlugin } from "@elizaos/plugin-thirdweb";
import { tonPlugin } from "@elizaos/plugin-ton";
import { webSearchPlugin } from "@elizaos/plugin-web-search";
import { echoChambersPlugin } from "@elizaos/plugin-echochambers";
import { dexScreenerPlugin } from "@elizaos/plugin-dexscreener";

import { zksyncEraPlugin } from "@elizaos/plugin-zksync-era";
import Database from "better-sqlite3";
import fs from "fs";
import net from "net";
import path from "path";
import { fileURLToPath } from "url";
import yargs from "yargs";


const __filename = fileURLToPath(import.meta.url); // get the resolved path to the file
const __dirname = path.dirname(__filename); // get the name of the directory

export const wait = (minTime: number = 1000, maxTime: number = 3000) => {
    const waitTime =
        Math.floor(Math.random() * (maxTime - minTime + 1)) + minTime;
    return new Promise((resolve) => setTimeout(resolve, waitTime));
};

const logFetch = async (url: string, options: any) => {
    elizaLogger.debug(`Fetching ${url}`);
    // Disabled to avoid disclosure of sensitive information such as API keys
    // elizaLogger.debug(JSON.stringify(options, null, 2));
    return fetch(url, options);
};

export function parseArguments(): {
    character?: string;
    characters?: string;
} {
    try {
        return yargs(process.argv.slice(3))
            .option("character", {
                type: "string",
                description: "Path to the character JSON file",
            })
            .option("characters", {
                type: "string",
                description:
                    "Comma separated list of paths to character JSON files",
            })
            .parseSync();
    } catch (error) {
        elizaLogger.error("Error parsing arguments:", error);
        return {};
    }
}

function tryLoadFile(filePath: string): string | null {
    try {
        return fs.readFileSync(filePath, "utf8");
    } catch (e) {
        return null;
    }
}
function mergeCharacters(base: Character, child: Character): Character {
    const mergeObjects = (baseObj: any, childObj: any) => {
        const result: any = {};
        const keys = new Set([
            ...Object.keys(baseObj || {}),
            ...Object.keys(childObj || {}),
        ]);
        keys.forEach((key) => {
            if (
                typeof baseObj[key] === "object" &&
                typeof childObj[key] === "object" &&
                !Array.isArray(baseObj[key]) &&
                !Array.isArray(childObj[key])
            ) {
                result[key] = mergeObjects(baseObj[key], childObj[key]);
            } else if (
                Array.isArray(baseObj[key]) ||
                Array.isArray(childObj[key])
            ) {
                result[key] = [
                    ...(baseObj[key] || []),
                    ...(childObj[key] || []),
                ];
            } else {
                result[key] =
                    childObj[key] !== undefined ? childObj[key] : baseObj[key];
            }
        });
        return result;
    };
    return mergeObjects(base, child);
}

async function loadCharacterFromUrl(url: string): Promise<Character> {
    const response = await fetch(url);
    const character = await response.json();
    return jsonToCharacter(url, character);
}

async function jsonToCharacter(
    filePath: string,
    character: any
): Promise<Character> {
    validateCharacterConfig(character);

    // .id isn't really valid
    const characterId = character.id || character.name;
    const characterPrefix = `CHARACTER.${characterId.toUpperCase().replace(/ /g, "_")}.`;
    const characterSettings = Object.entries(process.env)
        .filter(([key]) => key.startsWith(characterPrefix))
        .reduce((settings, [key, value]) => {
            const settingKey = key.slice(characterPrefix.length);
            return { ...settings, [settingKey]: value };
        }, {});
    if (Object.keys(characterSettings).length > 0) {
        character.settings = character.settings || {};
        character.settings.secrets = {
            ...characterSettings,
            ...character.settings.secrets,
        };
    }
    // Handle plugins
    character.plugins = await handlePluginImporting(character.plugins);
    if (character.extends) {
        elizaLogger.info(
            `Merging  ${character.name} character with parent characters`
        );
        for (const extendPath of character.extends) {
            const baseCharacter = await loadCharacter(
                path.resolve(path.dirname(filePath), extendPath)
            );
            character = mergeCharacters(baseCharacter, character);
            elizaLogger.info(
                `Merged ${character.name} with ${baseCharacter.name}`
            );
        }
    }
    return character;
}

async function loadCharacter(filePath: string): Promise<Character> {
    const content = tryLoadFile(filePath);
    if (!content) {
        throw new Error(`Character file not found: ${filePath}`);
    }
    let character = JSON.parse(content);
    return jsonToCharacter(filePath, character);
}

function commaSeparatedStringToArray(commaSeparated: string): string[] {
    return commaSeparated?.split(",").map(value => value.trim())
}


export async function loadCharacters(
    charactersArg: string
): Promise<Character[]> {
    let characterPaths = commaSeparatedStringToArray(charactersArg)
    const loadedCharacters: Character[] = [];

    if (characterPaths?.length > 0) {
        for (const characterPath of characterPaths) {
            let content: string | null = null;
            let resolvedPath = "";

            // Try different path resolutions in order
            const pathsToTry = [
                characterPath, // exact path as specified
                path.resolve(process.cwd(), characterPath), // relative to cwd
                path.resolve(process.cwd(), "agent", characterPath), // Add this
                path.resolve(__dirname, characterPath), // relative to current script
                path.resolve(
                    __dirname,
                    "characters",
                    path.basename(characterPath)
                ), // relative to agent/characters
                path.resolve(
                    __dirname,
                    "../characters",
                    path.basename(characterPath)
                ), // relative to characters dir from agent
                path.resolve(
                    __dirname,
                    "../../characters",
                    path.basename(characterPath)
                ), // relative to project root characters dir
            ];

            elizaLogger.info(
                "Trying paths:",
                pathsToTry.map((p) => ({
                    path: p,
                    exists: fs.existsSync(p),
                }))
            );

            for (const tryPath of pathsToTry) {
                content = tryLoadFile(tryPath);
                if (content !== null) {
                    resolvedPath = tryPath;
                    break;
                }
            }

            if (content === null) {
                elizaLogger.error(
                    `Error loading character from ${characterPath}: File not found in any of the expected locations`
                );
                elizaLogger.error("Tried the following paths:");
                pathsToTry.forEach((p) => elizaLogger.error(` - ${p}`));
                process.exit(1);
            }

            try {
                const character: Character = await loadCharacter(resolvedPath);

                loadedCharacters.push(character);
                elizaLogger.info(
                    `Successfully loaded character from: ${resolvedPath}`
                );
            } catch (e) {
                elizaLogger.error(
                    `Error parsing character from ${resolvedPath}: ${e}`
                );
                process.exit(1);
            }
        }
    }

    if (hasValidRemoteUrls()) {
        elizaLogger.info("Loading characters from remote URLs");
        let characterUrls = commaSeparatedStringToArray(process.env.REMOTE_CHARACTER_URLS)
        for (const characterUrl of characterUrls) {
            const character = await loadCharacterFromUrl(characterUrl);
            loadedCharacters.push(character);
        }
    }

    if (loadedCharacters.length === 0) {
        elizaLogger.info("No characters found, using default character");
        loadedCharacters.push(defaultCharacter);
    }

    return loadedCharacters;
}

async function handlePluginImporting(plugins: string[]) {
    if (plugins.length > 0) {
        elizaLogger.info("Plugins are: ", plugins);
        const importedPlugins = await Promise.all(
            plugins.map(async (plugin) => {
                try {
                    const importedPlugin = await import(plugin);
                    const functionName =
                        plugin
                            .replace("@elizaos/plugin-", "")
                            .replace(/-./g, (x) => x[1].toUpperCase()) +
                        "Plugin"; // Assumes plugin function is camelCased with Plugin suffix
                    return (
                        importedPlugin.default || importedPlugin[functionName]
                    );
                } catch (importError) {
                    elizaLogger.error(
                        `Failed to import plugin: ${plugin}`,
                        importError
                    );
                    return []; // Return null for failed imports
                }
            })
        );
        return importedPlugins;
    } else {
        return [];
    }
}

export function getTokenForProvider(
    provider: ModelProviderName,
    character: Character
): string | undefined {
    switch (provider) {
        // no key needed for llama_local or gaianet
        case ModelProviderName.LLAMALOCAL:
            return "";
        case ModelProviderName.OLLAMA:
            return "";
        case ModelProviderName.GAIANET:
            return "";
        case ModelProviderName.OPENAI:
            return (
                character.settings?.secrets?.OPENAI_API_KEY ||
                settings.OPENAI_API_KEY
            );
        case ModelProviderName.ETERNALAI:
            return (
                character.settings?.secrets?.ETERNALAI_API_KEY ||
                settings.ETERNALAI_API_KEY
            );
        case ModelProviderName.NINETEEN_AI:
            return (
                character.settings?.secrets?.NINETEEN_AI_API_KEY ||
                settings.NINETEEN_AI_API_KEY
            );
        case ModelProviderName.LLAMACLOUD:
        case ModelProviderName.TOGETHER:
            return (
                character.settings?.secrets?.LLAMACLOUD_API_KEY ||
                settings.LLAMACLOUD_API_KEY ||
                character.settings?.secrets?.TOGETHER_API_KEY ||
                settings.TOGETHER_API_KEY ||
                character.settings?.secrets?.OPENAI_API_KEY ||
                settings.OPENAI_API_KEY
            );
        case ModelProviderName.CLAUDE_VERTEX:
        case ModelProviderName.ANTHROPIC:
            return (
                character.settings?.secrets?.ANTHROPIC_API_KEY ||
                character.settings?.secrets?.CLAUDE_API_KEY ||
                settings.ANTHROPIC_API_KEY ||
                settings.CLAUDE_API_KEY
            );
        case ModelProviderName.REDPILL:
            return (
                character.settings?.secrets?.REDPILL_API_KEY ||
                settings.REDPILL_API_KEY
            );
        case ModelProviderName.OPENROUTER:
            return (
                character.settings?.secrets?.OPENROUTER_API_KEY ||
                settings.OPENROUTER_API_KEY
            );
        case ModelProviderName.GROK:
            return (
                character.settings?.secrets?.GROK_API_KEY ||
                settings.GROK_API_KEY
            );
        case ModelProviderName.HEURIST:
            return (
                character.settings?.secrets?.HEURIST_API_KEY ||
                settings.HEURIST_API_KEY
            );
        case ModelProviderName.GROQ:
            return (
                character.settings?.secrets?.GROQ_API_KEY ||
                settings.GROQ_API_KEY
            );
        case ModelProviderName.GALADRIEL:
            return (
                character.settings?.secrets?.GALADRIEL_API_KEY ||
                settings.GALADRIEL_API_KEY
            );
        case ModelProviderName.FAL:
            return (
                character.settings?.secrets?.FAL_API_KEY || settings.FAL_API_KEY
            );
        case ModelProviderName.ALI_BAILIAN:
            return (
                character.settings?.secrets?.ALI_BAILIAN_API_KEY ||
                settings.ALI_BAILIAN_API_KEY
            );
        case ModelProviderName.VOLENGINE:
            return (
                character.settings?.secrets?.VOLENGINE_API_KEY ||
                settings.VOLENGINE_API_KEY
            );
        case ModelProviderName.NANOGPT:
            return (
                character.settings?.secrets?.NANOGPT_API_KEY ||
                settings.NANOGPT_API_KEY
            );
        case ModelProviderName.HYPERBOLIC:
            return (
                character.settings?.secrets?.HYPERBOLIC_API_KEY ||
                settings.HYPERBOLIC_API_KEY
            );
        case ModelProviderName.VENICE:
            return (
                character.settings?.secrets?.VENICE_API_KEY ||
                settings.VENICE_API_KEY
            );
        case ModelProviderName.AKASH_CHAT_API:
            return (
                character.settings?.secrets?.AKASH_CHAT_API_KEY ||
                settings.AKASH_CHAT_API_KEY
            );
        case ModelProviderName.GOOGLE:
            return (
                character.settings?.secrets?.GOOGLE_GENERATIVE_AI_API_KEY ||
                settings.GOOGLE_GENERATIVE_AI_API_KEY
            );
        case ModelProviderName.MISTRAL:
            return (
                character.settings?.secrets?.MISTRAL_API_KEY ||
                settings.MISTRAL_API_KEY
            );
        case ModelProviderName.LETZAI:
            return (
                character.settings?.secrets?.LETZAI_API_KEY ||
                settings.LETZAI_API_KEY
            );
        case ModelProviderName.INFERA:
            return (
                character.settings?.secrets?.INFERA_API_KEY ||
                settings.INFERA_API_KEY
            );
        case ModelProviderName.DEEPSEEK:
            return (
                character.settings?.secrets?.DEEPSEEK_API_KEY ||
                settings.DEEPSEEK_API_KEY
            );
        default:
            const errorMessage = `Failed to get token - unsupported model provider: ${provider}`;
            elizaLogger.error(errorMessage);
            throw new Error(errorMessage);
    }
}

function initializeDatabase(dataDir: string) {
    if (process.env.SUPABASE_URL && process.env.SUPABASE_ANON_KEY) {
        elizaLogger.info("Initializing Supabase connection...");
        const db = new SupabaseDatabaseAdapter(
            process.env.SUPABASE_URL,
            process.env.SUPABASE_ANON_KEY
        );

        // Test the connection
        db.init()
            .then(() => {
                elizaLogger.success(
                    "Successfully connected to Supabase database"
                );
            })
            .catch((error) => {
                elizaLogger.error("Failed to connect to Supabase:", error);
            });

        return db;
    } else if (process.env.POSTGRES_URL) {
        elizaLogger.info("Initializing PostgreSQL connection...");
        const db = new PostgresDatabaseAdapter({
            connectionString: process.env.POSTGRES_URL,
            parseInputs: true,
        });

        // Test the connection
        db.init()
            .then(() => {
                elizaLogger.success(
                    "Successfully connected to PostgreSQL database"
                );
            })
            .catch((error) => {
                elizaLogger.error("Failed to connect to PostgreSQL:", error);
            });

        return db;
    } else if (process.env.PGLITE_DATA_DIR) {
        elizaLogger.info("Initializing PgLite adapter...");
        // `dataDir: memory://` for in memory pg
        const db = new PGLiteDatabaseAdapter({
            dataDir: process.env.PGLITE_DATA_DIR,
        });
        return db;
    } else {
        const filePath =
            process.env.SQLITE_FILE ?? path.resolve(dataDir, "db.sqlite");
        elizaLogger.info(`Initializing SQLite database at ${filePath}...`);
        const db = new SqliteDatabaseAdapter(new Database(filePath));

        // Test the connection
        db.init()
            .then(() => {
                elizaLogger.success(
                    "Successfully connected to SQLite database"
                );
            })
            .catch((error) => {
                elizaLogger.error("Failed to connect to SQLite:", error);
            });

        return db;
    }
}

// also adds plugins from character file into the runtime
export async function initializeClients(
    character: Character,
    runtime: IAgentRuntime
) {
    // each client can only register once
    // and if we want two we can explicitly support it
    const clients: Record<string, any> = {};
    const clientTypes: string[] =
        character.clients?.map((str) => str.toLowerCase()) || [];
    elizaLogger.log("initializeClients", clientTypes, "for", character.name);

    // Start Auto Client if "auto" detected as a configured client
    if (clientTypes.includes(Clients.AUTO)) {
        const autoClient = await AutoClientInterface.start(runtime);
        if (autoClient) clients.auto = autoClient;
    }

    if (clientTypes.includes(Clients.DISCORD)) {
        const discordClient = await DiscordClientInterface.start(runtime);
        if (discordClient) clients.discord = discordClient;
    }

    if (clientTypes.includes(Clients.TELEGRAM)) {
        const telegramClient = await TelegramClientInterface.start(runtime);
        if (telegramClient) clients.telegram = telegramClient;
    }

    if (clientTypes.includes(Clients.TWITTER)) {
        const twitterClient = await TwitterClientInterface.start(runtime);
        if (twitterClient) {
            clients.twitter = twitterClient;
        }
    }

    if (clientTypes.includes(Clients.INSTAGRAM)) {
        const instagramClient = await InstagramClientInterface.start(runtime);
        if (instagramClient) {
            clients.instagram = instagramClient;
        }
    }

    if (clientTypes.includes(Clients.FARCASTER)) {
        const farcasterClient = await FarcasterClientInterface.start(runtime);
        if (farcasterClient) {
            clients.farcaster = farcasterClient;
        }
    }
    if (clientTypes.includes("lens")) {
        const lensClient = new LensAgentClient(runtime);
        lensClient.start();
        clients.lens = lensClient;
    }

    elizaLogger.log("client keys", Object.keys(clients));

    // TODO: Add Slack client to the list
    // Initialize clients as an object

    if (clientTypes.includes("slack")) {
        const slackClient = await SlackClientInterface.start(runtime);
        if (slackClient) clients.slack = slackClient; // Use object property instead of push
    }

    function determineClientType(client: Client): string {
        // Check if client has a direct type identifier
        if ("type" in client) {
            return (client as any).type;
        }

        // Check constructor name
        const constructorName = client.constructor?.name;
        if (constructorName && !constructorName.includes("Object")) {
            return constructorName.toLowerCase().replace("client", "");
        }

        // Fallback: Generate a unique identifier
        return `client_${Date.now()}`;
    }

    if (character.plugins?.length > 0) {
        for (const plugin of character.plugins) {
            if (plugin.clients) {
                for (const client of plugin.clients) {
                    const startedClient = await client.start(runtime);
                    const clientType = determineClientType(client);
                    elizaLogger.debug(
                        `Initializing client of type: ${clientType}`
                    );
                    clients[clientType] = startedClient;
                }
            }
        }
    }

    return clients;
}

function getSecret(character: Character, secret: string) {
    return character.settings?.secrets?.[secret] || process.env[secret];
}

let nodePlugin: any | undefined;

export async function createAgent(
    character: Character,
    db: IDatabaseAdapter,
    cache: ICacheManager,
    token: string
): Promise<AgentRuntime> {
    elizaLogger.log(`Creating runtime for character ${character.name}`);

    nodePlugin ??= createNodePlugin();

    const teeMode = getSecret(character, "TEE_MODE") || "OFF";
    const walletSecretSalt = getSecret(character, "WALLET_SECRET_SALT");

    // Validate TEE configuration
    if (teeMode !== TEEMode.OFF && !walletSecretSalt) {
        elizaLogger.error(
            "WALLET_SECRET_SALT required when TEE_MODE is enabled"
        );
        throw new Error("Invalid TEE configuration");
    }

    let goatPlugin: any | undefined;

    if (getSecret(character, "EVM_PRIVATE_KEY")) {
        goatPlugin = await createGoatPlugin((secret) =>
            getSecret(character, secret)
        );
    }

    // Initialize Reclaim adapter if environment variables are present
    // let verifiableInferenceAdapter;
    // if (
    //     process.env.RECLAIM_APP_ID &&
    //     process.env.RECLAIM_APP_SECRET &&
    //     process.env.VERIFIABLE_INFERENCE_ENABLED === "true"
    // ) {
    //     verifiableInferenceAdapter = new ReclaimAdapter({
    //         appId: process.env.RECLAIM_APP_ID,
    //         appSecret: process.env.RECLAIM_APP_SECRET,
    //         modelProvider: character.modelProvider,
    //         token,
    //     });
    //     elizaLogger.log("Verifiable inference adapter initialized");
    // }
    // Initialize Opacity adapter if environment variables are present
    let verifiableInferenceAdapter;
    if (
        process.env.OPACITY_TEAM_ID &&
        process.env.OPACITY_CLOUDFLARE_NAME &&
        process.env.OPACITY_PROVER_URL &&
        process.env.VERIFIABLE_INFERENCE_ENABLED === "true"
    ) {
        verifiableInferenceAdapter = new OpacityAdapter({
            teamId: process.env.OPACITY_TEAM_ID,
            teamName: process.env.OPACITY_CLOUDFLARE_NAME,
            opacityProverUrl: process.env.OPACITY_PROVER_URL,
            modelProvider: character.modelProvider,
            token: token,
        });
        elizaLogger.log("Verifiable inference adapter initialized");
        elizaLogger.log("teamId", process.env.OPACITY_TEAM_ID);
        elizaLogger.log("teamName", process.env.OPACITY_CLOUDFLARE_NAME);
        elizaLogger.log("opacityProverUrl", process.env.OPACITY_PROVER_URL);
        elizaLogger.log("modelProvider", character.modelProvider);
        elizaLogger.log("token", token);
    }
    if (
        process.env.PRIMUS_APP_ID &&
        process.env.PRIMUS_APP_SECRET &&
        process.env.VERIFIABLE_INFERENCE_ENABLED === "true"
    ) {
        verifiableInferenceAdapter = new PrimusAdapter({
            appId: process.env.PRIMUS_APP_ID,
            appSecret: process.env.PRIMUS_APP_SECRET,
            attMode: "proxytls",
            modelProvider: character.modelProvider,
            token,
        });
        elizaLogger.log("Verifiable inference primus adapter initialized");
    }

    return new AgentRuntime({
        databaseAdapter: db,
        token,
        modelProvider: character.modelProvider,
        evaluators: [],
        character,
        // character.plugins are handled when clients are added
        plugins: [
            bootstrapPlugin,
            getSecret(character, "DEXSCREENER_API_KEY")
                ? dexScreenerPlugin
                : null,
            getSecret(character, "CONFLUX_CORE_PRIVATE_KEY")
                ? confluxPlugin
                : null,
            nodePlugin,
            getSecret(character, "TAVILY_API_KEY") ? webSearchPlugin : null,
            getSecret(character, "SOLANA_PUBLIC_KEY") ||
            (getSecret(character, "WALLET_PUBLIC_KEY") &&
                !getSecret(character, "WALLET_PUBLIC_KEY")?.startsWith("0x"))
                ? solanaPlugin
                : null,
            getSecret(character, "SOLANA_PRIVATE_KEY")
                ? solanaAgentkitPlugin
                : null,
            getSecret(character, "AUTONOME_JWT_TOKEN") ? autonomePlugin : null,
            (getSecret(character, "NEAR_ADDRESS") ||
                getSecret(character, "NEAR_WALLET_PUBLIC_KEY")) &&
            getSecret(character, "NEAR_WALLET_SECRET_KEY")
                ? nearPlugin
                : null,
            getSecret(character, "EVM_PUBLIC_KEY") ||
            (getSecret(character, "WALLET_PUBLIC_KEY") &&
                getSecret(character, "WALLET_PUBLIC_KEY")?.startsWith("0x"))
                ? evmPlugin
                : null,
            getSecret(character, "COSMOS_RECOVERY_PHRASE") &&
                getSecret(character, "COSMOS_AVAILABLE_CHAINS") &&
                createCosmosPlugin(),
            (getSecret(character, "SOLANA_PUBLIC_KEY") ||
                (getSecret(character, "WALLET_PUBLIC_KEY") &&
                    !getSecret(character, "WALLET_PUBLIC_KEY")?.startsWith(
                        "0x"
                    ))) &&
            getSecret(character, "SOLANA_ADMIN_PUBLIC_KEY") &&
            getSecret(character, "SOLANA_PRIVATE_KEY") &&
            getSecret(character, "SOLANA_ADMIN_PRIVATE_KEY")
                ? nftGenerationPlugin
                : null,
            getSecret(character, "ZEROG_PRIVATE_KEY") ? zgPlugin : null,
            getSecret(character, "COINMARKETCAP_API_KEY")
                ? coinmarketcapPlugin
                : null,
            getSecret(character, "COINBASE_COMMERCE_KEY")
                ? coinbaseCommercePlugin
                : null,
            getSecret(character, "FAL_API_KEY") ||
            getSecret(character, "OPENAI_API_KEY") ||
            getSecret(character, "VENICE_API_KEY") ||
            getSecret(character, "NINETEEN_AI_API_KEY") ||
            getSecret(character, "HEURIST_API_KEY") ||
            getSecret(character, "LIVEPEER_GATEWAY_URL")
                ? imageGenerationPlugin
                : null,
            getSecret(character, "FAL_API_KEY") ? ThreeDGenerationPlugin : null,
            ...(getSecret(character, "COINBASE_API_KEY") &&
            getSecret(character, "COINBASE_PRIVATE_KEY")
                ? [
                      coinbaseMassPaymentsPlugin,
                      tradePlugin,
                      tokenContractPlugin,
                      advancedTradePlugin,
                  ]
                : []),
            ...(teeMode !== TEEMode.OFF && walletSecretSalt ? [teePlugin] : []),
            teeMode !== TEEMode.OFF &&
            walletSecretSalt &&
            getSecret(character, "VLOG")
                ? verifiableLogPlugin
                : null,
            getSecret(character, "SGX") ? sgxPlugin : null,
            getSecret(character, "ENABLE_TEE_LOG") &&
            ((teeMode !== TEEMode.OFF && walletSecretSalt) ||
                getSecret(character, "SGX"))
                ? teeLogPlugin
                : null,
            getSecret(character, "COINBASE_API_KEY") &&
            getSecret(character, "COINBASE_PRIVATE_KEY") &&
            getSecret(character, "COINBASE_NOTIFICATION_URI")
                ? webhookPlugin
                : null,
            goatPlugin,
            getSecret(character, "COINGECKO_API_KEY") ||
            getSecret(character, "COINGECKO_PRO_API_KEY")
                ? coingeckoPlugin
                : null,
            getSecret(character, "EVM_PROVIDER_URL") ? goatPlugin : null,
            getSecret(character, "ABSTRACT_PRIVATE_KEY")
                ? abstractPlugin
                : null,
            getSecret(character, "B2_PRIVATE_KEY") ? b2Plugin : null,
            getSecret(character, "BINANCE_API_KEY") &&
            getSecret(character, "BINANCE_SECRET_KEY")
                ? binancePlugin
                : null,
            getSecret(character, "FLOW_ADDRESS") &&
            getSecret(character, "FLOW_PRIVATE_KEY")
                ? flowPlugin
                : null,
            getSecret(character, "LENS_ADDRESS") &&
            getSecret(character, "LENS_PRIVATE_KEY")
                ? lensPlugin
                : null,
            getSecret(character, "APTOS_PRIVATE_KEY") ? aptosPlugin : null,
            getSecret(character, "MVX_PRIVATE_KEY") ? multiversxPlugin : null,
            getSecret(character, "ZKSYNC_PRIVATE_KEY") ? zksyncEraPlugin : null,
            getSecret(character, "CRONOSZKEVM_PRIVATE_KEY")
                ? cronosZkEVMPlugin
                : null,
            getSecret(character, "TEE_MARLIN") ? teeMarlinPlugin : null,
            getSecret(character, "TON_PRIVATE_KEY") ? tonPlugin : null,
            getSecret(character, "THIRDWEB_SECRET_KEY") ? thirdwebPlugin : null,
            getSecret(character, "SUI_PRIVATE_KEY") ? suiPlugin : null,
            getSecret(character, "STORY_PRIVATE_KEY") ? storyPlugin : null,
            getSecret(character, "SQUID_SDK_URL") &&
            getSecret(character, "SQUID_INTEGRATOR_ID") &&
            getSecret(character, "SQUID_EVM_ADDRESS") &&
            getSecret(character, "SQUID_EVM_PRIVATE_KEY") &&
            getSecret(character, "SQUID_API_THROTTLE_INTERVAL")
                ? squidRouterPlugin
                : null,
            getSecret(character, "FUEL_PRIVATE_KEY") ? fuelPlugin : null,
            getSecret(character, "AVALANCHE_PRIVATE_KEY")
                ? avalanchePlugin
                : null,
            getSecret(character, "BIRDEYE_API_KEY") ? birdeyePlugin : null,
            getSecret(character, "ECHOCHAMBERS_API_URL") &&
            getSecret(character, "ECHOCHAMBERS_API_KEY")
                ? echoChambersPlugin
                : null,
            getSecret(character, "LETZAI_API_KEY") ? letzAIPlugin : null,
            getSecret(character, "STARGAZE_ENDPOINT") ? stargazePlugin : null,
            getSecret(character, "GIPHY_API_KEY") ? giphyPlugin : null,
            getSecret(character, "PASSPORT_API_KEY")
                ? gitcoinPassportPlugin
                : null,
            getSecret(character, "GENLAYER_PRIVATE_KEY")
                ? genLayerPlugin
                : null,
            getSecret(character, "AVAIL_SEED") &&
            getSecret(character, "AVAIL_APP_ID")
                ? availPlugin
                : null,
            getSecret(character, "OPEN_WEATHER_API_KEY")
                ? openWeatherPlugin
                : null,
            getSecret(character, "OBSIDIAN_API_TOKEN") ? obsidianPlugin : null,
            getSecret(character, "ARTHERA_PRIVATE_KEY")?.startsWith("0x")
                ? artheraPlugin
                : null,
            getSecret(character, "ALLORA_API_KEY") ? alloraPlugin : null,
            getSecret(character, "HYPERLIQUID_PRIVATE_KEY")
                ? hyperliquidPlugin
                : null,
            getSecret(character, "HYPERLIQUID_TESTNET")
                ? hyperliquidPlugin
                : null,
            getSecret(character, "AKASH_MNEMONIC") &&
            getSecret(character, "AKASH_WALLET_ADDRESS")
                ? akashPlugin
                : null,
            getSecret(character, "QUAI_PRIVATE_KEY") ? quaiPlugin : null,
            getSecret(character, "RESERVOIR_API_KEY")
                ? createNFTCollectionsPlugin()
                : null,
            getSecret(character, "BNB_PRIVATE_KEY") ||
            (getSecret(character, "BNB_PUBLIC_KEY") &&
                getSecret(character, "BNB_PUBLIC_KEY")?.startsWith("0x"))
                ? bnbPlugin
                : null,
            getSecret(character, "BNB_PRIVATE_KEY") ||
            (getSecret(character, "BNB_PUBLIC_KEY") &&
                getSecret(character, "BNB_PUBLIC_KEY")?.startsWith("0x"))
                ? bnbPlugin
                : null,
        ].filter(Boolean),
        providers: [],
        actions: [],
        services: [],
        managers: [],
        cacheManager: cache,
        fetch: logFetch,
        verifiableInferenceAdapter,
    });
}

function initializeFsCache(baseDir: string, character: Character) {
    if (!character?.id) {
        throw new Error(
            "initializeFsCache requires id to be set in character definition"
        );
    }
    const cacheDir = path.resolve(baseDir, character.id, "cache");

    const cache = new CacheManager(new FsCacheAdapter(cacheDir));
    return cache;
}

function initializeDbCache(character: Character, db: IDatabaseCacheAdapter) {
    if (!character?.id) {
        throw new Error(
            "initializeFsCache requires id to be set in character definition"
        );
    }
    const cache = new CacheManager(new DbCacheAdapter(db, character.id));
    return cache;
}

function initializeCache(
    cacheStore: string,
    character: Character,
    baseDir?: string,
    db?: IDatabaseCacheAdapter
) {
    switch (cacheStore) {
        case CacheStore.REDIS:
            if (process.env.REDIS_URL) {
                elizaLogger.info("Connecting to Redis...");
                const redisClient = new RedisClient(process.env.REDIS_URL);
                if (!character?.id) {
                    throw new Error(
                        "CacheStore.REDIS requires id to be set in character definition"
                    );
                }
                return new CacheManager(
                    new DbCacheAdapter(redisClient, character.id) // Using DbCacheAdapter since RedisClient also implements IDatabaseCacheAdapter
                );
            } else {
                throw new Error("REDIS_URL environment variable is not set.");
            }

        case CacheStore.DATABASE:
            if (db) {
                elizaLogger.info("Using Database Cache...");
                return initializeDbCache(character, db);
            } else {
                throw new Error(
                    "Database adapter is not provided for CacheStore.Database."
                );
            }

        case CacheStore.FILESYSTEM:
            elizaLogger.info("Using File System Cache...");
            if (!baseDir) {
                throw new Error(
                    "baseDir must be provided for CacheStore.FILESYSTEM."
                );
            }
            return initializeFsCache(baseDir, character);

        default:
            throw new Error(
                `Invalid cache store: ${cacheStore} or required configuration missing.`
            );
    }
}

async function startAgent(
    character: Character,
    directClient: DirectClient
): Promise<AgentRuntime> {
    let db: IDatabaseAdapter & IDatabaseCacheAdapter;
    try {
        character.id ??= stringToUuid(character.name);
        character.username ??= character.name;

        const token = getTokenForProvider(character.modelProvider, character);
        const dataDir = path.join(__dirname, "../data");

        if (!fs.existsSync(dataDir)) {
            fs.mkdirSync(dataDir, { recursive: true });
        }

        db = initializeDatabase(dataDir) as IDatabaseAdapter &
            IDatabaseCacheAdapter;

        await db.init();

        const cache = initializeCache(
            process.env.CACHE_STORE ?? CacheStore.DATABASE,
            character,
            "",
            db
        ); // "" should be replaced with dir for file system caching. THOUGHTS: might probably make this into an env
        const runtime: AgentRuntime = await createAgent(
            character,
            db,
            cache,
            token
        );

        // start services/plugins/process knowledge
        await runtime.initialize();

        // start assigned clients
        runtime.clients = await initializeClients(character, runtime);

        // add to container
        directClient.registerAgent(runtime);

        // report to console
        elizaLogger.debug(`Started ${character.name} as ${runtime.agentId}`);

        return runtime;
    } catch (error) {
        elizaLogger.error(
            `Error starting agent for character ${character.name}:`,
            error
        );
        elizaLogger.error(error);
        if (db) {
            await db.close();
        }
        throw error;
    }
}

const checkPortAvailable = (port: number): Promise<boolean> => {
    return new Promise((resolve) => {
        const server = net.createServer();

        server.once("error", (err: NodeJS.ErrnoException) => {
            if (err.code === "EADDRINUSE") {
                resolve(false);
            }
        });

        server.once("listening", () => {
            server.close();
            resolve(true);
        });

        server.listen(port);
    });
};

const hasValidRemoteUrls = () =>
    process.env.REMOTE_CHARACTER_URLS != "" &&
    process.env.REMOTE_CHARACTER_URLS.startsWith("http")

const startAgents = async () => {
    const directClient = new DirectClient();
    let serverPort = parseInt(settings.SERVER_PORT || "3000");
    const args = parseArguments();
    let charactersArg = args.characters || args.character;
    let characters = [defaultCharacter];

    if (charactersArg || hasValidRemoteUrls()) {
        characters = await loadCharacters(charactersArg);
    }

    try {
        for (const character of characters) {
            await startAgent(character, directClient);
        }
    } catch (error) {
        elizaLogger.error("Error starting agents:", error);
    }

    // Find available port
    while (!(await checkPortAvailable(serverPort))) {
        elizaLogger.warn(
            `Port ${serverPort} is in use, trying ${serverPort + 1}`
        );
        serverPort++;
    }

    // upload some agent functionality into directClient
    directClient.startAgent = async (character) => {
        // Handle plugins
        character.plugins = await handlePluginImporting(character.plugins);

        // wrap it so we don't have to inject directClient later
        return startAgent(character, directClient);
    };

    directClient.start(serverPort);

    if (serverPort !== parseInt(settings.SERVER_PORT || "3000")) {
        elizaLogger.log(`Server started on alternate port ${serverPort}`);
    }

    elizaLogger.log(
        "Run `pnpm start:client` to start the client and visit the outputted URL (http://localhost:5173) to chat with your agents. When running multiple agents, use client with different port `SERVER_PORT=3001 pnpm start:client`"
    );
};

startAgents().catch((error) => {
    elizaLogger.error("Unhandled error in startAgents:", error);
    process.exit(1);
});

// Prevent unhandled exceptions from crashing the process if desired
if (
    process.env.PREVENT_UNHANDLED_EXIT &&
    parseBooleanFromText(process.env.PREVENT_UNHANDLED_EXIT)
) {
    // Handle uncaught exceptions to prevent the process from crashing
    process.on("uncaughtException", function (err) {
        console.error("uncaughtException", err);
    });

    // Handle unhandled rejections to prevent the process from crashing
    process.on("unhandledRejection", function (err) {
        console.error("unhandledRejection", err);
    });
}<|MERGE_RESOLUTION|>--- conflicted
+++ resolved
@@ -46,8 +46,6 @@
 import { akashPlugin } from "@elizaos/plugin-akash";
 import { alloraPlugin } from "@elizaos/plugin-allora";
 import { aptosPlugin } from "@elizaos/plugin-aptos";
-<<<<<<< HEAD
-=======
 import { artheraPlugin } from "@elizaos/plugin-arthera";
 import { autonomePlugin } from "@elizaos/plugin-autonome";
 import { availPlugin } from "@elizaos/plugin-avail";
@@ -55,7 +53,6 @@
 import { b2Plugin } from "@elizaos/plugin-b2";
 import { binancePlugin } from "@elizaos/plugin-binance";
 import { birdeyePlugin } from "@elizaos/plugin-birdeye";
->>>>>>> 78114886
 import { bnbPlugin } from "@elizaos/plugin-bnb";
 import {
     advancedTradePlugin,
@@ -949,11 +946,6 @@
                 getSecret(character, "BNB_PUBLIC_KEY")?.startsWith("0x"))
                 ? bnbPlugin
                 : null,
-            getSecret(character, "BNB_PRIVATE_KEY") ||
-            (getSecret(character, "BNB_PUBLIC_KEY") &&
-                getSecret(character, "BNB_PUBLIC_KEY")?.startsWith("0x"))
-                ? bnbPlugin
-                : null,
         ].filter(Boolean),
         providers: [],
         actions: [],
