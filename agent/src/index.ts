import { PGLiteDatabaseAdapter } from "@elizaos/adapter-pglite";
import { PostgresDatabaseAdapter } from "@elizaos/adapter-postgres";
import { QdrantDatabaseAdapter } from "@elizaos/adapter-qdrant";
import { RedisClient } from "@elizaos/adapter-redis";
import { SqliteDatabaseAdapter } from "@elizaos/adapter-sqlite";
import { SupabaseDatabaseAdapter } from "@elizaos/adapter-supabase";
import { AutoClientInterface } from "@elizaos/client-auto";
import { DiscordClientInterface } from "@elizaos/client-discord";
import { InstagramClientInterface } from "@elizaos/client-instagram";
import { LensAgentClient } from "@elizaos/client-lens";
import { SlackClientInterface } from "@elizaos/client-slack";
import { TelegramClientInterface } from "@elizaos/client-telegram";
import { TelegramAccountClientInterface } from "@elizaos/client-telegram-account";
import { TwitterClientInterface } from "@elizaos/client-twitter";
import { AlexaClientInterface } from "@elizaos/client-alexa";
import { MongoDBDatabaseAdapter } from "@elizaos/adapter-mongodb";
import { DevaClientInterface } from "@elizaos/client-deva";

import { FarcasterClientInterface } from "@elizaos/client-farcaster";
import { OmniflixPlugin } from "@elizaos/plugin-omniflix";
import { JeeterClientInterface } from "@elizaos/client-simsai";
import { XmtpClientInterface } from "@elizaos/client-xmtp";
import { DirectClient } from "@elizaos/client-direct";
import { agentKitPlugin } from "@elizaos/plugin-agentkit";
import { gelatoPlugin } from "@elizaos/plugin-gelato";
import { PrimusAdapter } from "@elizaos/plugin-primus";
import { lightningPlugin } from "@elizaos/plugin-lightning";
import { elizaCodeinPlugin, onchainJson } from "@elizaos/plugin-iq6900";
import { dcapPlugin } from "@elizaos/plugin-dcap";
import {
    AgentRuntime,
    CacheManager,
    CacheStore,
    type Character,
    type Client,
    Clients,
    DbCacheAdapter,
    defaultCharacter,
    elizaLogger,
    FsCacheAdapter,
    type IAgentRuntime,
    type ICacheManager,
    type IDatabaseAdapter,
    type IDatabaseCacheAdapter,
    ModelProviderName,
    parseBooleanFromText,
    settings,
    stringToUuid,
    validateCharacterConfig,
} from "@elizaos/core";
import { zgPlugin } from "@elizaos/plugin-0g";
import { footballPlugin } from "@elizaos/plugin-football";

import { bootstrapPlugin } from "@elizaos/plugin-bootstrap";
import { normalizeCharacter } from "@elizaos/plugin-di";
import createGoatPlugin from "@elizaos/plugin-goat";
import createZilliqaPlugin from "@elizaos/plugin-zilliqa";

// import { intifacePlugin } from "@elizaos/plugin-intiface";
import { ThreeDGenerationPlugin } from "@elizaos/plugin-3d-generation";
import { abstractPlugin } from "@elizaos/plugin-abstract";
import { akashPlugin } from "@elizaos/plugin-akash";
import { alloraPlugin } from "@elizaos/plugin-allora";
import { aptosPlugin } from "@elizaos/plugin-aptos";
import { artheraPlugin } from "@elizaos/plugin-arthera";
import { autonomePlugin } from "@elizaos/plugin-autonome";
import { availPlugin } from "@elizaos/plugin-avail";
import { avalanchePlugin } from "@elizaos/plugin-avalanche";
import { b2Plugin } from "@elizaos/plugin-b2";
import { binancePlugin } from "@elizaos/plugin-binance";
import { birdeyePlugin } from "@elizaos/plugin-birdeye";
import { bittensorPlugin } from "@elizaos/plugin-bittensor";
import { bnbPlugin } from "@elizaos/plugin-bnb";
import {
    advancedTradePlugin,
    coinbaseCommercePlugin,
    coinbaseMassPaymentsPlugin,
    tokenContractPlugin,
    tradePlugin,
    webhookPlugin,
} from "@elizaos/plugin-coinbase";
import { coingeckoPlugin } from "@elizaos/plugin-coingecko";
import { coinmarketcapPlugin } from "@elizaos/plugin-coinmarketcap";
import { confluxPlugin } from "@elizaos/plugin-conflux";
import { createCosmosPlugin } from "@elizaos/plugin-cosmos";
import { cronosZkEVMPlugin } from "@elizaos/plugin-cronoszkevm";
import { evmPlugin } from "@elizaos/plugin-evm";
import { flowPlugin } from "@elizaos/plugin-flow";
import { fuelPlugin } from "@elizaos/plugin-fuel";
import { genLayerPlugin } from "@elizaos/plugin-genlayer";
import { gitcoinPassportPlugin } from "@elizaos/plugin-gitcoin-passport";
import { initiaPlugin } from "@elizaos/plugin-initia";
import { imageGenerationPlugin } from "@elizaos/plugin-image-generation";
import { lensPlugin } from "@elizaos/plugin-lens-network";
import { litPlugin } from "@elizaos/plugin-lit";
import { mindNetworkPlugin } from "@elizaos/plugin-mind-network";
import { multiversxPlugin } from "@elizaos/plugin-multiversx";
import { nearPlugin } from "@elizaos/plugin-near";
import createNFTCollectionsPlugin from "@elizaos/plugin-nft-collections";
import { nftGenerationPlugin } from "@elizaos/plugin-nft-generation";
import { createNodePlugin } from "@elizaos/plugin-node";
import { obsidianPlugin } from "@elizaos/plugin-obsidian";
import { OpacityAdapter } from "@elizaos/plugin-opacity";
import { openWeatherPlugin } from "@elizaos/plugin-open-weather";
import { quaiPlugin } from "@elizaos/plugin-quai";
import { sgxPlugin } from "@elizaos/plugin-sgx";
import { solanaPlugin } from "@elizaos/plugin-solana";
import { solanaPluginV2 } from "@elizaos/plugin-solana-v2";
import { solanaAgentkitPlugin } from "@elizaos/plugin-solana-agent-kit";
import { squidRouterPlugin } from "@elizaos/plugin-squid-router";
import { stargazePlugin } from "@elizaos/plugin-stargaze";
import { storyPlugin } from "@elizaos/plugin-story";
import { suiPlugin } from "@elizaos/plugin-sui";
import { TEEMode, teePlugin } from "@elizaos/plugin-tee";
import { teeLogPlugin } from "@elizaos/plugin-tee-log";
import { teeMarlinPlugin } from "@elizaos/plugin-tee-marlin";
import { verifiableLogPlugin } from "@elizaos/plugin-tee-verifiable-log";
import { tonPlugin } from "@elizaos/plugin-ton";
import { webSearchPlugin } from "@elizaos/plugin-web-search";
import { dkgPlugin } from "@elizaos/plugin-dkg";
import { injectivePlugin } from "@elizaos/plugin-injective";
import { giphyPlugin } from "@elizaos/plugin-giphy";
import { letzAIPlugin } from "@elizaos/plugin-letzai";
import { thirdwebPlugin } from "@elizaos/plugin-thirdweb";
import { hyperliquidPlugin } from "@elizaos/plugin-hyperliquid";
import { moralisPlugin } from "@elizaos/plugin-moralis";
import { echoChambersPlugin } from "@elizaos/plugin-echochambers";
import { dexScreenerPlugin } from "@elizaos/plugin-dexscreener";
import { pythDataPlugin } from "@elizaos/plugin-pyth-data";
import { openaiPlugin } from "@elizaos/plugin-openai";
import nitroPlugin from "@elizaos/plugin-router-nitro";
import { devinPlugin } from "@elizaos/plugin-devin";
import { zksyncEraPlugin } from "@elizaos/plugin-zksync-era";
import { chainbasePlugin } from "@elizaos/plugin-chainbase";
import { holdstationPlugin } from "@elizaos/plugin-holdstation";
import { nvidiaNimPlugin } from "@elizaos/plugin-nvidia-nim";
import { zxPlugin } from "@elizaos/plugin-0x";
import { hyperbolicPlugin } from "@elizaos/plugin-hyperbolic";
import Database from "better-sqlite3";
import fs from "fs";
import net from "net";
import path from "path";
import { fileURLToPath } from "url";
import yargs from "yargs";
import { emailPlugin } from "@elizaos/plugin-email";
import { emailAutomationPlugin } from "@elizaos/plugin-email-automation";
import { seiPlugin } from "@elizaos/plugin-sei";
import { sunoPlugin } from "@elizaos/plugin-suno";
import { udioPlugin } from "@elizaos/plugin-udio";
import { imgflipPlugin } from "@elizaos/plugin-imgflip";
import { ethstoragePlugin } from "@elizaos/plugin-ethstorage";
import { zerionPlugin } from "@elizaos/plugin-zerion";
import { minaPlugin } from "@elizaos/plugin-mina";
import { ankrPlugin } from "@elizaos/plugin-ankr";
import { formPlugin } from "@elizaos/plugin-form";
import { MongoClient } from "mongodb";
import { quickIntelPlugin } from "@elizaos/plugin-quick-intel";

import { trikonPlugin } from "@elizaos/plugin-trikon";
import arbitragePlugin from "@elizaos/plugin-arbitrage";
const __filename = fileURLToPath(import.meta.url); // get the resolved path to the file
const __dirname = path.dirname(__filename); // get the name of the directory

export const wait = (minTime = 1000, maxTime = 3000) => {
    const waitTime =
        Math.floor(Math.random() * (maxTime - minTime + 1)) + minTime;
    return new Promise((resolve) => setTimeout(resolve, waitTime));
};

const logFetch = async (url: string, options: any) => {
    elizaLogger.debug(`Fetching ${url}`);
    // Disabled to avoid disclosure of sensitive information such as API keys
    // elizaLogger.debug(JSON.stringify(options, null, 2));
    return fetch(url, options);
};

export function parseArguments(): {
    character?: string;
    characters?: string;
} {
    try {
        return yargs(process.argv.slice(3))
            .option("character", {
                type: "string",
                description: "Path to the character JSON file",
            })
            .option("characters", {
                type: "string",
                description:
                    "Comma separated list of paths to character JSON files",
            })
            .parseSync();
    } catch (error) {
        elizaLogger.error("Error parsing arguments:", error);
        return {};
    }
}

function tryLoadFile(filePath: string): string | null {
    try {
        return fs.readFileSync(filePath, "utf8");
    } catch (e) {
        return null;
    }
}
function mergeCharacters(base: Character, child: Character): Character {
    const mergeObjects = (baseObj: any, childObj: any) => {
        const result: any = {};
        const keys = new Set([
            ...Object.keys(baseObj || {}),
            ...Object.keys(childObj || {}),
        ]);
        keys.forEach((key) => {
            if (
                typeof baseObj[key] === "object" &&
                typeof childObj[key] === "object" &&
                !Array.isArray(baseObj[key]) &&
                !Array.isArray(childObj[key])
            ) {
                result[key] = mergeObjects(baseObj[key], childObj[key]);
            } else if (
                Array.isArray(baseObj[key]) ||
                Array.isArray(childObj[key])
            ) {
                result[key] = [
                    ...(baseObj[key] || []),
                    ...(childObj[key] || []),
                ];
            } else {
                result[key] =
                    childObj[key] !== undefined ? childObj[key] : baseObj[key];
            }
        });
        return result;
    };
    return mergeObjects(base, child);
}
function isAllStrings(arr: unknown[]): boolean {
    return Array.isArray(arr) && arr.every((item) => typeof item === "string");
}
export async function loadCharacterFromOnchain(): Promise<Character[]> {
    const jsonText = onchainJson;

    console.log("JSON:", jsonText);
    if (!jsonText) return [];
    const loadedCharacters = [];
    try {
        const character = JSON.parse(jsonText);
        validateCharacterConfig(character);

        // .id isn't really valid
        const characterId = character.id || character.name;
        const characterPrefix = `CHARACTER.${characterId
            .toUpperCase()
            .replace(/ /g, "_")}.`;

        const characterSettings = Object.entries(process.env)
            .filter(([key]) => key.startsWith(characterPrefix))
            .reduce((settings, [key, value]) => {
                const settingKey = key.slice(characterPrefix.length);
                settings[settingKey] = value;
                return settings;
            }, {});

        if (Object.keys(characterSettings).length > 0) {
            character.settings = character.settings || {};
            character.settings.secrets = {
                ...characterSettings,
                ...character.settings.secrets,
            };
        }

        // Handle plugins
        if (isAllStrings(character.plugins)) {
            elizaLogger.info("Plugins are: ", character.plugins);
            const importedPlugins = await Promise.all(
                character.plugins.map(async (plugin) => {
                    const importedPlugin = await import(plugin);
                    return importedPlugin.default;
                })
            );
            character.plugins = importedPlugins;
        }

        loadedCharacters.push(character);
        elizaLogger.info(
            `Successfully loaded character from: ${process.env.IQ_WALLET_ADDRESS}`
        );
        return loadedCharacters;
    } catch (e) {
        elizaLogger.error(
            `Error parsing character from ${process.env.IQ_WALLET_ADDRESS}: ${e}`
        );
        process.exit(1);
    }
}

async function loadCharactersFromUrl(url: string): Promise<Character[]> {
    try {
        const response = await fetch(url);
        const responseJson = await response.json();

        let characters: Character[] = [];
        if (Array.isArray(responseJson)) {
            characters = await Promise.all(
                responseJson.map((character) => jsonToCharacter(url, character))
            );
        } else {
            const character = await jsonToCharacter(url, responseJson);
            characters.push(character);
        }
        return characters;
    } catch (e) {
        elizaLogger.error(`Error loading character(s) from ${url}: ${e}`);
        process.exit(1);
    }
}

async function jsonToCharacter(
    filePath: string,
    character: any
): Promise<Character> {
    validateCharacterConfig(character);

    // .id isn't really valid
    const characterId = character.id || character.name;
    const characterPrefix = `CHARACTER.${characterId
        .toUpperCase()
        .replace(/ /g, "_")}.`;
    const characterSettings = Object.entries(process.env)
        .filter(([key]) => key.startsWith(characterPrefix))
        .reduce((settings, [key, value]) => {
            const settingKey = key.slice(characterPrefix.length);
            return { ...settings, [settingKey]: value };
        }, {});
    if (Object.keys(characterSettings).length > 0) {
        character.settings = character.settings || {};
        character.settings.secrets = {
            ...characterSettings,
            ...character.settings.secrets,
        };
    }
    // Handle plugins
    character.plugins = await handlePluginImporting(character.plugins);
    if (character.extends) {
        elizaLogger.info(
            `Merging  ${character.name} character with parent characters`
        );
        for (const extendPath of character.extends) {
            const baseCharacter = await loadCharacter(
                path.resolve(path.dirname(filePath), extendPath)
            );
            character = mergeCharacters(baseCharacter, character);
            elizaLogger.info(
                `Merged ${character.name} with ${baseCharacter.name}`
            );
        }
    }
    return character;
}

async function loadCharacter(filePath: string): Promise<Character> {
    const content = tryLoadFile(filePath);
    if (!content) {
        throw new Error(`Character file not found: ${filePath}`);
    }
    const character = JSON.parse(content);
    return jsonToCharacter(filePath, character);
}

async function loadCharacterTryPath(characterPath: string): Promise<Character> {
    let content: string | null = null;
    let resolvedPath = "";

    // Try different path resolutions in order
    const pathsToTry = [
        characterPath, // exact path as specified
        path.resolve(process.cwd(), characterPath), // relative to cwd
        path.resolve(process.cwd(), "agent", characterPath), // Add this
        path.resolve(__dirname, characterPath), // relative to current script
        path.resolve(__dirname, "characters", path.basename(characterPath)), // relative to agent/characters
        path.resolve(__dirname, "../characters", path.basename(characterPath)), // relative to characters dir from agent
        path.resolve(
            __dirname,
            "../../characters",
            path.basename(characterPath)
        ), // relative to project root characters dir
    ];

    elizaLogger.info(
        "Trying paths:",
        pathsToTry.map((p) => ({
            path: p,
            exists: fs.existsSync(p),
        }))
    );

    for (const tryPath of pathsToTry) {
        content = tryLoadFile(tryPath);
        if (content !== null) {
            resolvedPath = tryPath;
            break;
        }
    }

    if (content === null) {
        elizaLogger.error(
            `Error loading character from ${characterPath}: File not found in any of the expected locations`
        );
        elizaLogger.error("Tried the following paths:");
        pathsToTry.forEach((p) => elizaLogger.error(` - ${p}`));
        throw new Error(
            `Error loading character from ${characterPath}: File not found in any of the expected locations`
        );
    }
    try {
        const character: Character = await loadCharacter(resolvedPath);
        elizaLogger.info(`Successfully loaded character from: ${resolvedPath}`);
        return character;
    } catch (e) {
        elizaLogger.error(`Error parsing character from ${resolvedPath}: ${e}`);
        throw new Error(`Error parsing character from ${resolvedPath}: ${e}`);
    }
}

function commaSeparatedStringToArray(commaSeparated: string): string[] {
    return commaSeparated?.split(",").map((value) => value.trim());
}

async function readCharactersFromStorage(
    characterPaths: string[]
): Promise<string[]> {
    try {
        const uploadDir = path.join(process.cwd(), "data", "characters");
        await fs.promises.mkdir(uploadDir, { recursive: true });
        const fileNames = await fs.promises.readdir(uploadDir);
        fileNames.forEach((fileName) => {
            characterPaths.push(path.join(uploadDir, fileName));
        });
    } catch (err) {
        elizaLogger.error(`Error reading directory: ${err.message}`);
    }

    return characterPaths;
}

export async function loadCharacters(
    charactersArg: string
): Promise<Character[]> {
    let characterPaths = commaSeparatedStringToArray(charactersArg);

    if (process.env.USE_CHARACTER_STORAGE === "true") {
        characterPaths = await readCharactersFromStorage(characterPaths);
    }

    const loadedCharacters: Character[] = [];

    if (characterPaths?.length > 0) {
        for (const characterPath of characterPaths) {
            try {
                const character: Character = await loadCharacterTryPath(
                    characterPath
                );
                loadedCharacters.push(character);
            } catch (e) {
                process.exit(1);
            }
        }
    }

    if (hasValidRemoteUrls()) {
        elizaLogger.info("Loading characters from remote URLs");
        const characterUrls = commaSeparatedStringToArray(
            process.env.REMOTE_CHARACTER_URLS
        );
        for (const characterUrl of characterUrls) {
            const characters = await loadCharactersFromUrl(characterUrl);
            loadedCharacters.push(...characters);
        }
    }

    if (loadedCharacters.length === 0) {
        elizaLogger.info("No characters found, using default character");
        loadedCharacters.push(defaultCharacter);
    }

    return loadedCharacters;
}

async function handlePluginImporting(plugins: string[]) {
    if (plugins.length > 0) {
        elizaLogger.info("Plugins are: ", plugins);
        const importedPlugins = await Promise.all(
            plugins.map(async (plugin) => {
                try {
                    const importedPlugin = await import(plugin);
                    const functionName =
                        plugin
                            .replace("@elizaos/plugin-", "")
                            .replace(/-./g, (x) => x[1].toUpperCase()) +
                        "Plugin"; // Assumes plugin function is camelCased with Plugin suffix
                    return (
                        importedPlugin.default || importedPlugin[functionName]
                    );
                } catch (importError) {
                    elizaLogger.error(
                        `Failed to import plugin: ${plugin}`,
                        importError
                    );
                    return []; // Return null for failed imports
                }
            })
        );
        return importedPlugins;
    } else {
        return [];
    }
}

export function getTokenForProvider(
    provider: ModelProviderName,
    character: Character
): string | undefined {
    switch (provider) {
        // no key needed for llama_local, ollama, lmstudio, gaianet or bedrock
        case ModelProviderName.LLAMALOCAL:
            return "";
        case ModelProviderName.OLLAMA:
            return "";
        case ModelProviderName.LMSTUDIO:
            return "";
        case ModelProviderName.GAIANET:
            return "";
        case ModelProviderName.BEDROCK:
            return "";
        case ModelProviderName.OPENAI:
            return (
                character.settings?.secrets?.OPENAI_API_KEY ||
                settings.OPENAI_API_KEY
            );
        case ModelProviderName.ETERNALAI:
            return (
                character.settings?.secrets?.ETERNALAI_API_KEY ||
                settings.ETERNALAI_API_KEY
            );
        case ModelProviderName.NINETEEN_AI:
            return (
                character.settings?.secrets?.NINETEEN_AI_API_KEY ||
                settings.NINETEEN_AI_API_KEY
            );
        case ModelProviderName.LLAMACLOUD:
        case ModelProviderName.TOGETHER:
            return (
                character.settings?.secrets?.LLAMACLOUD_API_KEY ||
                settings.LLAMACLOUD_API_KEY ||
                character.settings?.secrets?.TOGETHER_API_KEY ||
                settings.TOGETHER_API_KEY ||
                character.settings?.secrets?.OPENAI_API_KEY ||
                settings.OPENAI_API_KEY
            );
        case ModelProviderName.CLAUDE_VERTEX:
        case ModelProviderName.ANTHROPIC:
            return (
                character.settings?.secrets?.ANTHROPIC_API_KEY ||
                character.settings?.secrets?.CLAUDE_API_KEY ||
                settings.ANTHROPIC_API_KEY ||
                settings.CLAUDE_API_KEY
            );
        case ModelProviderName.REDPILL:
            return (
                character.settings?.secrets?.REDPILL_API_KEY ||
                settings.REDPILL_API_KEY
            );
        case ModelProviderName.OPENROUTER:
            return (
                character.settings?.secrets?.OPENROUTER_API_KEY ||
                settings.OPENROUTER_API_KEY
            );
        case ModelProviderName.GROK:
            return (
                character.settings?.secrets?.GROK_API_KEY ||
                settings.GROK_API_KEY
            );
        case ModelProviderName.HEURIST:
            return (
                character.settings?.secrets?.HEURIST_API_KEY ||
                settings.HEURIST_API_KEY
            );
        case ModelProviderName.GROQ:
            return (
                character.settings?.secrets?.GROQ_API_KEY ||
                settings.GROQ_API_KEY
            );
        case ModelProviderName.GALADRIEL:
            return (
                character.settings?.secrets?.GALADRIEL_API_KEY ||
                settings.GALADRIEL_API_KEY
            );
        case ModelProviderName.FAL:
            return (
                character.settings?.secrets?.FAL_API_KEY || settings.FAL_API_KEY
            );
        case ModelProviderName.ALI_BAILIAN:
            return (
                character.settings?.secrets?.ALI_BAILIAN_API_KEY ||
                settings.ALI_BAILIAN_API_KEY
            );
        case ModelProviderName.VOLENGINE:
            return (
                character.settings?.secrets?.VOLENGINE_API_KEY ||
                settings.VOLENGINE_API_KEY
            );
        case ModelProviderName.NANOGPT:
            return (
                character.settings?.secrets?.NANOGPT_API_KEY ||
                settings.NANOGPT_API_KEY
            );
        case ModelProviderName.HYPERBOLIC:
            return (
                character.settings?.secrets?.HYPERBOLIC_API_KEY ||
                settings.HYPERBOLIC_API_KEY
            );

        case ModelProviderName.VENICE:
            return (
                character.settings?.secrets?.VENICE_API_KEY ||
                settings.VENICE_API_KEY
            );
        case ModelProviderName.ATOMA:
            return (
                character.settings?.secrets?.ATOMASDK_BEARER_AUTH ||
                settings.ATOMASDK_BEARER_AUTH
            );
        case ModelProviderName.NVIDIA:
            return (
                character.settings?.secrets?.NVIDIA_API_KEY ||
                settings.NVIDIA_API_KEY
            );
        case ModelProviderName.AKASH_CHAT_API:
            return (
                character.settings?.secrets?.AKASH_CHAT_API_KEY ||
                settings.AKASH_CHAT_API_KEY
            );
        case ModelProviderName.GOOGLE:
            return (
                character.settings?.secrets?.GOOGLE_GENERATIVE_AI_API_KEY ||
                settings.GOOGLE_GENERATIVE_AI_API_KEY
            );
        case ModelProviderName.MISTRAL:
            return (
                character.settings?.secrets?.MISTRAL_API_KEY ||
                settings.MISTRAL_API_KEY
            );
        case ModelProviderName.LETZAI:
            return (
                character.settings?.secrets?.LETZAI_API_KEY ||
                settings.LETZAI_API_KEY
            );
        case ModelProviderName.INFERA:
            return (
                character.settings?.secrets?.INFERA_API_KEY ||
                settings.INFERA_API_KEY
            );
        case ModelProviderName.DEEPSEEK:
            return (
                character.settings?.secrets?.DEEPSEEK_API_KEY ||
                settings.DEEPSEEK_API_KEY
            );
        case ModelProviderName.LIVEPEER:
            return (
                character.settings?.secrets?.LIVEPEER_GATEWAY_URL ||
                settings.LIVEPEER_GATEWAY_URL
            );
        default:
            const errorMessage = `Failed to get token - unsupported model provider: ${provider}`;
            elizaLogger.error(errorMessage);
            throw new Error(errorMessage);
    }
}

<<<<<<< HEAD
function initializeDatabase(dataDir: string) {
    if (process.env.MONGODB_CONNECTION_STRING) {
        elizaLogger.log("Initializing database on MongoDB Atlas");
        const client = new MongoClient(process.env.MONGODB_CONNECTION_STRING, {
            maxPoolSize: 100,
            minPoolSize: 5,
            maxIdleTimeMS: 60000,
            connectTimeoutMS: 10000,
            serverSelectionTimeoutMS: 5000,
            socketTimeoutMS: 45000,
            compressors: ["zlib"],
            retryWrites: true,
            retryReads: true,
        });

        const dbName = process.env.MONGODB_DATABASE || "elizaAgent";
        const db = new MongoDBDatabaseAdapter(client, dbName);

        // Test the connection
        db.init()
            .then(() => {
                elizaLogger.success("Successfully connected to MongoDB Atlas");
            })
            .catch((error) => {
                elizaLogger.error("Failed to connect to MongoDB Atlas:", error);
                throw error; // Re-throw to handle it in the calling code
            });

        return db;
    } else if (process.env.SUPABASE_URL && process.env.SUPABASE_ANON_KEY) {
=======
async function initializeDatabase(dataDir: string) {
    if (process.env.SUPABASE_URL && process.env.SUPABASE_ANON_KEY) {
>>>>>>> 685a49e5
        elizaLogger.info("Initializing Supabase connection...");
        const db = new SupabaseDatabaseAdapter(
            process.env.SUPABASE_URL,
            process.env.SUPABASE_ANON_KEY
        );

        // Test the connection
        await db.init()
            .then(() => {
                elizaLogger.success(
                    "Successfully connected to Supabase database"
                );
            })
            .catch((error) => {
                elizaLogger.error("Failed to connect to Supabase:", error);
                throw error;
            });

        return db;
    } else if (process.env.POSTGRES_URL) {
        elizaLogger.info("Initializing PostgreSQL connection...");
        const db = new PostgresDatabaseAdapter({
            connectionString: process.env.POSTGRES_URL,
            parseInputs: true,
        });

        // Test the connection
        await db.init()
            .then(() => {
                elizaLogger.success(
                    "Successfully connected to PostgreSQL database"
                );
            })
            .catch((error) => {
                elizaLogger.error("Failed to connect to PostgreSQL:", error);
                throw error;
            });

        return db;
    } else if (process.env.PGLITE_DATA_DIR) {
        elizaLogger.info("Initializing PgLite adapter...");
        // `dataDir: memory://` for in memory pg
        const db = new PGLiteDatabaseAdapter({
            dataDir: process.env.PGLITE_DATA_DIR,
        });
        return db;
    } else if (
        process.env.QDRANT_URL &&
        process.env.QDRANT_KEY &&
        process.env.QDRANT_PORT &&
        process.env.QDRANT_VECTOR_SIZE
    ) {
        elizaLogger.info("Initializing Qdrant adapter...");
        const db = new QdrantDatabaseAdapter(
            process.env.QDRANT_URL,
            process.env.QDRANT_KEY,
            Number(process.env.QDRANT_PORT),
            Number(process.env.QDRANT_VECTOR_SIZE)
        );
        return db;
    } else {
        const filePath = process.env.SQLITE_FILE ?? path.resolve(dataDir, "db.sqlite");
        elizaLogger.info(`Initializing SQLite database at ${filePath}...`);

        try {
            // Ensure the directory exists
            const dbDir = path.dirname(filePath);
            if (!fs.existsSync(dbDir)) {
                fs.mkdirSync(dbDir, { recursive: true });
            }

            // Create/open database with WAL mode for better concurrency
            const sqliteDb = new Database(filePath, {
                verbose: process.env.NODE_ENV === 'development' ? console.log : undefined,
                fileMustExist: false,
            });

            // Configure SQLite before any transactions
            sqliteDb.pragma('journal_mode = WAL');
            sqliteDb.pragma('foreign_keys = ON');
            sqliteDb.pragma('synchronous = NORMAL');
            sqliteDb.pragma('temp_store = MEMORY');

            const db = new SqliteDatabaseAdapter(sqliteDb);

            // Initialize the database
            try {
                await db.init()
                    .then(() => {
                        elizaLogger.success(
                            `Successfully initialized SQLite database at ${filePath}`
                        );
                    })
                    .catch((error) => {
                        elizaLogger.error("Failed to initialize SQLite database:", error);
                        throw error;
                    });

                return db;
            } catch (error) {
                elizaLogger.error("Failed to initialize SQLite database:", error);
                throw error;
            }
        } catch (error) {
            elizaLogger.error("Failed to create/open SQLite database:", error);
            throw error;
        }
    }
}

// also adds plugins from character file into the runtime
export async function initializeClients(
    character: Character,
    runtime: IAgentRuntime
) {
    // each client can only register once
    // and if we want two we can explicitly support it
    const clients: Record<string, any> = {};
    const clientTypes: string[] =
        character.clients?.map((str) => str.toLowerCase()) || [];
    elizaLogger.log("initializeClients", clientTypes, "for", character.name);

    // Start Auto Client if "auto" detected as a configured client
    if (clientTypes.includes(Clients.AUTO)) {
        const autoClient = await AutoClientInterface.start(runtime);
        if (autoClient) clients.auto = autoClient;
    }

    if (clientTypes.includes(Clients.XMTP)) {
        const xmtpClient = await XmtpClientInterface.start(runtime);
        if (xmtpClient) clients.xmtp = xmtpClient;
    }

    if (clientTypes.includes(Clients.DISCORD)) {
        const discordClient = await DiscordClientInterface.start(runtime);
        if (discordClient) clients.discord = discordClient;
    }

    if (clientTypes.includes(Clients.TELEGRAM)) {
        const telegramClient = await TelegramClientInterface.start(runtime);
        if (telegramClient) clients.telegram = telegramClient;
    }

    if (clientTypes.includes(Clients.TELEGRAM_ACCOUNT)) {
        const telegramAccountClient =
            await TelegramAccountClientInterface.start(runtime);
        if (telegramAccountClient)
            clients.telegram_account = telegramAccountClient;
    }

    if (clientTypes.includes(Clients.TWITTER)) {
        const twitterClient = await TwitterClientInterface.start(runtime);
        if (twitterClient) {
            clients.twitter = twitterClient;
        }
    }

    if (clientTypes.includes(Clients.ALEXA)) {
        const alexaClient = await AlexaClientInterface.start(runtime);
        if (alexaClient) {
            clients.alexa = alexaClient;
        }
    }

    if (clientTypes.includes(Clients.INSTAGRAM)) {
        const instagramClient = await InstagramClientInterface.start(runtime);
        if (instagramClient) {
            clients.instagram = instagramClient;
        }
    }

    if (clientTypes.includes(Clients.FARCASTER)) {
        const farcasterClient = await FarcasterClientInterface.start(runtime);
        if (farcasterClient) {
            clients.farcaster = farcasterClient;
        }
    }

    if (clientTypes.includes("lens")) {
        const lensClient = new LensAgentClient(runtime);
        lensClient.start();
        clients.lens = lensClient;
    }

    if (clientTypes.includes(Clients.SIMSAI)) {
        const simsaiClient = await JeeterClientInterface.start(runtime);
        if (simsaiClient) clients.simsai = simsaiClient;
    }

    elizaLogger.log("client keys", Object.keys(clients));

    if (clientTypes.includes("deva")) {
        if (clientTypes.includes("deva")) {
            const devaClient = await DevaClientInterface.start(runtime);
            if (devaClient) clients.deva = devaClient;
        }
    }

    if (clientTypes.includes("slack")) {
        const slackClient = await SlackClientInterface.start(runtime);
        if (slackClient) clients.slack = slackClient; // Use object property instead of push
    }

    function determineClientType(client: Client): string {
        // Check if client has a direct type identifier
        if ("type" in client) {
            return (client as any).type;
        }

        // Check constructor name
        const constructorName = client.constructor?.name;
        if (constructorName && !constructorName.includes("Object")) {
            return constructorName.toLowerCase().replace("client", "");
        }

        // Fallback: Generate a unique identifier
        return `client_${Date.now()}`;
    }

    if (character.plugins?.length > 0) {
        for (const plugin of character.plugins) {
            if (plugin.clients) {
                for (const client of plugin.clients) {
                    const startedClient = await client.start(runtime);
                    const clientType = determineClientType(client);
                    elizaLogger.debug(
                        `Initializing client of type: ${clientType}`
                    );
                    clients[clientType] = startedClient;
                }
            }
        }
    }

    return clients;
}

function getSecret(character: Character, secret: string) {
    return character.settings?.secrets?.[secret] || process.env[secret];
}

let nodePlugin: any | undefined;

export async function createAgent(
    character: Character,
    db: IDatabaseAdapter,
    cache: ICacheManager,
    token: string
): Promise<AgentRuntime> {
    elizaLogger.log(`Creating runtime for character ${character.name}`);

    nodePlugin ??= createNodePlugin();

    const teeMode = getSecret(character, "TEE_MODE") || "OFF";
    const walletSecretSalt = getSecret(character, "WALLET_SECRET_SALT");

    // Validate TEE configuration
    if (teeMode !== TEEMode.OFF && !walletSecretSalt) {
        elizaLogger.error(
            "A WALLET_SECRET_SALT required when TEE_MODE is enabled"
        );
        throw new Error("Invalid TEE configuration");
    }

    let goatPlugin: any | undefined;

    if (getSecret(character, "EVM_PRIVATE_KEY")) {
        goatPlugin = await createGoatPlugin((secret) =>
            getSecret(character, secret)
        );
    }

    let zilliqaPlugin: any | undefined;
    if (getSecret(character, "ZILLIQA_PRIVATE_KEY")) {
        zilliqaPlugin = await createZilliqaPlugin((secret) =>
            getSecret(character, secret)
        );
    }

    // Initialize Reclaim adapter if environment variables are present
    // let verifiableInferenceAdapter;
    // if (
    //     process.env.RECLAIM_APP_ID &&
    //     process.env.RECLAIM_APP_SECRET &&
    //     process.env.VERIFIABLE_INFERENCE_ENABLED === "true"
    // ) {
    //     verifiableInferenceAdapter = new ReclaimAdapter({
    //         appId: process.env.RECLAIM_APP_ID,
    //         appSecret: process.env.RECLAIM_APP_SECRET,
    //         modelProvider: character.modelProvider,
    //         token,
    //     });
    //     elizaLogger.log("Verifiable inference adapter initialized");
    // }
    // Initialize Opacity adapter if environment variables are present
    let verifiableInferenceAdapter;
    if (
        process.env.OPACITY_TEAM_ID &&
        process.env.OPACITY_CLOUDFLARE_NAME &&
        process.env.OPACITY_PROVER_URL &&
        process.env.VERIFIABLE_INFERENCE_ENABLED === "true"
    ) {
        verifiableInferenceAdapter = new OpacityAdapter({
            teamId: process.env.OPACITY_TEAM_ID,
            teamName: process.env.OPACITY_CLOUDFLARE_NAME,
            opacityProverUrl: process.env.OPACITY_PROVER_URL,
            modelProvider: character.modelProvider,
            token: token,
        });
        elizaLogger.log("Verifiable inference adapter initialized");
        elizaLogger.log("teamId", process.env.OPACITY_TEAM_ID);
        elizaLogger.log("teamName", process.env.OPACITY_CLOUDFLARE_NAME);
        elizaLogger.log("opacityProverUrl", process.env.OPACITY_PROVER_URL);
        elizaLogger.log("modelProvider", character.modelProvider);
        elizaLogger.log("token", token);
    }
    if (
        process.env.PRIMUS_APP_ID &&
        process.env.PRIMUS_APP_SECRET &&
        process.env.VERIFIABLE_INFERENCE_ENABLED === "true"
    ) {
        verifiableInferenceAdapter = new PrimusAdapter({
            appId: process.env.PRIMUS_APP_ID,
            appSecret: process.env.PRIMUS_APP_SECRET,
            attMode: "proxytls",
            modelProvider: character.modelProvider,
            token,
        });
        elizaLogger.log("Verifiable inference primus adapter initialized");
    }

    return new AgentRuntime({
        databaseAdapter: db,
        token,
        modelProvider: character.modelProvider,
        evaluators: [],
        character,
        // character.plugins are handled when clients are added
        plugins: [
            parseBooleanFromText(getSecret(character, "BITMIND")) &&
            getSecret(character, "BITMIND_API_TOKEN")
                ? bittensorPlugin
                : null,
            parseBooleanFromText(
                getSecret(character, "EMAIL_AUTOMATION_ENABLED")
            )
                ? emailAutomationPlugin
                : null,
            getSecret(character, "IQ_WALLET_ADDRESS") &&
            getSecret(character, "IQSOlRPC")
                ? elizaCodeinPlugin
                : null,
            bootstrapPlugin,
            getSecret(character, "CDP_API_KEY_NAME") &&
            getSecret(character, "CDP_API_KEY_PRIVATE_KEY") &&
            getSecret(character, "CDP_AGENT_KIT_NETWORK")
                ? agentKitPlugin
                : null,
            getSecret(character, "DEXSCREENER_API_KEY")
                ? dexScreenerPlugin
                : null,
            getSecret(character, "FOOTBALL_API_KEY") ? footballPlugin : null,
            getSecret(character, "CONFLUX_CORE_PRIVATE_KEY")
                ? confluxPlugin
                : null,
            nodePlugin,
            getSecret(character, "ROUTER_NITRO_EVM_PRIVATE_KEY") &&
            getSecret(character, "ROUTER_NITRO_EVM_ADDRESS")
                ? nitroPlugin
                : null,
            getSecret(character, "TAVILY_API_KEY") ? webSearchPlugin : null,
            getSecret(character, "SOLANA_PUBLIC_KEY") ||
            (getSecret(character, "WALLET_PUBLIC_KEY") &&
                !getSecret(character, "WALLET_PUBLIC_KEY")?.startsWith("0x"))
                ? [solanaPlugin, solanaPluginV2]
                : null,
            getSecret(character, "SOLANA_PRIVATE_KEY")
                ? solanaAgentkitPlugin
                : null,
            getSecret(character, "AUTONOME_JWT_TOKEN") ? autonomePlugin : null,
            (getSecret(character, "NEAR_ADDRESS") ||
                getSecret(character, "NEAR_WALLET_PUBLIC_KEY")) &&
            getSecret(character, "NEAR_WALLET_SECRET_KEY")
                ? nearPlugin
                : null,
            getSecret(character, "EVM_PUBLIC_KEY") ||
            (getSecret(character, "WALLET_PUBLIC_KEY") &&
                getSecret(character, "WALLET_PUBLIC_KEY")?.startsWith("0x"))
                ? evmPlugin
                : null,
            (getSecret(character, "EVM_PUBLIC_KEY") ||
                getSecret(character, "INJECTIVE_PUBLIC_KEY")) &&
            getSecret(character, "INJECTIVE_PRIVATE_KEY")
                ? injectivePlugin
                : null,
            getSecret(character, "COSMOS_RECOVERY_PHRASE") &&
                getSecret(character, "COSMOS_AVAILABLE_CHAINS") &&
                createCosmosPlugin(),
            (getSecret(character, "SOLANA_PUBLIC_KEY") ||
                (getSecret(character, "WALLET_PUBLIC_KEY") &&
                    !getSecret(character, "WALLET_PUBLIC_KEY")?.startsWith(
                        "0x"
                    ))) &&
            getSecret(character, "SOLANA_ADMIN_PUBLIC_KEY") &&
            getSecret(character, "SOLANA_PRIVATE_KEY") &&
            getSecret(character, "SOLANA_ADMIN_PRIVATE_KEY")
                ? nftGenerationPlugin
                : null,
            getSecret(character, "ZEROG_PRIVATE_KEY") ? zgPlugin : null,
            getSecret(character, "COINMARKETCAP_API_KEY")
                ? coinmarketcapPlugin
                : null,
            getSecret(character, "ZERION_API_KEY") ? zerionPlugin : null,
            getSecret(character, "COINBASE_COMMERCE_KEY")
                ? coinbaseCommercePlugin
                : null,
            getSecret(character, "FAL_API_KEY") ||
            getSecret(character, "OPENAI_API_KEY") ||
            getSecret(character, "VENICE_API_KEY") ||
            getSecret(character, "NVIDIA_API_KEY") ||
            getSecret(character, "NINETEEN_AI_API_KEY") ||
            getSecret(character, "HEURIST_API_KEY") ||
            getSecret(character, "LIVEPEER_GATEWAY_URL")
                ? imageGenerationPlugin
                : null,
            getSecret(character, "FAL_API_KEY") ? ThreeDGenerationPlugin : null,
            ...(getSecret(character, "COINBASE_API_KEY") &&
            getSecret(character, "COINBASE_PRIVATE_KEY")
                ? [
                      coinbaseMassPaymentsPlugin,
                      tradePlugin,
                      tokenContractPlugin,
                      advancedTradePlugin,
                  ]
                : []),
            ...(teeMode !== TEEMode.OFF && walletSecretSalt ? [teePlugin] : []),
            teeMode !== TEEMode.OFF &&
            walletSecretSalt &&
            getSecret(character, "VLOG")
                ? verifiableLogPlugin
                : null,
            getSecret(character, "SGX") ? sgxPlugin : null,
            getSecret(character, "ENABLE_TEE_LOG") &&
            ((teeMode !== TEEMode.OFF && walletSecretSalt) ||
                getSecret(character, "SGX"))
                ? teeLogPlugin
                : null,
            getSecret(character, "OMNIFLIX_API_URL") &&
            getSecret(character, "OMNIFLIX_MNEMONIC")
                ? OmniflixPlugin
                : null,
            getSecret(character, "COINBASE_API_KEY") &&
            getSecret(character, "COINBASE_PRIVATE_KEY") &&
            getSecret(character, "COINBASE_NOTIFICATION_URI")
                ? webhookPlugin
                : null,
            goatPlugin,
            zilliqaPlugin,
            getSecret(character, "COINGECKO_API_KEY") ||
            getSecret(character, "COINGECKO_PRO_API_KEY")
                ? coingeckoPlugin
                : null,
            getSecret(character, "MORALIS_API_KEY") ? moralisPlugin : null,
            getSecret(character, "EVM_PROVIDER_URL") ? goatPlugin : null,
            getSecret(character, "ABSTRACT_PRIVATE_KEY")
                ? abstractPlugin
                : null,
            getSecret(character, "B2_PRIVATE_KEY") ? b2Plugin : null,
            getSecret(character, "BINANCE_API_KEY") &&
            getSecret(character, "BINANCE_SECRET_KEY")
                ? binancePlugin
                : null,
            getSecret(character, "FLOW_ADDRESS") &&
            getSecret(character, "FLOW_PRIVATE_KEY")
                ? flowPlugin
                : null,
            getSecret(character, "LENS_ADDRESS") &&
            getSecret(character, "LENS_PRIVATE_KEY")
                ? lensPlugin
                : null,
            getSecret(character, "APTOS_PRIVATE_KEY") ? aptosPlugin : null,
            getSecret(character, "MIND_COLD_WALLET_ADDRESS")
                ? mindNetworkPlugin
                : null,
            getSecret(character, "MVX_PRIVATE_KEY") ? multiversxPlugin : null,
            getSecret(character, "ZKSYNC_PRIVATE_KEY") ? zksyncEraPlugin : null,
            getSecret(character, "CRONOSZKEVM_PRIVATE_KEY")
                ? cronosZkEVMPlugin
                : null,
            getSecret(character, "TEE_MARLIN") ? teeMarlinPlugin : null,
            getSecret(character, "TON_PRIVATE_KEY") ? tonPlugin : null,
            getSecret(character, "THIRDWEB_SECRET_KEY") ? thirdwebPlugin : null,
            getSecret(character, "SUI_PRIVATE_KEY") ? suiPlugin : null,
            getSecret(character, "STORY_PRIVATE_KEY") ? storyPlugin : null,
            getSecret(character, "SQUID_SDK_URL") &&
            getSecret(character, "SQUID_INTEGRATOR_ID") &&
            getSecret(character, "SQUID_EVM_ADDRESS") &&
            getSecret(character, "SQUID_EVM_PRIVATE_KEY") &&
            getSecret(character, "SQUID_API_THROTTLE_INTERVAL")
                ? squidRouterPlugin
                : null,
            getSecret(character, "FUEL_PRIVATE_KEY") ? fuelPlugin : null,
            getSecret(character, "AVALANCHE_PRIVATE_KEY")
                ? avalanchePlugin
                : null,
            getSecret(character, "BIRDEYE_API_KEY") ? birdeyePlugin : null,
            getSecret(character, "ECHOCHAMBERS_API_URL") &&
            getSecret(character, "ECHOCHAMBERS_API_KEY")
                ? echoChambersPlugin
                : null,
            getSecret(character, "LETZAI_API_KEY") ? letzAIPlugin : null,
            getSecret(character, "STARGAZE_ENDPOINT") ? stargazePlugin : null,
            getSecret(character, "GIPHY_API_KEY") ? giphyPlugin : null,
            getSecret(character, "PASSPORT_API_KEY")
                ? gitcoinPassportPlugin
                : null,
            getSecret(character, "GENLAYER_PRIVATE_KEY")
                ? genLayerPlugin
                : null,
            getSecret(character, "AVAIL_SEED") &&
            getSecret(character, "AVAIL_APP_ID")
                ? availPlugin
                : null,
            getSecret(character, "OPEN_WEATHER_API_KEY")
                ? openWeatherPlugin
                : null,
            getSecret(character, "OBSIDIAN_API_TOKEN") ? obsidianPlugin : null,
            getSecret(character, "ARTHERA_PRIVATE_KEY")?.startsWith("0x")
                ? artheraPlugin
                : null,
            getSecret(character, "ALLORA_API_KEY") ? alloraPlugin : null,
            getSecret(character, "HYPERLIQUID_PRIVATE_KEY")
                ? hyperliquidPlugin
                : null,
            getSecret(character, "HYPERLIQUID_TESTNET")
                ? hyperliquidPlugin
                : null,
            getSecret(character, "AKASH_MNEMONIC") &&
            getSecret(character, "AKASH_WALLET_ADDRESS")
                ? akashPlugin
                : null,
            getSecret(character, "CHAINBASE_API_KEY") ? chainbasePlugin : null,
            getSecret(character, "QUAI_PRIVATE_KEY") ? quaiPlugin : null,
            getSecret(character, "RESERVOIR_API_KEY")
                ? createNFTCollectionsPlugin()
                : null,
            getSecret(character, "ZERO_EX_API_KEY") ? zxPlugin : null,
            getSecret(character, "DKG_PRIVATE_KEY") ? dkgPlugin : null,
            getSecret(character, "PYTH_TESTNET_PROGRAM_KEY") ||
            getSecret(character, "PYTH_MAINNET_PROGRAM_KEY")
                ? pythDataPlugin
                : null,
            getSecret(character, "LND_TLS_CERT") &&
            getSecret(character, "LND_MACAROON") &&
            getSecret(character, "LND_SOCKET")
                ? lightningPlugin
                : null,
            getSecret(character, "OPENAI_API_KEY") &&
            parseBooleanFromText(
                getSecret(character, "ENABLE_OPEN_AI_COMMUNITY_PLUGIN")
            )
                ? openaiPlugin
                : null,
            getSecret(character, "DEVIN_API_TOKEN") ? devinPlugin : null,
            getSecret(character, "INITIA_PRIVATE_KEY") ? initiaPlugin : null,
            getSecret(character, "HOLDSTATION_PRIVATE_KEY")
                ? holdstationPlugin
                : null,
            getSecret(character, "NVIDIA_NIM_API_KEY") ||
            getSecret(character, "NVIDIA_NGC_API_KEY")
                ? nvidiaNimPlugin
                : null,
            getSecret(character, "BNB_PRIVATE_KEY") ||
            getSecret(character, "BNB_PUBLIC_KEY")?.startsWith("0x")
                ? bnbPlugin
                : null,
            (getSecret(character, "EMAIL_INCOMING_USER") &&
                getSecret(character, "EMAIL_INCOMING_PASS")) ||
            (getSecret(character, "EMAIL_OUTGOING_USER") &&
                getSecret(character, "EMAIL_OUTGOING_PASS"))
                ? emailPlugin
                : null,
            getSecret(character, "SEI_PRIVATE_KEY") ? seiPlugin : null,
            getSecret(character, "HYPERBOLIC_API_KEY")
                ? hyperbolicPlugin
                : null,
            getSecret(character, "SUNO_API_KEY") ? sunoPlugin : null,
            getSecret(character, "UDIO_AUTH_TOKEN") ? udioPlugin : null,
            getSecret(character, "IMGFLIP_USERNAME") &&
            getSecret(character, "IMGFLIP_PASSWORD")
                ? imgflipPlugin
                : null,
            getSecret(character, "FUNDING_PRIVATE_KEY") &&
            getSecret(character, "EVM_RPC_URL")
                ? litPlugin
                : null,
            getSecret(character, "ETHSTORAGE_PRIVATE_KEY")
                ? ethstoragePlugin
                : null,
            getSecret(character, "MINA_PRIVATE_KEY") ? minaPlugin : null,
            getSecret(character, "FORM_PRIVATE_KEY") ? formPlugin : null,
            getSecret(character, "ANKR_WALLET") ? ankrPlugin : null,
            getSecret(character, "DCAP_EVM_PRIVATE_KEY") &&
            getSecret(character, "DCAP_MODE")
                ? dcapPlugin
                : null,
            getSecret(character, "QUICKINTEL_API_KEY")
                ? quickIntelPlugin
                : null,
            getSecret(character, "GELATO_RELAY_API_KEY") ? gelatoPlugin : null,
            getSecret(character, "TRIKON_WALLET_ADDRESS") ? trikonPlugin : null,
            getSecret(character, "ARBITRAGE_EVM_PRIVATE_KEY") &&
            (getSecret(character, "ARBITRAGE_EVM_PROVIDER_URL") ||
                getSecret(character, "ARBITRAGE_ETHEREUM_WS_URL")) &&
            getSecret(character, "ARBITRAGE_FLASHBOTS_RELAY_SIGNING_KEY") &&
            getSecret(character, "ARBITRAGE_BUNDLE_EXECUTOR_ADDRESS")
                ? arbitragePlugin
                : null,
        ]
            .flat()
            .filter(Boolean),
        providers: [],
        managers: [],
        cacheManager: cache,
        fetch: logFetch,
        verifiableInferenceAdapter,
    });
}

function initializeFsCache(baseDir: string, character: Character) {
    if (!character?.id) {
        throw new Error(
            "initializeFsCache requires id to be set in character definition"
        );
    }
    const cacheDir = path.resolve(baseDir, character.id, "cache");

    const cache = new CacheManager(new FsCacheAdapter(cacheDir));
    return cache;
}

function initializeDbCache(character: Character, db: IDatabaseCacheAdapter) {
    if (!character?.id) {
        throw new Error(
            "initializeFsCache requires id to be set in character definition"
        );
    }
    const cache = new CacheManager(new DbCacheAdapter(db, character.id));
    return cache;
}

function initializeCache(
    cacheStore: string,
    character: Character,
    baseDir?: string,
    db?: IDatabaseCacheAdapter
) {
    switch (cacheStore) {
        case CacheStore.REDIS:
            if (process.env.REDIS_URL) {
                elizaLogger.info("Connecting to Redis...");
                const redisClient = new RedisClient(process.env.REDIS_URL);
                if (!character?.id) {
                    throw new Error(
                        "CacheStore.REDIS requires id to be set in character definition"
                    );
                }
                return new CacheManager(
                    new DbCacheAdapter(redisClient, character.id) // Using DbCacheAdapter since RedisClient also implements IDatabaseCacheAdapter
                );
            } else {
                throw new Error("REDIS_URL environment variable is not set.");
            }

        case CacheStore.DATABASE:
            if (db) {
                elizaLogger.info("Using Database Cache...");
                return initializeDbCache(character, db);
            } else {
                throw new Error(
                    "Database adapter is not provided for CacheStore.Database."
                );
            }

        case CacheStore.FILESYSTEM:
            elizaLogger.info("Using File System Cache...");
            if (!baseDir) {
                throw new Error(
                    "baseDir must be provided for CacheStore.FILESYSTEM."
                );
            }
            return initializeFsCache(baseDir, character);

        default:
            throw new Error(
                `Invalid cache store: ${cacheStore} or required configuration missing.`
            );
    }
}

async function startAgent(
    character: Character,
    directClient: DirectClient
): Promise<AgentRuntime> {
    let db: IDatabaseAdapter & IDatabaseCacheAdapter;
    try {
        character.id ??= stringToUuid(character.name);
        character.username ??= character.name;

        const token = getTokenForProvider(character.modelProvider, character);
        const dataDir = path.join(__dirname, "../data");

        if (!fs.existsSync(dataDir)) {
            fs.mkdirSync(dataDir, { recursive: true });
        }

        db = await initializeDatabase(dataDir) as IDatabaseAdapter &
            IDatabaseCacheAdapter;

        await db.init();

        const cache = initializeCache(
            process.env.CACHE_STORE ?? CacheStore.DATABASE,
            character,
            "",
            db
        ); // "" should be replaced with dir for file system caching. THOUGHTS: might probably make this into an env
        const runtime: AgentRuntime = await createAgent(
            character,
            db,
            cache,
            token
        );

        // start services/plugins/process knowledge
        await runtime.initialize();

        // start assigned clients
        runtime.clients = await initializeClients(character, runtime);

        // add to container
        directClient.registerAgent(runtime);

        // report to console
        elizaLogger.debug(`Started ${character.name} as ${runtime.agentId}`);

        return runtime;
    } catch (error) {
        elizaLogger.error(
            `Error starting agent for character ${character.name}:`,
            error
        );
        elizaLogger.error(error);
        if (db) {
            await db.close();
        }
        throw error;
    }
}

const checkPortAvailable = (port: number): Promise<boolean> => {
    return new Promise((resolve) => {
        const server = net.createServer();

        server.once("error", (err: NodeJS.ErrnoException) => {
            if (err.code === "EADDRINUSE") {
                resolve(false);
            }
        });

        server.once("listening", () => {
            server.close();
            resolve(true);
        });

        server.listen(port);
    });
};

const hasValidRemoteUrls = () =>
    process.env.REMOTE_CHARACTER_URLS &&
    process.env.REMOTE_CHARACTER_URLS !== "" &&
    process.env.REMOTE_CHARACTER_URLS.startsWith("http");

const startAgents = async () => {
    const directClient = new DirectClient();
    let serverPort = Number.parseInt(settings.SERVER_PORT || "3000");
    const args = parseArguments();
    const charactersArg = args.characters || args.character;
    let characters = [defaultCharacter];

    if (process.env.IQ_WALLET_ADDRESS && process.env.IQSOlRPC) {
        characters = await loadCharacterFromOnchain();
    }

    const notOnchainJson = !onchainJson || onchainJson == "null";

    if ((notOnchainJson && charactersArg) || hasValidRemoteUrls()) {
        characters = await loadCharacters(charactersArg);
    }

    // Normalize characters for injectable plugins
    characters = await Promise.all(characters.map(normalizeCharacter));

    try {
        for (const character of characters) {
            await startAgent(character, directClient);
        }
    } catch (error) {
        elizaLogger.error("Error starting agents:", error);
    }

    // Find available port
    while (!(await checkPortAvailable(serverPort))) {
        elizaLogger.warn(
            `Port ${serverPort} is in use, trying ${serverPort + 1}`
        );
        serverPort++;
    }

    // upload some agent functionality into directClient
    directClient.startAgent = async (character) => {
        // Handle plugins
        character.plugins = await handlePluginImporting(character.plugins);

        // wrap it so we don't have to inject directClient later
        return startAgent(character, directClient);
    };

    directClient.loadCharacterTryPath = loadCharacterTryPath;
    directClient.jsonToCharacter = jsonToCharacter;

    directClient.start(serverPort);

    if (serverPort !== Number.parseInt(settings.SERVER_PORT || "3000")) {
        elizaLogger.log(`Server started on alternate port ${serverPort}`);
    }

    elizaLogger.log(
        "Run `pnpm start:client` to start the client and visit the outputted URL (http://localhost:5173) to chat with your agents. When running multiple agents, use client with different port `SERVER_PORT=3001 pnpm start:client`"
    );
};

startAgents().catch((error) => {
    elizaLogger.error("Unhandled error in startAgents:", error);
    process.exit(1);
});

// Prevent unhandled exceptions from crashing the process if desired
if (
    process.env.PREVENT_UNHANDLED_EXIT &&
    parseBooleanFromText(process.env.PREVENT_UNHANDLED_EXIT)
) {
    // Handle uncaught exceptions to prevent the process from crashing
    process.on("uncaughtException", function (err) {
        console.error("uncaughtException", err);
    });

    // Handle unhandled rejections to prevent the process from crashing
    process.on("unhandledRejection", function (err) {
        console.error("unhandledRejection", err);
    });
}<|MERGE_RESOLUTION|>--- conflicted
+++ resolved
@@ -678,7 +678,6 @@
     }
 }
 
-<<<<<<< HEAD
 function initializeDatabase(dataDir: string) {
     if (process.env.MONGODB_CONNECTION_STRING) {
         elizaLogger.log("Initializing database on MongoDB Atlas");
@@ -709,10 +708,6 @@
 
         return db;
     } else if (process.env.SUPABASE_URL && process.env.SUPABASE_ANON_KEY) {
-=======
-async function initializeDatabase(dataDir: string) {
-    if (process.env.SUPABASE_URL && process.env.SUPABASE_ANON_KEY) {
->>>>>>> 685a49e5
         elizaLogger.info("Initializing Supabase connection...");
         const db = new SupabaseDatabaseAdapter(
             process.env.SUPABASE_URL,
@@ -720,7 +715,7 @@
         );
 
         // Test the connection
-        await db.init()
+        db.init()
             .then(() => {
                 elizaLogger.success(
                     "Successfully connected to Supabase database"
@@ -740,7 +735,7 @@
         });
 
         // Test the connection
-        await db.init()
+        db.init()
             .then(() => {
                 elizaLogger.success(
                     "Successfully connected to PostgreSQL database"
@@ -774,7 +769,8 @@
         );
         return db;
     } else {
-        const filePath = process.env.SQLITE_FILE ?? path.resolve(dataDir, "db.sqlite");
+        const filePath =
+            process.env.SQLITE_FILE ?? path.resolve(dataDir, "db.sqlite");
         elizaLogger.info(`Initializing SQLite database at ${filePath}...`);
 
         try {
@@ -786,34 +782,43 @@
 
             // Create/open database with WAL mode for better concurrency
             const sqliteDb = new Database(filePath, {
-                verbose: process.env.NODE_ENV === 'development' ? console.log : undefined,
+                verbose:
+                    process.env.NODE_ENV === "development"
+                        ? console.log
+                        : undefined,
                 fileMustExist: false,
             });
 
             // Configure SQLite before any transactions
-            sqliteDb.pragma('journal_mode = WAL');
-            sqliteDb.pragma('foreign_keys = ON');
-            sqliteDb.pragma('synchronous = NORMAL');
-            sqliteDb.pragma('temp_store = MEMORY');
+            sqliteDb.pragma("journal_mode = WAL");
+            sqliteDb.pragma("foreign_keys = ON");
+            sqliteDb.pragma("synchronous = NORMAL");
+            sqliteDb.pragma("temp_store = MEMORY");
 
             const db = new SqliteDatabaseAdapter(sqliteDb);
 
             // Initialize the database
             try {
-                await db.init()
+                db.init()
                     .then(() => {
                         elizaLogger.success(
                             `Successfully initialized SQLite database at ${filePath}`
                         );
                     })
                     .catch((error) => {
-                        elizaLogger.error("Failed to initialize SQLite database:", error);
+                        elizaLogger.error(
+                            "Failed to initialize SQLite database:",
+                            error
+                        );
                         throw error;
                     });
 
                 return db;
             } catch (error) {
-                elizaLogger.error("Failed to initialize SQLite database:", error);
+                elizaLogger.error(
+                    "Failed to initialize SQLite database:",
+                    error
+                );
                 throw error;
             }
         } catch (error) {
@@ -1429,7 +1434,7 @@
             fs.mkdirSync(dataDir, { recursive: true });
         }
 
-        db = await initializeDatabase(dataDir) as IDatabaseAdapter &
+        db = (await initializeDatabase(dataDir)) as IDatabaseAdapter &
             IDatabaseCacheAdapter;
 
         await db.init();
