--- conflicted
+++ resolved
@@ -51,7 +51,6 @@
 } from "@elizaos/plugin-coinbase";
 import { confluxPlugin } from "@elizaos/plugin-conflux";
 import { imageGenerationPlugin } from "@elizaos/plugin-image-generation";
-<<<<<<< HEAD
 import { evmPlugin } from "@elizaos/plugin-evm";
 import { createNodePlugin } from "@elizaos/plugin-node";
 import { solanaPlugin } from "@elizaos/plugin-solana";
@@ -68,20 +67,6 @@
     githubAddCommentToIssuePlugin,
     githubIdeationPlugin,
 } from "@elizaos/plugin-github";
-=======
-import { ThreeDGenerationPlugin } from "@elizaos/plugin-3d-generation";
-import { multiversxPlugin } from "@elizaos/plugin-multiversx";
-import { nearPlugin } from "@elizaos/plugin-near";
-import { nftGenerationPlugin } from "@elizaos/plugin-nft-generation";
-import { createNodePlugin } from "@elizaos/plugin-node";
-import { solanaPlugin } from "@elizaos/plugin-solana";
-import { suiPlugin } from "@elizaos/plugin-sui";
-import { TEEMode, teePlugin } from "@elizaos/plugin-tee";
-import { tonPlugin } from "@elizaos/plugin-ton";
-import { zksyncEraPlugin } from "@elizaos/plugin-zksync-era";
-import { cronosZkEVMPlugin } from "@elizaos/plugin-cronoszkevm";
-import { abstractPlugin } from "@elizaos/plugin-abstract";
->>>>>>> c9be71e6
 import Database from "better-sqlite3";
 import fs from "fs";
 import path from "path";
@@ -581,7 +566,6 @@
             getSecret(character, "COINBASE_NOTIFICATION_URI")
                 ? webhookPlugin
                 : null,
-<<<<<<< HEAD
             ...(getSecret(character, "GITHUB_API_TOKEN")
                 ? [
                       githubInitializePlugin,
@@ -595,12 +579,6 @@
                   ]
                 : []),
             getSecret(character, "ALCHEMY_API_KEY") ? goatPlugin : null,
-=======
-            getSecret(character, "EVM_PROVIDER_URL") ? goatPlugin : null,
-            getSecret(character, "ABSTRACT_PRIVATE_KEY")
-                ? abstractPlugin
-                : null,
->>>>>>> c9be71e6
             getSecret(character, "FLOW_ADDRESS") &&
             getSecret(character, "FLOW_PRIVATE_KEY")
                 ? flowPlugin
