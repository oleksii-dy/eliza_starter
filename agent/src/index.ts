import { PGLiteDatabaseAdapter } from "@elizaos/adapter-pglite";
import { PostgresDatabaseAdapter } from "@elizaos/adapter-postgres";
import { RedisClient } from "@elizaos/adapter-redis";
import { SqliteDatabaseAdapter } from "@elizaos/adapter-sqlite";
import { SupabaseDatabaseAdapter } from "@elizaos/adapter-supabase";
import { AutoClientInterface } from "@elizaos/client-auto";
import { DiscordClientInterface } from "@elizaos/client-discord";
import { InstagramClientInterface } from "@elizaos/client-instagram";
import { LensAgentClient } from "@elizaos/client-lens";
import { SlackClientInterface } from "@elizaos/client-slack";
import { TelegramClientInterface } from "@elizaos/client-telegram";
import { TwitterClientInterface } from "@elizaos/client-twitter";
import { FarcasterClientInterface } from "@elizaos/client-farcaster";
import { DirectClient } from "@elizaos/client-direct";
// import { ReclaimAdapter } from "@elizaos/plugin-reclaim";
import { PrimusAdapter } from "@elizaos/plugin-primus";
<<<<<<< HEAD
import { lightningPlugin } from "@elizaos/plugin-lightning";
=======
import { elizaCodeinPlugin, onchainJson } from "@elizaos/plugin-iq6900";

>>>>>>> 3a2fa762
import {
    AgentRuntime,
    CacheManager,
    CacheStore,
    type Character,
    type Client,
    Clients,
    DbCacheAdapter,
    defaultCharacter,
    elizaLogger,
    FsCacheAdapter,
    type IAgentRuntime,
    type ICacheManager,
    type IDatabaseAdapter,
    type IDatabaseCacheAdapter,
    ModelProviderName,
    parseBooleanFromText,
    settings,
    stringToUuid,
    validateCharacterConfig,
} from "@elizaos/core";
import { zgPlugin } from "@elizaos/plugin-0g";

import { bootstrapPlugin } from "@elizaos/plugin-bootstrap";
import { normalizeCharacter } from "@elizaos/plugin-di";
import createGoatPlugin from "@elizaos/plugin-goat";
// import { intifacePlugin } from "@elizaos/plugin-intiface";
import { ThreeDGenerationPlugin } from "@elizaos/plugin-3d-generation";
import { abstractPlugin } from "@elizaos/plugin-abstract";
import { akashPlugin } from "@elizaos/plugin-akash";
import { alloraPlugin } from "@elizaos/plugin-allora";
import { aptosPlugin } from "@elizaos/plugin-aptos";
import { artheraPlugin } from "@elizaos/plugin-arthera";
import { autonomePlugin } from "@elizaos/plugin-autonome";
import { availPlugin } from "@elizaos/plugin-avail";
import { avalanchePlugin } from "@elizaos/plugin-avalanche";
import { b2Plugin } from "@elizaos/plugin-b2";
import { binancePlugin } from "@elizaos/plugin-binance";
import { birdeyePlugin } from "@elizaos/plugin-birdeye";
import {
    advancedTradePlugin,
    coinbaseCommercePlugin,
    coinbaseMassPaymentsPlugin,
    tokenContractPlugin,
    tradePlugin,
    webhookPlugin,
} from "@elizaos/plugin-coinbase";
import { coingeckoPlugin } from "@elizaos/plugin-coingecko";
import { coinmarketcapPlugin } from "@elizaos/plugin-coinmarketcap";
import { confluxPlugin } from "@elizaos/plugin-conflux";
import { createCosmosPlugin } from "@elizaos/plugin-cosmos";
import { cronosZkEVMPlugin } from "@elizaos/plugin-cronoszkevm";
import { evmPlugin } from "@elizaos/plugin-evm";
import { flowPlugin } from "@elizaos/plugin-flow";
import { fuelPlugin } from "@elizaos/plugin-fuel";
import { genLayerPlugin } from "@elizaos/plugin-genlayer";
import { gitcoinPassportPlugin } from "@elizaos/plugin-gitcoin-passport";
import { imageGenerationPlugin } from "@elizaos/plugin-image-generation";
import { lensPlugin } from "@elizaos/plugin-lensNetwork";
import { multiversxPlugin } from "@elizaos/plugin-multiversx";
import { nearPlugin } from "@elizaos/plugin-near";
import createNFTCollectionsPlugin from "@elizaos/plugin-nft-collections";
import { nftGenerationPlugin } from "@elizaos/plugin-nft-generation";
import { createNodePlugin } from "@elizaos/plugin-node";
import { obsidianPlugin } from "@elizaos/plugin-obsidian";
import { OpacityAdapter } from "@elizaos/plugin-opacity";
import { openWeatherPlugin } from "@elizaos/plugin-open-weather";
import { quaiPlugin } from "@elizaos/plugin-quai";
import { sgxPlugin } from "@elizaos/plugin-sgx";
import { solanaPlugin } from "@elizaos/plugin-solana";
import { solanaAgentkitPlugin } from "@elizaos/plugin-solana-agent-kit";
import { squidRouterPlugin } from "@elizaos/plugin-squid-router";
import { stargazePlugin } from "@elizaos/plugin-stargaze";
import { storyPlugin } from "@elizaos/plugin-story";
import { suiPlugin } from "@elizaos/plugin-sui";
import { TEEMode, teePlugin } from "@elizaos/plugin-tee";
import { teeLogPlugin } from "@elizaos/plugin-tee-log";
import { teeMarlinPlugin } from "@elizaos/plugin-tee-marlin";
import { verifiableLogPlugin } from "@elizaos/plugin-tee-verifiable-log";
import { tonPlugin } from "@elizaos/plugin-ton";
import { webSearchPlugin } from "@elizaos/plugin-web-search";
import { injectivePlugin } from "@elizaos/plugin-injective";
import { giphyPlugin } from "@elizaos/plugin-giphy";
import { letzAIPlugin } from "@elizaos/plugin-letzai";
import { thirdwebPlugin } from "@elizaos/plugin-thirdweb";
import { hyperliquidPlugin } from "@elizaos/plugin-hyperliquid";
import { echoChambersPlugin } from "@elizaos/plugin-echochambers";
import { dexScreenerPlugin } from "@elizaos/plugin-dexscreener";
import { pythDataPlugin } from "@elizaos/plugin-pyth-data";

import { zksyncEraPlugin } from "@elizaos/plugin-zksync-era";
import Database from "better-sqlite3";
import fs from "fs";
import net from "net";
import path from "path";
import { fileURLToPath } from "url";
import yargs from "yargs";

const __filename = fileURLToPath(import.meta.url); // get the resolved path to the file
const __dirname = path.dirname(__filename); // get the name of the directory

export const wait = (minTime = 1000, maxTime = 3000) => {
    const waitTime =
        Math.floor(Math.random() * (maxTime - minTime + 1)) + minTime;
    return new Promise((resolve) => setTimeout(resolve, waitTime));
};

const logFetch = async (url: string, options: any) => {
    elizaLogger.debug(`Fetching ${url}`);
    // Disabled to avoid disclosure of sensitive information such as API keys
    // elizaLogger.debug(JSON.stringify(options, null, 2));
    return fetch(url, options);
};

export function parseArguments(): {
    character?: string;
    characters?: string;
} {
    try {
        return yargs(process.argv.slice(3))
            .option("character", {
                type: "string",
                description: "Path to the character JSON file",
            })
            .option("characters", {
                type: "string",
                description:
                    "Comma separated list of paths to character JSON files",
            })
            .parseSync();
    } catch (error) {
        elizaLogger.error("Error parsing arguments:", error);
        return {};
    }
}

function tryLoadFile(filePath: string): string | null {
    try {
        return fs.readFileSync(filePath, "utf8");
    } catch (e) {
        return null;
    }
}
function mergeCharacters(base: Character, child: Character): Character {
    const mergeObjects = (baseObj: any, childObj: any) => {
        const result: any = {};
        const keys = new Set([
            ...Object.keys(baseObj || {}),
            ...Object.keys(childObj || {}),
        ]);
        keys.forEach((key) => {
            if (
                typeof baseObj[key] === "object" &&
                typeof childObj[key] === "object" &&
                !Array.isArray(baseObj[key]) &&
                !Array.isArray(childObj[key])
            ) {
                result[key] = mergeObjects(baseObj[key], childObj[key]);
            } else if (
                Array.isArray(baseObj[key]) ||
                Array.isArray(childObj[key])
            ) {
                result[key] = [
                    ...(baseObj[key] || []),
                    ...(childObj[key] || []),
                ];
            } else {
                result[key] =
                    childObj[key] !== undefined ? childObj[key] : baseObj[key];
            }
        });
        return result;
    };
    return mergeObjects(base, child);
}
function isAllStrings(arr: unknown[]): boolean {
    return Array.isArray(arr) && arr.every((item) => typeof item === "string");
}
export async function loadCharacterFromOnchain(): Promise<Character[]> {
    const jsonText = onchainJson;

    console.log("JSON:", jsonText);
    if (!jsonText) return [];
    const loadedCharacters = [];
    try {
        const character = JSON.parse(jsonText);
        validateCharacterConfig(character);

        // .id isn't really valid
        const characterId = character.id || character.name;
        const characterPrefix = `CHARACTER.${characterId.toUpperCase().replace(/ /g, "_")}.`;

        const characterSettings = Object.entries(process.env)
            .filter(([key]) => key.startsWith(characterPrefix))
            .reduce((settings, [key, value]) => {
                const settingKey = key.slice(characterPrefix.length);
                settings[settingKey] = value;
                return settings;
            }, {});

        if (Object.keys(characterSettings).length > 0) {
            character.settings = character.settings || {};
            character.settings.secrets = {
                ...characterSettings,
                ...character.settings.secrets,
            };
        }

        // Handle plugins
        if (isAllStrings(character.plugins)) {
            elizaLogger.info("Plugins are: ", character.plugins);
            const importedPlugins = await Promise.all(
                character.plugins.map(async (plugin) => {
                    const importedPlugin = await import(plugin);
                    return importedPlugin.default;
                })
            );
            character.plugins = importedPlugins;
        }

        loadedCharacters.push(character);
        elizaLogger.info(
            `Successfully loaded character from: ${process.env.IQ_WALLET_ADDRESS}`
        );
        return loadedCharacters;
    } catch (e) {
        elizaLogger.error(
            `Error parsing character from ${process.env.IQ_WALLET_ADDRESS}: ${e}`
        );
        process.exit(1);
    }
}


async function loadCharactersFromUrl(url: string): Promise<Character[]> {
    try {
        const response = await fetch(url);
        const responseJson = await response.json();

        let characters: Character[] = [];
        if (Array.isArray(responseJson)) {
            characters = await Promise.all(
                responseJson.map((character) => jsonToCharacter(url, character))
            );
        } else {
            const character = await jsonToCharacter(url, responseJson);
            characters.push(character);
        }
        return characters;
    } catch (e) {
        elizaLogger.error(`Error loading character(s) from ${url}: ${e}`);
        process.exit(1);
    }
}

async function jsonToCharacter(
    filePath: string,
    character: any
): Promise<Character> {
    validateCharacterConfig(character);

    // .id isn't really valid
    const characterId = character.id || character.name;
    const characterPrefix = `CHARACTER.${characterId.toUpperCase().replace(/ /g, "_")}.`;
    const characterSettings = Object.entries(process.env)
        .filter(([key]) => key.startsWith(characterPrefix))
        .reduce((settings, [key, value]) => {
            const settingKey = key.slice(characterPrefix.length);
            return { ...settings, [settingKey]: value };
        }, {});
    if (Object.keys(characterSettings).length > 0) {
        character.settings = character.settings || {};
        character.settings.secrets = {
            ...characterSettings,
            ...character.settings.secrets,
        };
    }
    // Handle plugins
    character.plugins = await handlePluginImporting(character.plugins);
    if (character.extends) {
        elizaLogger.info(
            `Merging  ${character.name} character with parent characters`
        );
        for (const extendPath of character.extends) {
            const baseCharacter = await loadCharacter(
                path.resolve(path.dirname(filePath), extendPath)
            );
            character = mergeCharacters(baseCharacter, character);
            elizaLogger.info(
                `Merged ${character.name} with ${baseCharacter.name}`
            );
        }
    }
    return character;
}

async function loadCharacter(filePath: string): Promise<Character> {
    const content = tryLoadFile(filePath);
    if (!content) {
        throw new Error(`Character file not found: ${filePath}`);
    }
    const character = JSON.parse(content);
    return jsonToCharacter(filePath, character);
}

async function loadCharacterTryPath(characterPath: string): Promise<Character> {
    let content: string | null = null;
    let resolvedPath = "";

    // Try different path resolutions in order
    const pathsToTry = [
        characterPath, // exact path as specified
        path.resolve(process.cwd(), characterPath), // relative to cwd
        path.resolve(process.cwd(), "agent", characterPath), // Add this
        path.resolve(__dirname, characterPath), // relative to current script
        path.resolve(__dirname, "characters", path.basename(characterPath)), // relative to agent/characters
        path.resolve(__dirname, "../characters", path.basename(characterPath)), // relative to characters dir from agent
        path.resolve(
            __dirname,
            "../../characters",
            path.basename(characterPath)
        ), // relative to project root characters dir
    ];

    elizaLogger.info(
        "Trying paths:",
        pathsToTry.map((p) => ({
            path: p,
            exists: fs.existsSync(p),
        }))
    );

    for (const tryPath of pathsToTry) {
        content = tryLoadFile(tryPath);
        if (content !== null) {
            resolvedPath = tryPath;
            break;
        }
    }

    if (content === null) {
        elizaLogger.error(
            `Error loading character from ${characterPath}: File not found in any of the expected locations`
        );
        elizaLogger.error("Tried the following paths:");
        pathsToTry.forEach((p) => elizaLogger.error(` - ${p}`));
        throw new Error(
            `Error loading character from ${characterPath}: File not found in any of the expected locations`
        );
    }
    try {
        const character: Character = await loadCharacter(resolvedPath);
        elizaLogger.info(`Successfully loaded character from: ${resolvedPath}`);
        return character;
    } catch (e) {
        elizaLogger.error(`Error parsing character from ${resolvedPath}: ${e}`);
        throw new Error(`Error parsing character from ${resolvedPath}: ${e}`);
    }
}

function commaSeparatedStringToArray(commaSeparated: string): string[] {
    return commaSeparated?.split(",").map((value) => value.trim());
}

export async function loadCharacters(
    charactersArg: string
): Promise<Character[]> {
    const characterPaths = commaSeparatedStringToArray(charactersArg);
    const loadedCharacters: Character[] = [];

    if (characterPaths?.length > 0) {
        for (const characterPath of characterPaths) {
            try {
                const character: Character =
                    await loadCharacterTryPath(characterPath);
                loadedCharacters.push(character);
            } catch (e) {
                process.exit(1);
            }
        }
    }

    if (hasValidRemoteUrls()) {
        elizaLogger.info("Loading characters from remote URLs");
        const characterUrls = commaSeparatedStringToArray(
            process.env.REMOTE_CHARACTER_URLS
        );
        for (const characterUrl of characterUrls) {
            const characters = await loadCharactersFromUrl(characterUrl);
            loadedCharacters.push(...characters);
        }
    }

    if (loadedCharacters.length === 0) {
        elizaLogger.info("No characters found, using default character");
        loadedCharacters.push(defaultCharacter);
    }

    return loadedCharacters;
}

async function handlePluginImporting(plugins: string[]) {
    if (plugins.length > 0) {
        elizaLogger.info("Plugins are: ", plugins);
        const importedPlugins = await Promise.all(
            plugins.map(async (plugin) => {
                try {
                    const importedPlugin = await import(plugin);
                    const functionName =
                        plugin
                            .replace("@elizaos/plugin-", "")
                            .replace(/-./g, (x) => x[1].toUpperCase()) +
                        "Plugin"; // Assumes plugin function is camelCased with Plugin suffix
                    return (
                        importedPlugin.default || importedPlugin[functionName]
                    );
                } catch (importError) {
                    elizaLogger.error(
                        `Failed to import plugin: ${plugin}`,
                        importError
                    );
                    return []; // Return null for failed imports
                }
            })
        );
        return importedPlugins;
    } else {
        return [];
    }
}

export function getTokenForProvider(
    provider: ModelProviderName,
    character: Character
): string | undefined {
    switch (provider) {
        // no key needed for llama_local or gaianet
        case ModelProviderName.LLAMALOCAL:
            return "";
        case ModelProviderName.OLLAMA:
            return "";
        case ModelProviderName.GAIANET:
            return "";
        case ModelProviderName.OPENAI:
            return (
                character.settings?.secrets?.OPENAI_API_KEY ||
                settings.OPENAI_API_KEY
            );
        case ModelProviderName.ETERNALAI:
            return (
                character.settings?.secrets?.ETERNALAI_API_KEY ||
                settings.ETERNALAI_API_KEY
            );
        case ModelProviderName.NINETEEN_AI:
            return (
                character.settings?.secrets?.NINETEEN_AI_API_KEY ||
                settings.NINETEEN_AI_API_KEY
            );
        case ModelProviderName.LLAMACLOUD:
        case ModelProviderName.TOGETHER:
            return (
                character.settings?.secrets?.LLAMACLOUD_API_KEY ||
                settings.LLAMACLOUD_API_KEY ||
                character.settings?.secrets?.TOGETHER_API_KEY ||
                settings.TOGETHER_API_KEY ||
                character.settings?.secrets?.OPENAI_API_KEY ||
                settings.OPENAI_API_KEY
            );
        case ModelProviderName.CLAUDE_VERTEX:
        case ModelProviderName.ANTHROPIC:
            return (
                character.settings?.secrets?.ANTHROPIC_API_KEY ||
                character.settings?.secrets?.CLAUDE_API_KEY ||
                settings.ANTHROPIC_API_KEY ||
                settings.CLAUDE_API_KEY
            );
        case ModelProviderName.REDPILL:
            return (
                character.settings?.secrets?.REDPILL_API_KEY ||
                settings.REDPILL_API_KEY
            );
        case ModelProviderName.OPENROUTER:
            return (
                character.settings?.secrets?.OPENROUTER_API_KEY ||
                settings.OPENROUTER_API_KEY
            );
        case ModelProviderName.GROK:
            return (
                character.settings?.secrets?.GROK_API_KEY ||
                settings.GROK_API_KEY
            );
        case ModelProviderName.HEURIST:
            return (
                character.settings?.secrets?.HEURIST_API_KEY ||
                settings.HEURIST_API_KEY
            );
        case ModelProviderName.GROQ:
            return (
                character.settings?.secrets?.GROQ_API_KEY ||
                settings.GROQ_API_KEY
            );
        case ModelProviderName.GALADRIEL:
            return (
                character.settings?.secrets?.GALADRIEL_API_KEY ||
                settings.GALADRIEL_API_KEY
            );
        case ModelProviderName.FAL:
            return (
                character.settings?.secrets?.FAL_API_KEY || settings.FAL_API_KEY
            );
        case ModelProviderName.ALI_BAILIAN:
            return (
                character.settings?.secrets?.ALI_BAILIAN_API_KEY ||
                settings.ALI_BAILIAN_API_KEY
            );
        case ModelProviderName.VOLENGINE:
            return (
                character.settings?.secrets?.VOLENGINE_API_KEY ||
                settings.VOLENGINE_API_KEY
            );
        case ModelProviderName.NANOGPT:
            return (
                character.settings?.secrets?.NANOGPT_API_KEY ||
                settings.NANOGPT_API_KEY
            );
        case ModelProviderName.HYPERBOLIC:
            return (
                character.settings?.secrets?.HYPERBOLIC_API_KEY ||
                settings.HYPERBOLIC_API_KEY
            );
        case ModelProviderName.VENICE:
            return (
                character.settings?.secrets?.VENICE_API_KEY ||
                settings.VENICE_API_KEY
            );
        case ModelProviderName.ATOMA:
            return (
                character.settings?.secrets?.ATOMASDK_BEARER_AUTH ||
                settings.ATOMASDK_BEARER_AUTH
            );
        case ModelProviderName.AKASH_CHAT_API:
            return (
                character.settings?.secrets?.AKASH_CHAT_API_KEY ||
                settings.AKASH_CHAT_API_KEY
            );
        case ModelProviderName.GOOGLE:
            return (
                character.settings?.secrets?.GOOGLE_GENERATIVE_AI_API_KEY ||
                settings.GOOGLE_GENERATIVE_AI_API_KEY
            );
        case ModelProviderName.MISTRAL:
            return (
                character.settings?.secrets?.MISTRAL_API_KEY ||
                settings.MISTRAL_API_KEY
            );
        case ModelProviderName.LETZAI:
            return (
                character.settings?.secrets?.LETZAI_API_KEY ||
                settings.LETZAI_API_KEY
            );
        case ModelProviderName.INFERA:
            return (
                character.settings?.secrets?.INFERA_API_KEY ||
                settings.INFERA_API_KEY
            );
        case ModelProviderName.DEEPSEEK:
            return (
                character.settings?.secrets?.DEEPSEEK_API_KEY ||
                settings.DEEPSEEK_API_KEY
            );
        case ModelProviderName.LIVEPEER:
            return (
                character.settings?.secrets?.LIVEPEER_GATEWAY_URL ||
                settings.LIVEPEER_GATEWAY_URL
            );
        default:
            const errorMessage = `Failed to get token - unsupported model provider: ${provider}`;
            elizaLogger.error(errorMessage);
            throw new Error(errorMessage);
    }
}

function initializeDatabase(dataDir: string) {
    if (process.env.SUPABASE_URL && process.env.SUPABASE_ANON_KEY) {
        elizaLogger.info("Initializing Supabase connection...");
        const db = new SupabaseDatabaseAdapter(
            process.env.SUPABASE_URL,
            process.env.SUPABASE_ANON_KEY
        );

        // Test the connection
        db.init()
            .then(() => {
                elizaLogger.success(
                    "Successfully connected to Supabase database"
                );
            })
            .catch((error) => {
                elizaLogger.error("Failed to connect to Supabase:", error);
            });

        return db;
    } else if (process.env.POSTGRES_URL) {
        elizaLogger.info("Initializing PostgreSQL connection...");
        const db = new PostgresDatabaseAdapter({
            connectionString: process.env.POSTGRES_URL,
            parseInputs: true,
        });

        // Test the connection
        db.init()
            .then(() => {
                elizaLogger.success(
                    "Successfully connected to PostgreSQL database"
                );
            })
            .catch((error) => {
                elizaLogger.error("Failed to connect to PostgreSQL:", error);
            });

        return db;
    } else if (process.env.PGLITE_DATA_DIR) {
        elizaLogger.info("Initializing PgLite adapter...");
        // `dataDir: memory://` for in memory pg
        const db = new PGLiteDatabaseAdapter({
            dataDir: process.env.PGLITE_DATA_DIR,
        });
        return db;
    } else {
        const filePath =
            process.env.SQLITE_FILE ?? path.resolve(dataDir, "db.sqlite");
        elizaLogger.info(`Initializing SQLite database at ${filePath}...`);
        const db = new SqliteDatabaseAdapter(new Database(filePath));

        // Test the connection
        db.init()
            .then(() => {
                elizaLogger.success(
                    "Successfully connected to SQLite database"
                );
            })
            .catch((error) => {
                elizaLogger.error("Failed to connect to SQLite:", error);
            });

        return db;
    }
}

// also adds plugins from character file into the runtime
export async function initializeClients(
    character: Character,
    runtime: IAgentRuntime
) {
    // each client can only register once
    // and if we want two we can explicitly support it
    const clients: Record<string, any> = {};
    const clientTypes: string[] =
        character.clients?.map((str) => str.toLowerCase()) || [];
    elizaLogger.log("initializeClients", clientTypes, "for", character.name);

    // Start Auto Client if "auto" detected as a configured client
    if (clientTypes.includes(Clients.AUTO)) {
        const autoClient = await AutoClientInterface.start(runtime);
        if (autoClient) clients.auto = autoClient;
    }

    if (clientTypes.includes(Clients.DISCORD)) {
        const discordClient = await DiscordClientInterface.start(runtime);
        if (discordClient) clients.discord = discordClient;
    }

    if (clientTypes.includes(Clients.TELEGRAM)) {
        const telegramClient = await TelegramClientInterface.start(runtime);
        if (telegramClient) clients.telegram = telegramClient;
    }

    if (clientTypes.includes(Clients.TWITTER)) {
        const twitterClient = await TwitterClientInterface.start(runtime);
        if (twitterClient) {
            clients.twitter = twitterClient;
        }
    }

    if (clientTypes.includes(Clients.INSTAGRAM)) {
        const instagramClient = await InstagramClientInterface.start(runtime);
        if (instagramClient) {
            clients.instagram = instagramClient;
        }
    }

    if (clientTypes.includes(Clients.FARCASTER)) {
        const farcasterClient = await FarcasterClientInterface.start(runtime);
        if (farcasterClient) {
            clients.farcaster = farcasterClient;
        }
    }
    if (clientTypes.includes("lens")) {
        const lensClient = new LensAgentClient(runtime);
        lensClient.start();
        clients.lens = lensClient;
    }

    elizaLogger.log("client keys", Object.keys(clients));

    // TODO: Add Slack client to the list
    // Initialize clients as an object

    if (clientTypes.includes("slack")) {
        const slackClient = await SlackClientInterface.start(runtime);
        if (slackClient) clients.slack = slackClient; // Use object property instead of push
    }

    function determineClientType(client: Client): string {
        // Check if client has a direct type identifier
        if ("type" in client) {
            return (client as any).type;
        }

        // Check constructor name
        const constructorName = client.constructor?.name;
        if (constructorName && !constructorName.includes("Object")) {
            return constructorName.toLowerCase().replace("client", "");
        }

        // Fallback: Generate a unique identifier
        return `client_${Date.now()}`;
    }

    if (character.plugins?.length > 0) {
        for (const plugin of character.plugins) {
            if (plugin.clients) {
                for (const client of plugin.clients) {
                    const startedClient = await client.start(runtime);
                    const clientType = determineClientType(client);
                    elizaLogger.debug(
                        `Initializing client of type: ${clientType}`
                    );
                    clients[clientType] = startedClient;
                }
            }
        }
    }

    return clients;
}

function getSecret(character: Character, secret: string) {
    return character.settings?.secrets?.[secret] || process.env[secret];
}

let nodePlugin: any | undefined;

export async function createAgent(
    character: Character,
    db: IDatabaseAdapter,
    cache: ICacheManager,
    token: string
): Promise<AgentRuntime> {
    elizaLogger.log(`Creating runtime for character ${character.name}`);

    nodePlugin ??= createNodePlugin();

    const teeMode = getSecret(character, "TEE_MODE") || "OFF";
    const walletSecretSalt = getSecret(character, "WALLET_SECRET_SALT");

    // Validate TEE configuration
    if (teeMode !== TEEMode.OFF && !walletSecretSalt) {
        elizaLogger.error(
            "A WALLET_SECRET_SALT required when TEE_MODE is enabled"
        );
        throw new Error("Invalid TEE configuration");
    }

    let goatPlugin: any | undefined;

    if (getSecret(character, "EVM_PRIVATE_KEY")) {
        goatPlugin = await createGoatPlugin((secret) =>
            getSecret(character, secret)
        );
    }

    // Initialize Reclaim adapter if environment variables are present
    // let verifiableInferenceAdapter;
    // if (
    //     process.env.RECLAIM_APP_ID &&
    //     process.env.RECLAIM_APP_SECRET &&
    //     process.env.VERIFIABLE_INFERENCE_ENABLED === "true"
    // ) {
    //     verifiableInferenceAdapter = new ReclaimAdapter({
    //         appId: process.env.RECLAIM_APP_ID,
    //         appSecret: process.env.RECLAIM_APP_SECRET,
    //         modelProvider: character.modelProvider,
    //         token,
    //     });
    //     elizaLogger.log("Verifiable inference adapter initialized");
    // }
    // Initialize Opacity adapter if environment variables are present
    let verifiableInferenceAdapter;
    if (
        process.env.OPACITY_TEAM_ID &&
        process.env.OPACITY_CLOUDFLARE_NAME &&
        process.env.OPACITY_PROVER_URL &&
        process.env.VERIFIABLE_INFERENCE_ENABLED === "true"
    ) {
        verifiableInferenceAdapter = new OpacityAdapter({
            teamId: process.env.OPACITY_TEAM_ID,
            teamName: process.env.OPACITY_CLOUDFLARE_NAME,
            opacityProverUrl: process.env.OPACITY_PROVER_URL,
            modelProvider: character.modelProvider,
            token: token,
        });
        elizaLogger.log("Verifiable inference adapter initialized");
        elizaLogger.log("teamId", process.env.OPACITY_TEAM_ID);
        elizaLogger.log("teamName", process.env.OPACITY_CLOUDFLARE_NAME);
        elizaLogger.log("opacityProverUrl", process.env.OPACITY_PROVER_URL);
        elizaLogger.log("modelProvider", character.modelProvider);
        elizaLogger.log("token", token);
    }
    if (
        process.env.PRIMUS_APP_ID &&
        process.env.PRIMUS_APP_SECRET &&
        process.env.VERIFIABLE_INFERENCE_ENABLED === "true"
    ) {
        verifiableInferenceAdapter = new PrimusAdapter({
            appId: process.env.PRIMUS_APP_ID,
            appSecret: process.env.PRIMUS_APP_SECRET,
            attMode: "proxytls",
            modelProvider: character.modelProvider,
            token,
        });
        elizaLogger.log("Verifiable inference primus adapter initialized");
    }

    return new AgentRuntime({
        databaseAdapter: db,
        token,
        modelProvider: character.modelProvider,
        evaluators: [],
        character,
        // character.plugins are handled when clients are added
        plugins: [
            getSecret(character, "IQ_WALLET_ADDRESS") &&
            getSecret(character, "IQSOlRPC")
                ? elizaCodeinPlugin
                : null,
            bootstrapPlugin,
            getSecret(character, "DEXSCREENER_API_KEY")
                ? dexScreenerPlugin
                : null,
            getSecret(character, "CONFLUX_CORE_PRIVATE_KEY")
                ? confluxPlugin
                : null,
            nodePlugin,
            getSecret(character, "TAVILY_API_KEY") ? webSearchPlugin : null,
            getSecret(character, "SOLANA_PUBLIC_KEY") ||
            (getSecret(character, "WALLET_PUBLIC_KEY") &&
                !getSecret(character, "WALLET_PUBLIC_KEY")?.startsWith("0x"))
                ? solanaPlugin
                : null,
            getSecret(character, "SOLANA_PRIVATE_KEY")
                ? solanaAgentkitPlugin
                : null,
            getSecret(character, "AUTONOME_JWT_TOKEN") ? autonomePlugin : null,
            (getSecret(character, "NEAR_ADDRESS") ||
                getSecret(character, "NEAR_WALLET_PUBLIC_KEY")) &&
            getSecret(character, "NEAR_WALLET_SECRET_KEY")
                ? nearPlugin
                : null,
            getSecret(character, "EVM_PUBLIC_KEY") ||
            (getSecret(character, "WALLET_PUBLIC_KEY") &&
                getSecret(character, "WALLET_PUBLIC_KEY")?.startsWith("0x"))
                ? evmPlugin
                : null,
            (getSecret(character, "EVM_PUBLIC_KEY") ||
                getSecret(character, "INJECTIVE_PUBLIC_KEY")) &&
            getSecret(character, "INJECTIVE_PRIVATE_KEY")
                ? injectivePlugin
                : null,
            getSecret(character, "COSMOS_RECOVERY_PHRASE") &&
                getSecret(character, "COSMOS_AVAILABLE_CHAINS") &&
                createCosmosPlugin(),
            (getSecret(character, "SOLANA_PUBLIC_KEY") ||
                (getSecret(character, "WALLET_PUBLIC_KEY") &&
                    !getSecret(character, "WALLET_PUBLIC_KEY")?.startsWith(
                        "0x"
                    ))) &&
            getSecret(character, "SOLANA_ADMIN_PUBLIC_KEY") &&
            getSecret(character, "SOLANA_PRIVATE_KEY") &&
            getSecret(character, "SOLANA_ADMIN_PRIVATE_KEY")
                ? nftGenerationPlugin
                : null,
            getSecret(character, "ZEROG_PRIVATE_KEY") ? zgPlugin : null,
            getSecret(character, "COINMARKETCAP_API_KEY")
                ? coinmarketcapPlugin
                : null,
            getSecret(character, "COINBASE_COMMERCE_KEY")
                ? coinbaseCommercePlugin
                : null,
            getSecret(character, "FAL_API_KEY") ||
            getSecret(character, "OPENAI_API_KEY") ||
            getSecret(character, "VENICE_API_KEY") ||
            getSecret(character, "NINETEEN_AI_API_KEY") ||
            getSecret(character, "HEURIST_API_KEY") ||
            getSecret(character, "LIVEPEER_GATEWAY_URL")
                ? imageGenerationPlugin
                : null,
            getSecret(character, "FAL_API_KEY") ? ThreeDGenerationPlugin : null,
            ...(getSecret(character, "COINBASE_API_KEY") &&
            getSecret(character, "COINBASE_PRIVATE_KEY")
                ? [
                      coinbaseMassPaymentsPlugin,
                      tradePlugin,
                      tokenContractPlugin,
                      advancedTradePlugin,
                  ]
                : []),
            ...(teeMode !== TEEMode.OFF && walletSecretSalt ? [teePlugin] : []),
            teeMode !== TEEMode.OFF &&
            walletSecretSalt &&
            getSecret(character, "VLOG")
                ? verifiableLogPlugin
                : null,
            getSecret(character, "SGX") ? sgxPlugin : null,
            getSecret(character, "ENABLE_TEE_LOG") &&
            ((teeMode !== TEEMode.OFF && walletSecretSalt) ||
                getSecret(character, "SGX"))
                ? teeLogPlugin
                : null,
            getSecret(character, "COINBASE_API_KEY") &&
            getSecret(character, "COINBASE_PRIVATE_KEY") &&
            getSecret(character, "COINBASE_NOTIFICATION_URI")
                ? webhookPlugin
                : null,
            goatPlugin,
            getSecret(character, "COINGECKO_API_KEY") ||
            getSecret(character, "COINGECKO_PRO_API_KEY")
                ? coingeckoPlugin
                : null,
            getSecret(character, "EVM_PROVIDER_URL") ? goatPlugin : null,
            getSecret(character, "ABSTRACT_PRIVATE_KEY")
                ? abstractPlugin
                : null,
            getSecret(character, "B2_PRIVATE_KEY") ? b2Plugin : null,
            getSecret(character, "BINANCE_API_KEY") &&
            getSecret(character, "BINANCE_SECRET_KEY")
                ? binancePlugin
                : null,
            getSecret(character, "FLOW_ADDRESS") &&
            getSecret(character, "FLOW_PRIVATE_KEY")
                ? flowPlugin
                : null,
            getSecret(character, "LENS_ADDRESS") &&
            getSecret(character, "LENS_PRIVATE_KEY")
                ? lensPlugin
                : null,
            getSecret(character, "APTOS_PRIVATE_KEY") ? aptosPlugin : null,
            getSecret(character, "MVX_PRIVATE_KEY") ? multiversxPlugin : null,
            getSecret(character, "ZKSYNC_PRIVATE_KEY") ? zksyncEraPlugin : null,
            getSecret(character, "CRONOSZKEVM_PRIVATE_KEY")
                ? cronosZkEVMPlugin
                : null,
            getSecret(character, "TEE_MARLIN") ? teeMarlinPlugin : null,
            getSecret(character, "TON_PRIVATE_KEY") ? tonPlugin : null,
            getSecret(character, "THIRDWEB_SECRET_KEY") ? thirdwebPlugin : null,
            getSecret(character, "SUI_PRIVATE_KEY") ? suiPlugin : null,
            getSecret(character, "STORY_PRIVATE_KEY") ? storyPlugin : null,
            getSecret(character, "SQUID_SDK_URL") &&
            getSecret(character, "SQUID_INTEGRATOR_ID") &&
            getSecret(character, "SQUID_EVM_ADDRESS") &&
            getSecret(character, "SQUID_EVM_PRIVATE_KEY") &&
            getSecret(character, "SQUID_API_THROTTLE_INTERVAL")
                ? squidRouterPlugin
                : null,
            getSecret(character, "FUEL_PRIVATE_KEY") ? fuelPlugin : null,
            getSecret(character, "AVALANCHE_PRIVATE_KEY")
                ? avalanchePlugin
                : null,
            getSecret(character, "BIRDEYE_API_KEY") ? birdeyePlugin : null,
            getSecret(character, "ECHOCHAMBERS_API_URL") &&
            getSecret(character, "ECHOCHAMBERS_API_KEY")
                ? echoChambersPlugin
                : null,
            getSecret(character, "LETZAI_API_KEY") ? letzAIPlugin : null,
            getSecret(character, "STARGAZE_ENDPOINT") ? stargazePlugin : null,
            getSecret(character, "GIPHY_API_KEY") ? giphyPlugin : null,
            getSecret(character, "PASSPORT_API_KEY")
                ? gitcoinPassportPlugin
                : null,
            getSecret(character, "GENLAYER_PRIVATE_KEY")
                ? genLayerPlugin
                : null,
            getSecret(character, "AVAIL_SEED") &&
            getSecret(character, "AVAIL_APP_ID")
                ? availPlugin
                : null,
            getSecret(character, "OPEN_WEATHER_API_KEY")
                ? openWeatherPlugin
                : null,
            getSecret(character, "OBSIDIAN_API_TOKEN") ? obsidianPlugin : null,
            getSecret(character, "ARTHERA_PRIVATE_KEY")?.startsWith("0x")
                ? artheraPlugin
                : null,
            getSecret(character, "ALLORA_API_KEY") ? alloraPlugin : null,
            getSecret(character, "HYPERLIQUID_PRIVATE_KEY")
                ? hyperliquidPlugin
                : null,
            getSecret(character, "HYPERLIQUID_TESTNET")
                ? hyperliquidPlugin
                : null,
            getSecret(character, "AKASH_MNEMONIC") &&
            getSecret(character, "AKASH_WALLET_ADDRESS")
                ? akashPlugin
                : null,
            getSecret(character, "QUAI_PRIVATE_KEY") ? quaiPlugin : null,
            getSecret(character, "RESERVOIR_API_KEY")
                ? createNFTCollectionsPlugin()
                : null,
            getSecret(character, "PYTH_TESTNET_PROGRAM_KEY") ||
            getSecret(character, "PYTH_MAINNET_PROGRAM_KEY")
                ? pythDataPlugin
                : null,
                getSecret(character, "LND_TLS_CERT") &&
                getSecret(character, "LND_MACAROON") &&
                getSecret(character, "LND_SOCKET")
                    ? lightningPlugin
                    : null
        ].filter(Boolean),
        providers: [],
        actions: [],
        services: [],
        managers: [],
        cacheManager: cache,
        fetch: logFetch,
        verifiableInferenceAdapter,
    });
}

function initializeFsCache(baseDir: string, character: Character) {
    if (!character?.id) {
        throw new Error(
            "initializeFsCache requires id to be set in character definition"
        );
    }
    const cacheDir = path.resolve(baseDir, character.id, "cache");

    const cache = new CacheManager(new FsCacheAdapter(cacheDir));
    return cache;
}

function initializeDbCache(character: Character, db: IDatabaseCacheAdapter) {
    if (!character?.id) {
        throw new Error(
            "initializeFsCache requires id to be set in character definition"
        );
    }
    const cache = new CacheManager(new DbCacheAdapter(db, character.id));
    return cache;
}

function initializeCache(
    cacheStore: string,
    character: Character,
    baseDir?: string,
    db?: IDatabaseCacheAdapter
) {
    switch (cacheStore) {
        case CacheStore.REDIS:
            if (process.env.REDIS_URL) {
                elizaLogger.info("Connecting to Redis...");
                const redisClient = new RedisClient(process.env.REDIS_URL);
                if (!character?.id) {
                    throw new Error(
                        "CacheStore.REDIS requires id to be set in character definition"
                    );
                }
                return new CacheManager(
                    new DbCacheAdapter(redisClient, character.id) // Using DbCacheAdapter since RedisClient also implements IDatabaseCacheAdapter
                );
            } else {
                throw new Error("REDIS_URL environment variable is not set.");
            }

        case CacheStore.DATABASE:
            if (db) {
                elizaLogger.info("Using Database Cache...");
                return initializeDbCache(character, db);
            } else {
                throw new Error(
                    "Database adapter is not provided for CacheStore.Database."
                );
            }

        case CacheStore.FILESYSTEM:
            elizaLogger.info("Using File System Cache...");
            if (!baseDir) {
                throw new Error(
                    "baseDir must be provided for CacheStore.FILESYSTEM."
                );
            }
            return initializeFsCache(baseDir, character);

        default:
            throw new Error(
                `Invalid cache store: ${cacheStore} or required configuration missing.`
            );
    }
}

async function startAgent(
    character: Character,
    directClient: DirectClient
): Promise<AgentRuntime> {
    let db: IDatabaseAdapter & IDatabaseCacheAdapter;
    try {
        character.id ??= stringToUuid(character.name);
        character.username ??= character.name;

        const token = getTokenForProvider(character.modelProvider, character);
        const dataDir = path.join(__dirname, "../data");

        if (!fs.existsSync(dataDir)) {
            fs.mkdirSync(dataDir, { recursive: true });
        }

        db = initializeDatabase(dataDir) as IDatabaseAdapter &
            IDatabaseCacheAdapter;

        await db.init();

        const cache = initializeCache(
            process.env.CACHE_STORE ?? CacheStore.DATABASE,
            character,
            "",
            db
        ); // "" should be replaced with dir for file system caching. THOUGHTS: might probably make this into an env
        const runtime: AgentRuntime = await createAgent(
            character,
            db,
            cache,
            token
        );

        // start services/plugins/process knowledge
        await runtime.initialize();

        // start assigned clients
        runtime.clients = await initializeClients(character, runtime);

        // add to container
        directClient.registerAgent(runtime);

        // report to console
        elizaLogger.debug(`Started ${character.name} as ${runtime.agentId}`);

        return runtime;
    } catch (error) {
        elizaLogger.error(
            `Error starting agent for character ${character.name}:`,
            error
        );
        elizaLogger.error(error);
        if (db) {
            await db.close();
        }
        throw error;
    }
}

const checkPortAvailable = (port: number): Promise<boolean> => {
    return new Promise((resolve) => {
        const server = net.createServer();

        server.once("error", (err: NodeJS.ErrnoException) => {
            if (err.code === "EADDRINUSE") {
                resolve(false);
            }
        });

        server.once("listening", () => {
            server.close();
            resolve(true);
        });

        server.listen(port);
    });
};

const hasValidRemoteUrls = () =>
    process.env.REMOTE_CHARACTER_URLS &&
    process.env.REMOTE_CHARACTER_URLS !== "" &&
    process.env.REMOTE_CHARACTER_URLS.startsWith("http");

const startAgents = async () => {
    const directClient = new DirectClient();
    let serverPort = Number.parseInt(settings.SERVER_PORT || "3000");
    const args = parseArguments();
    const charactersArg = args.characters || args.character;
    let characters = [defaultCharacter];

    if (process.env.IQ_WALLET_ADDRESS && process.env.IQSOlRPC) {
        characters = await loadCharacterFromOnchain();
    }

    if ((!onchainJson && charactersArg) || hasValidRemoteUrls()) {
        characters = await loadCharacters(charactersArg);
    }

    // Normalize characters for injectable plugins
    characters = await Promise.all(characters.map(normalizeCharacter));

    try {
        for (const character of characters) {
            await startAgent(character, directClient);
        }
    } catch (error) {
        elizaLogger.error("Error starting agents:", error);
    }

    // Find available port
    while (!(await checkPortAvailable(serverPort))) {
        elizaLogger.warn(
            `Port ${serverPort} is in use, trying ${serverPort + 1}`
        );
        serverPort++;
    }

    // upload some agent functionality into directClient
    directClient.startAgent = async (character) => {
        // Handle plugins
        character.plugins = await handlePluginImporting(character.plugins);

        // wrap it so we don't have to inject directClient later
        return startAgent(character, directClient);
    };

    directClient.loadCharacterTryPath = loadCharacterTryPath;
    directClient.jsonToCharacter = jsonToCharacter;

    directClient.start(serverPort);

    if (serverPort !== Number.parseInt(settings.SERVER_PORT || "3000")) {
        elizaLogger.log(`Server started on alternate port ${serverPort}`);
    }

    elizaLogger.log(
        "Run `pnpm start:client` to start the client and visit the outputted URL (http://localhost:5173) to chat with your agents. When running multiple agents, use client with different port `SERVER_PORT=3001 pnpm start:client`"
    );
};

startAgents().catch((error) => {
    elizaLogger.error("Unhandled error in startAgents:", error);
    process.exit(1);
});

// Prevent unhandled exceptions from crashing the process if desired
if (
    process.env.PREVENT_UNHANDLED_EXIT &&
    parseBooleanFromText(process.env.PREVENT_UNHANDLED_EXIT)
) {
    // Handle uncaught exceptions to prevent the process from crashing
    process.on("uncaughtException", (err) => {
        console.error("uncaughtException", err);
    });

    // Handle unhandled rejections to prevent the process from crashing
    process.on("unhandledRejection", (err) => {
        console.error("unhandledRejection", err);
    });
}<|MERGE_RESOLUTION|>--- conflicted
+++ resolved
@@ -14,12 +14,9 @@
 import { DirectClient } from "@elizaos/client-direct";
 // import { ReclaimAdapter } from "@elizaos/plugin-reclaim";
 import { PrimusAdapter } from "@elizaos/plugin-primus";
-<<<<<<< HEAD
 import { lightningPlugin } from "@elizaos/plugin-lightning";
-=======
 import { elizaCodeinPlugin, onchainJson } from "@elizaos/plugin-iq6900";
 
->>>>>>> 3a2fa762
 import {
     AgentRuntime,
     CacheManager,
