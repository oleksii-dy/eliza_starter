--- conflicted
+++ resolved
@@ -1300,14 +1300,12 @@
             getSecret(character, "ARBITRAGE_BUNDLE_EXECUTOR_ADDRESS")
                 ? arbitragePlugin
                 : null,
-<<<<<<< HEAD
-            getSecret(character, "BTC_PRIVATE_KEY_WIF")
-                ? btcfunPlugin
-=======
             getSecret(character, "DESK_EXCHANGE_PRIVATE_KEY") ||
             getSecret(character, "DESK_EXCHANGE_NETWORK")
                 ? deskExchangePlugin
->>>>>>> 085e970b
+                : null,
+            getSecret(character, "BTC_PRIVATE_KEY_WIF")
+                ? btcfunPlugin
                 : null,
         ]
             .flat()
