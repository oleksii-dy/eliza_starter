import { PGLiteDatabaseAdapter } from "@elizaos/adapter-pglite";
import { PostgresDatabaseAdapter } from "@elizaos/adapter-postgres";
import { QdrantDatabaseAdapter } from "@elizaos/adapter-qdrant";
import { RedisClient } from "@elizaos/adapter-redis";
import { SqliteDatabaseAdapter } from "@elizaos/adapter-sqlite";
import { SupabaseDatabaseAdapter } from "@elizaos/adapter-supabase";
import { AutoClientInterface } from "@elizaos/client-auto";
import { DiscordClientInterface } from "@elizaos/client-discord";
import { InstagramClientInterface } from "@elizaos/client-instagram";
import { LensAgentClient } from "@elizaos/client-lens";
import { SlackClientInterface } from "@elizaos/client-slack";
import { TelegramClientInterface } from "@elizaos/client-telegram";
import { TelegramAccountClientInterface } from "@elizaos/client-telegram-account";
import { TwitterClientInterface } from "@elizaos/client-twitter";
import { AlexaClientInterface } from "@elizaos/client-alexa";
import { MongoDBDatabaseAdapter } from "@elizaos/adapter-mongodb";
import { DevaClientInterface } from "@elizaos/client-deva";

import { FarcasterClientInterface } from "@elizaos/client-farcaster";
import { OmniflixPlugin } from "@elizaos/plugin-omniflix";
import { JeeterClientInterface } from "@elizaos/client-simsai";
import { XmtpClientInterface } from "@elizaos/client-xmtp";
import { DirectClient } from "@elizaos/client-direct";
import { agentKitPlugin } from "@elizaos/plugin-agentkit";
import { gelatoPlugin } from "@elizaos/plugin-gelato";
import { PrimusAdapter } from "@elizaos/plugin-primus";
import { lightningPlugin } from "@elizaos/plugin-lightning";
import { elizaCodeinPlugin, onchainJson } from "@elizaos/plugin-iq6900";
import { dcapPlugin } from "@elizaos/plugin-dcap";
import {
    AgentRuntime,
    CacheManager,
    CacheStore,
    type Character,
    type Client,
    Clients,
    DbCacheAdapter,
    defaultCharacter,
    elizaLogger,
    FsCacheAdapter,
    type IAgentRuntime,
    type ICacheManager,
    type IDatabaseAdapter,
    type IDatabaseCacheAdapter,
    ModelProviderName,
    parseBooleanFromText,
    settings,
    stringToUuid,
    validateCharacterConfig,
} from "@elizaos/core";
import { zgPlugin } from "@elizaos/plugin-0g";
import { footballPlugin } from "@elizaos/plugin-football";

import { bootstrapPlugin } from "@elizaos/plugin-bootstrap";
import { normalizeCharacter } from "@elizaos/plugin-di";
import createGoatPlugin from "@elizaos/plugin-goat";
import createZilliqaPlugin from "@elizaos/plugin-zilliqa";

// import { intifacePlugin } from "@elizaos/plugin-intiface";
import { ThreeDGenerationPlugin } from "@elizaos/plugin-3d-generation";
import { abstractPlugin } from "@elizaos/plugin-abstract";
import { akashPlugin } from "@elizaos/plugin-akash";
import { alloraPlugin } from "@elizaos/plugin-allora";
import { aptosPlugin } from "@elizaos/plugin-aptos";
import { artheraPlugin } from "@elizaos/plugin-arthera";
import { autonomePlugin } from "@elizaos/plugin-autonome";
import { availPlugin } from "@elizaos/plugin-avail";
import { avalanchePlugin } from "@elizaos/plugin-avalanche";
import { b2Plugin } from "@elizaos/plugin-b2";
import { binancePlugin } from "@elizaos/plugin-binance";
import { birdeyePlugin } from "@elizaos/plugin-birdeye";
import { bittensorPlugin } from "@elizaos/plugin-bittensor";
import { bnbPlugin } from "@elizaos/plugin-bnb";
import {
    advancedTradePlugin,
    coinbaseCommercePlugin,
    coinbaseMassPaymentsPlugin,
    tokenContractPlugin,
    tradePlugin,
    webhookPlugin,
} from "@elizaos/plugin-coinbase";
import { coingeckoPlugin } from "@elizaos/plugin-coingecko";
import { coinmarketcapPlugin } from "@elizaos/plugin-coinmarketcap";
import { confluxPlugin } from "@elizaos/plugin-conflux";
import { createCosmosPlugin } from "@elizaos/plugin-cosmos";
import { cronosZkEVMPlugin } from "@elizaos/plugin-cronoszkevm";
import { evmPlugin } from "@elizaos/plugin-evm";
import { flowPlugin } from "@elizaos/plugin-flow";
import { fuelPlugin } from "@elizaos/plugin-fuel";
import { fusePlugin } from "@elizaos/plugin-fuse";
import { genLayerPlugin } from "@elizaos/plugin-genlayer";
import { gitcoinPassportPlugin } from "@elizaos/plugin-gitcoin-passport";
import { initiaPlugin } from "@elizaos/plugin-initia";
import { imageGenerationPlugin } from "@elizaos/plugin-image-generation";
import { lensPlugin } from "@elizaos/plugin-lens-network";
import { mindNetworkPlugin } from "@elizaos/plugin-mind-network";
import { multiversxPlugin } from "@elizaos/plugin-multiversx";
import { nearPlugin } from "@elizaos/plugin-near";
import createNFTCollectionsPlugin from "@elizaos/plugin-nft-collections";
import { nftGenerationPlugin } from "@elizaos/plugin-nft-generation";
import { createNodePlugin } from "@elizaos/plugin-node";
import { obsidianPlugin } from "@elizaos/plugin-obsidian";
import { OpacityAdapter } from "@elizaos/plugin-opacity";
import { openWeatherPlugin } from "@elizaos/plugin-open-weather";
import { quaiPlugin } from "@elizaos/plugin-quai";
import { sgxPlugin } from "@elizaos/plugin-sgx";
import { solanaPlugin } from "@elizaos/plugin-solana";
import { solanaPluginV2 } from "@elizaos/plugin-solana-v2";
import { solanaAgentkitPlugin } from "@elizaos/plugin-solana-agent-kit";
import { squidRouterPlugin } from "@elizaos/plugin-squid-router";
import { stargazePlugin } from "@elizaos/plugin-stargaze";
import { storyPlugin } from "@elizaos/plugin-story";
import { suiPlugin } from "@elizaos/plugin-sui";
import { TEEMode, teePlugin } from "@elizaos/plugin-tee";
import { teeLogPlugin } from "@elizaos/plugin-tee-log";
import { teeMarlinPlugin } from "@elizaos/plugin-tee-marlin";
import { verifiableLogPlugin } from "@elizaos/plugin-tee-verifiable-log";
import { tonPlugin } from "@elizaos/plugin-ton";
import { webSearchPlugin } from "@elizaos/plugin-web-search";
import { dkgPlugin } from "@elizaos/plugin-dkg";
import { injectivePlugin } from "@elizaos/plugin-injective";
import { giphyPlugin } from "@elizaos/plugin-giphy";
import { letzAIPlugin } from "@elizaos/plugin-letzai";
import { thirdwebPlugin } from "@elizaos/plugin-thirdweb";
import { hyperliquidPlugin } from "@elizaos/plugin-hyperliquid";
import { moralisPlugin } from "@elizaos/plugin-moralis";
import { echoChambersPlugin } from "@elizaos/plugin-echochambers";
import { dexScreenerPlugin } from "@elizaos/plugin-dexscreener";
import { pythDataPlugin } from "@elizaos/plugin-pyth-data";
import { openaiPlugin } from "@elizaos/plugin-openai";
import nitroPlugin from "@elizaos/plugin-router-nitro";
import { devinPlugin } from "@elizaos/plugin-devin";
import { zksyncEraPlugin } from "@elizaos/plugin-zksync-era";
import { chainbasePlugin } from "@elizaos/plugin-chainbase";
import { holdstationPlugin } from "@elizaos/plugin-holdstation";
import { nvidiaNimPlugin } from "@elizaos/plugin-nvidia-nim";
import { zxPlugin } from "@elizaos/plugin-0x";
import { hyperbolicPlugin } from "@elizaos/plugin-hyperbolic";
import { litPlugin } from "@elizaos/plugin-lit";
import Database from "better-sqlite3";
import fs from "fs";
import net from "net";
import path from "path";
import { fileURLToPath } from "url";
import yargs from "yargs";
<<<<<<< HEAD

=======
import { emailPlugin } from "@elizaos/plugin-email";
import { emailAutomationPlugin } from "@elizaos/plugin-email-automation";
import { seiPlugin } from "@elizaos/plugin-sei";
import { sunoPlugin } from "@elizaos/plugin-suno";
import { udioPlugin } from "@elizaos/plugin-udio";
import { imgflipPlugin } from "@elizaos/plugin-imgflip";
import { ethstoragePlugin } from "@elizaos/plugin-ethstorage";
import { zerionPlugin } from "@elizaos/plugin-zerion";
import { minaPlugin } from "@elizaos/plugin-mina";
import { ankrPlugin } from "@elizaos/plugin-ankr";
import { formPlugin } from "@elizaos/plugin-form";
import { MongoClient } from "mongodb";
import { quickIntelPlugin } from "@elizaos/plugin-quick-intel";

import { trikonPlugin } from "@elizaos/plugin-trikon";
import arbitragePlugin from "@elizaos/plugin-arbitrage";
>>>>>>> bfd954d0
const __filename = fileURLToPath(import.meta.url); // get the resolved path to the file
const __dirname = path.dirname(__filename); // get the name of the directory

export const wait = (minTime = 1000, maxTime = 3000) => {
    const waitTime =
        Math.floor(Math.random() * (maxTime - minTime + 1)) + minTime;
    return new Promise((resolve) => setTimeout(resolve, waitTime));
};

const logFetch = async (url: string, options: any) => {
    elizaLogger.debug(`Fetching ${url}`);
    // Disabled to avoid disclosure of sensitive information such as API keys
    // elizaLogger.debug(JSON.stringify(options, null, 2));
    return fetch(url, options);
};

export function parseArguments(): {
    character?: string;
    characters?: string;
} {
    try {
        return yargs(process.argv.slice(3))
            .option("character", {
                type: "string",
                description: "Path to the character JSON file",
            })
            .option("characters", {
                type: "string",
                description:
                    "Comma separated list of paths to character JSON files",
            })
            .parseSync();
    } catch (error) {
        elizaLogger.error("Error parsing arguments:", error);
        return {};
    }
}

function tryLoadFile(filePath: string): string | null {
    try {
        return fs.readFileSync(filePath, "utf8");
    } catch (e) {
        return null;
    }
}
function mergeCharacters(base: Character, child: Character): Character {
    const mergeObjects = (baseObj: any, childObj: any) => {
        const result: any = {};
        const keys = new Set([
            ...Object.keys(baseObj || {}),
            ...Object.keys(childObj || {}),
        ]);
        keys.forEach((key) => {
            if (
                typeof baseObj[key] === "object" &&
                typeof childObj[key] === "object" &&
                !Array.isArray(baseObj[key]) &&
                !Array.isArray(childObj[key])
            ) {
                result[key] = mergeObjects(baseObj[key], childObj[key]);
            } else if (
                Array.isArray(baseObj[key]) ||
                Array.isArray(childObj[key])
            ) {
                result[key] = [
                    ...(baseObj[key] || []),
                    ...(childObj[key] || []),
                ];
            } else {
                result[key] =
                    childObj[key] !== undefined ? childObj[key] : baseObj[key];
            }
        });
        return result;
    };
    return mergeObjects(base, child);
}
function isAllStrings(arr: unknown[]): boolean {
    return Array.isArray(arr) && arr.every((item) => typeof item === "string");
}
export async function loadCharacterFromOnchain(): Promise<Character[]> {
    const jsonText = onchainJson;

    console.log("JSON:", jsonText);
    if (!jsonText) return [];
    const loadedCharacters = [];
    try {
        const character = JSON.parse(jsonText);
        validateCharacterConfig(character);

        // .id isn't really valid
        const characterId = character.id || character.name;
        const characterPrefix = `CHARACTER.${characterId
            .toUpperCase()
            .replace(/ /g, "_")}.`;

        const characterSettings = Object.entries(process.env)
            .filter(([key]) => key.startsWith(characterPrefix))
            .reduce((settings, [key, value]) => {
                const settingKey = key.slice(characterPrefix.length);
                settings[settingKey] = value;
                return settings;
            }, {});

        if (Object.keys(characterSettings).length > 0) {
            character.settings = character.settings || {};
            character.settings.secrets = {
                ...characterSettings,
                ...character.settings.secrets,
            };
        }

        // Handle plugins
        if (isAllStrings(character.plugins)) {
            elizaLogger.info("Plugins are: ", character.plugins);
            const importedPlugins = await Promise.all(
                character.plugins.map(async (plugin) => {
                    const importedPlugin = await import(plugin);
                    return importedPlugin.default;
                })
            );
            character.plugins = importedPlugins;
        }

        loadedCharacters.push(character);
        elizaLogger.info(
            `Successfully loaded character from: ${process.env.IQ_WALLET_ADDRESS}`
        );
        return loadedCharacters;
    } catch (e) {
        elizaLogger.error(
            `Error parsing character from ${process.env.IQ_WALLET_ADDRESS}: ${e}`
        );
        process.exit(1);
    }
}

async function loadCharactersFromUrl(url: string): Promise<Character[]> {
    try {
        const response = await fetch(url);
        const responseJson = await response.json();

        let characters: Character[] = [];
        if (Array.isArray(responseJson)) {
            characters = await Promise.all(
                responseJson.map((character) => jsonToCharacter(url, character))
            );
        } else {
            const character = await jsonToCharacter(url, responseJson);
            characters.push(character);
        }
        return characters;
    } catch (e) {
        elizaLogger.error(`Error loading character(s) from ${url}: ${e}`);
        process.exit(1);
    }
}

async function jsonToCharacter(
    filePath: string,
    character: any
): Promise<Character> {
    validateCharacterConfig(character);

    // .id isn't really valid
    const characterId = character.id || character.name;
    const characterPrefix = `CHARACTER.${characterId
        .toUpperCase()
        .replace(/ /g, "_")}.`;
    const characterSettings = Object.entries(process.env)
        .filter(([key]) => key.startsWith(characterPrefix))
        .reduce((settings, [key, value]) => {
            const settingKey = key.slice(characterPrefix.length);
            return { ...settings, [settingKey]: value };
        }, {});
    if (Object.keys(characterSettings).length > 0) {
        character.settings = character.settings || {};
        character.settings.secrets = {
            ...characterSettings,
            ...character.settings.secrets,
        };
    }
    // Handle plugins
    character.plugins = await handlePluginImporting(character.plugins);
    if (character.extends) {
        elizaLogger.info(
            `Merging  ${character.name} character with parent characters`
        );
        for (const extendPath of character.extends) {
            const baseCharacter = await loadCharacter(
                path.resolve(path.dirname(filePath), extendPath)
            );
            character = mergeCharacters(baseCharacter, character);
            elizaLogger.info(
                `Merged ${character.name} with ${baseCharacter.name}`
            );
        }
    }
    return character;
}

async function loadCharacter(filePath: string): Promise<Character> {
    const content = tryLoadFile(filePath);
    if (!content) {
        throw new Error(`Character file not found: ${filePath}`);
    }
    const character = JSON.parse(content);
    return jsonToCharacter(filePath, character);
}

async function loadCharacterTryPath(characterPath: string): Promise<Character> {
    let content: string | null = null;
    let resolvedPath = "";

    // Try different path resolutions in order
    const pathsToTry = [
        characterPath, // exact path as specified
        path.resolve(process.cwd(), characterPath), // relative to cwd
        path.resolve(process.cwd(), "agent", characterPath), // Add this
        path.resolve(__dirname, characterPath), // relative to current script
        path.resolve(__dirname, "characters", path.basename(characterPath)), // relative to agent/characters
        path.resolve(__dirname, "../characters", path.basename(characterPath)), // relative to characters dir from agent
        path.resolve(
            __dirname,
            "../../characters",
            path.basename(characterPath)
        ), // relative to project root characters dir
    ];

    elizaLogger.info(
        "Trying paths:",
        pathsToTry.map((p) => ({
            path: p,
            exists: fs.existsSync(p),
        }))
    );

    for (const tryPath of pathsToTry) {
        content = tryLoadFile(tryPath);
        if (content !== null) {
            resolvedPath = tryPath;
            break;
        }
    }

    if (content === null) {
        elizaLogger.error(
            `Error loading character from ${characterPath}: File not found in any of the expected locations`
        );
        elizaLogger.error("Tried the following paths:");
        pathsToTry.forEach((p) => elizaLogger.error(` - ${p}`));
        throw new Error(
            `Error loading character from ${characterPath}: File not found in any of the expected locations`
        );
    }
    try {
        const character: Character = await loadCharacter(resolvedPath);
        elizaLogger.info(`Successfully loaded character from: ${resolvedPath}`);
        return character;
    } catch (e) {
        elizaLogger.error(`Error parsing character from ${resolvedPath}: ${e}`);
        throw new Error(`Error parsing character from ${resolvedPath}: ${e}`);
    }
}

function commaSeparatedStringToArray(commaSeparated: string): string[] {
    return commaSeparated?.split(",").map((value) => value.trim());
}

async function readCharactersFromStorage(
    characterPaths: string[]
): Promise<string[]> {
    try {
        const uploadDir = path.join(process.cwd(), "data", "characters");
        await fs.promises.mkdir(uploadDir, { recursive: true });
        const fileNames = await fs.promises.readdir(uploadDir);
        fileNames.forEach((fileName) => {
            characterPaths.push(path.join(uploadDir, fileName));
        });
    } catch (err) {
        elizaLogger.error(`Error reading directory: ${err.message}`);
    }

    return characterPaths;
}

export async function loadCharacters(
    charactersArg: string
): Promise<Character[]> {
    let characterPaths = commaSeparatedStringToArray(charactersArg);

    if (process.env.USE_CHARACTER_STORAGE === "true") {
        characterPaths = await readCharactersFromStorage(characterPaths);
    }

    const loadedCharacters: Character[] = [];

    if (characterPaths?.length > 0) {
        for (const characterPath of characterPaths) {
            try {
                const character: Character = await loadCharacterTryPath(
                    characterPath
                );
                loadedCharacters.push(character);
            } catch (e) {
                process.exit(1);
            }
        }
    }

    if (hasValidRemoteUrls()) {
        elizaLogger.info("Loading characters from remote URLs");
        const characterUrls = commaSeparatedStringToArray(
            process.env.REMOTE_CHARACTER_URLS
        );
        for (const characterUrl of characterUrls) {
            const characters = await loadCharactersFromUrl(characterUrl);
            loadedCharacters.push(...characters);
        }
    }

    if (loadedCharacters.length === 0) {
        elizaLogger.info("No characters found, using default character");
        loadedCharacters.push(defaultCharacter);
    }

    return loadedCharacters;
}

async function handlePluginImporting(plugins: string[]) {
    if (plugins.length > 0) {
        elizaLogger.info("Plugins are: ", plugins);
        const importedPlugins = await Promise.all(
            plugins.map(async (plugin) => {
                try {
                    const importedPlugin = await import(plugin);
                    const functionName =
                        plugin
                            .replace("@elizaos/plugin-", "")
                            .replace(/-./g, (x) => x[1].toUpperCase()) +
                        "Plugin"; // Assumes plugin function is camelCased with Plugin suffix
                    return (
                        importedPlugin.default || importedPlugin[functionName]
                    );
                } catch (importError) {
                    elizaLogger.error(
                        `Failed to import plugin: ${plugin}`,
                        importError
                    );
                    return []; // Return null for failed imports
                }
            })
        );
        return importedPlugins;
    } else {
        return [];
    }
}

export function getTokenForProvider(
    provider: ModelProviderName,
    character: Character
): string | undefined {
    switch (provider) {
        // no key needed for llama_local, ollama, lmstudio, gaianet or bedrock
        case ModelProviderName.LLAMALOCAL:
            return "";
        case ModelProviderName.OLLAMA:
            return "";
        case ModelProviderName.LMSTUDIO:
            return "";
        case ModelProviderName.GAIANET:
            return "";
        case ModelProviderName.BEDROCK:
            return "";
        case ModelProviderName.OPENAI:
            return (
                character.settings?.secrets?.OPENAI_API_KEY ||
                settings.OPENAI_API_KEY
            );
        case ModelProviderName.ETERNALAI:
            return (
                character.settings?.secrets?.ETERNALAI_API_KEY ||
                settings.ETERNALAI_API_KEY
            );
        case ModelProviderName.NINETEEN_AI:
            return (
                character.settings?.secrets?.NINETEEN_AI_API_KEY ||
                settings.NINETEEN_AI_API_KEY
            );
        case ModelProviderName.LLAMACLOUD:
        case ModelProviderName.TOGETHER:
            return (
                character.settings?.secrets?.LLAMACLOUD_API_KEY ||
                settings.LLAMACLOUD_API_KEY ||
                character.settings?.secrets?.TOGETHER_API_KEY ||
                settings.TOGETHER_API_KEY ||
                character.settings?.secrets?.OPENAI_API_KEY ||
                settings.OPENAI_API_KEY
            );
        case ModelProviderName.CLAUDE_VERTEX:
        case ModelProviderName.ANTHROPIC:
            return (
                character.settings?.secrets?.ANTHROPIC_API_KEY ||
                character.settings?.secrets?.CLAUDE_API_KEY ||
                settings.ANTHROPIC_API_KEY ||
                settings.CLAUDE_API_KEY
            );
        case ModelProviderName.REDPILL:
            return (
                character.settings?.secrets?.REDPILL_API_KEY ||
                settings.REDPILL_API_KEY
            );
        case ModelProviderName.OPENROUTER:
            return (
                character.settings?.secrets?.OPENROUTER_API_KEY ||
                settings.OPENROUTER_API_KEY
            );
        case ModelProviderName.GROK:
            return (
                character.settings?.secrets?.GROK_API_KEY ||
                settings.GROK_API_KEY
            );
        case ModelProviderName.HEURIST:
            return (
                character.settings?.secrets?.HEURIST_API_KEY ||
                settings.HEURIST_API_KEY
            );
        case ModelProviderName.GROQ:
            return (
                character.settings?.secrets?.GROQ_API_KEY ||
                settings.GROQ_API_KEY
            );
        case ModelProviderName.GALADRIEL:
            return (
                character.settings?.secrets?.GALADRIEL_API_KEY ||
                settings.GALADRIEL_API_KEY
            );
        case ModelProviderName.FAL:
            return (
                character.settings?.secrets?.FAL_API_KEY || settings.FAL_API_KEY
            );
        case ModelProviderName.ALI_BAILIAN:
            return (
                character.settings?.secrets?.ALI_BAILIAN_API_KEY ||
                settings.ALI_BAILIAN_API_KEY
            );
        case ModelProviderName.VOLENGINE:
            return (
                character.settings?.secrets?.VOLENGINE_API_KEY ||
                settings.VOLENGINE_API_KEY
            );
        case ModelProviderName.NANOGPT:
            return (
                character.settings?.secrets?.NANOGPT_API_KEY ||
                settings.NANOGPT_API_KEY
            );
        case ModelProviderName.HYPERBOLIC:
            return (
                character.settings?.secrets?.HYPERBOLIC_API_KEY ||
                settings.HYPERBOLIC_API_KEY
            );

        case ModelProviderName.VENICE:
            return (
                character.settings?.secrets?.VENICE_API_KEY ||
                settings.VENICE_API_KEY
            );
        case ModelProviderName.ATOMA:
            return (
                character.settings?.secrets?.ATOMASDK_BEARER_AUTH ||
                settings.ATOMASDK_BEARER_AUTH
            );
        case ModelProviderName.NVIDIA:
            return (
                character.settings?.secrets?.NVIDIA_API_KEY ||
                settings.NVIDIA_API_KEY
            );
        case ModelProviderName.AKASH_CHAT_API:
            return (
                character.settings?.secrets?.AKASH_CHAT_API_KEY ||
                settings.AKASH_CHAT_API_KEY
            );
        case ModelProviderName.GOOGLE:
            return (
                character.settings?.secrets?.GOOGLE_GENERATIVE_AI_API_KEY ||
                settings.GOOGLE_GENERATIVE_AI_API_KEY
            );
        case ModelProviderName.MISTRAL:
            return (
                character.settings?.secrets?.MISTRAL_API_KEY ||
                settings.MISTRAL_API_KEY
            );
        case ModelProviderName.LETZAI:
            return (
                character.settings?.secrets?.LETZAI_API_KEY ||
                settings.LETZAI_API_KEY
            );
        case ModelProviderName.INFERA:
            return (
                character.settings?.secrets?.INFERA_API_KEY ||
                settings.INFERA_API_KEY
            );
        case ModelProviderName.DEEPSEEK:
            return (
                character.settings?.secrets?.DEEPSEEK_API_KEY ||
                settings.DEEPSEEK_API_KEY
            );
        case ModelProviderName.LIVEPEER:
            return (
                character.settings?.secrets?.LIVEPEER_GATEWAY_URL ||
                settings.LIVEPEER_GATEWAY_URL
            );
        default:
            const errorMessage = `Failed to get token - unsupported model provider: ${provider}`;
            elizaLogger.error(errorMessage);
            throw new Error(errorMessage);
    }
}

function initializeDatabase(dataDir: string) {
    if (process.env.MONGODB_CONNECTION_STRING) {
        elizaLogger.log("Initializing database on MongoDB Atlas");
        const client = new MongoClient(process.env.MONGODB_CONNECTION_STRING, {
            maxPoolSize: 100,
            minPoolSize: 5,
            maxIdleTimeMS: 60000,
            connectTimeoutMS: 10000,
            serverSelectionTimeoutMS: 5000,
            socketTimeoutMS: 45000,
            compressors: ["zlib"],
            retryWrites: true,
            retryReads: true,
        });

        const dbName = process.env.MONGODB_DATABASE || "elizaAgent";
        const db = new MongoDBDatabaseAdapter(client, dbName);

        // Test the connection
        db.init()
            .then(() => {
                elizaLogger.success("Successfully connected to MongoDB Atlas");
            })
            .catch((error) => {
                elizaLogger.error("Failed to connect to MongoDB Atlas:", error);
                throw error; // Re-throw to handle it in the calling code
            });

        return db;
    } else if (process.env.SUPABASE_URL && process.env.SUPABASE_ANON_KEY) {
        elizaLogger.info("Initializing Supabase connection...");
        const db = new SupabaseDatabaseAdapter(
            process.env.SUPABASE_URL,
            process.env.SUPABASE_ANON_KEY
        );

        // Test the connection
        db.init()
            .then(() => {
                elizaLogger.success(
                    "Successfully connected to Supabase database"
                );
            })
            .catch((error) => {
                elizaLogger.error("Failed to connect to Supabase:", error);
            });

        return db;
    } else if (process.env.POSTGRES_URL) {
        elizaLogger.info("Initializing PostgreSQL connection...");
        const db = new PostgresDatabaseAdapter({
            connectionString: process.env.POSTGRES_URL,
            parseInputs: true,
        });

        // Test the connection
        db.init()
            .then(() => {
                elizaLogger.success(
                    "Successfully connected to PostgreSQL database"
                );
            })
            .catch((error) => {
                elizaLogger.error("Failed to connect to PostgreSQL:", error);
            });

        return db;
    } else if (process.env.PGLITE_DATA_DIR) {
        elizaLogger.info("Initializing PgLite adapter...");
        // `dataDir: memory://` for in memory pg
        const db = new PGLiteDatabaseAdapter({
            dataDir: process.env.PGLITE_DATA_DIR,
        });
        return db;
    } else if (
        process.env.QDRANT_URL &&
        process.env.QDRANT_KEY &&
        process.env.QDRANT_PORT &&
        process.env.QDRANT_VECTOR_SIZE
    ) {
        elizaLogger.info("Initializing Qdrant adapter...");
        const db = new QdrantDatabaseAdapter(
            process.env.QDRANT_URL,
            process.env.QDRANT_KEY,
            Number(process.env.QDRANT_PORT),
            Number(process.env.QDRANT_VECTOR_SIZE)
        );
        return db;
    } else {
        const filePath =
            process.env.SQLITE_FILE ?? path.resolve(dataDir, "db.sqlite");
        elizaLogger.info(`Initializing SQLite database at ${filePath}...`);
        const db = new SqliteDatabaseAdapter(new Database(filePath));

        // Test the connection
        db.init()
            .then(() => {
                elizaLogger.success(
                    "Successfully connected to SQLite database"
                );
            })
            .catch((error) => {
                elizaLogger.error("Failed to connect to SQLite:", error);
            });

        return db;
    }
}

// also adds plugins from character file into the runtime
export async function initializeClients(
    character: Character,
    runtime: IAgentRuntime
) {
    // each client can only register once
    // and if we want two we can explicitly support it
    const clients: Record<string, any> = {};
    const clientTypes: string[] =
        character.clients?.map((str) => str.toLowerCase()) || [];
    elizaLogger.log("initializeClients", clientTypes, "for", character.name);

    // Start Auto Client if "auto" detected as a configured client
    if (clientTypes.includes(Clients.AUTO)) {
        const autoClient = await AutoClientInterface.start(runtime);
        if (autoClient) clients.auto = autoClient;
    }

    if (clientTypes.includes(Clients.XMTP)) {
        const xmtpClient = await XmtpClientInterface.start(runtime);
        if (xmtpClient) clients.xmtp = xmtpClient;
    }

    if (clientTypes.includes(Clients.DISCORD)) {
        const discordClient = await DiscordClientInterface.start(runtime);
        if (discordClient) clients.discord = discordClient;
    }

    if (clientTypes.includes(Clients.TELEGRAM)) {
        const telegramClient = await TelegramClientInterface.start(runtime);
        if (telegramClient) clients.telegram = telegramClient;
    }

    if (clientTypes.includes(Clients.TELEGRAM_ACCOUNT)) {
        const telegramAccountClient =
            await TelegramAccountClientInterface.start(runtime);
        if (telegramAccountClient)
            clients.telegram_account = telegramAccountClient;
    }

    if (clientTypes.includes(Clients.TWITTER)) {
        const twitterClient = await TwitterClientInterface.start(runtime);
        if (twitterClient) {
            clients.twitter = twitterClient;
        }
    }

    if (clientTypes.includes(Clients.ALEXA)) {
        const alexaClient = await AlexaClientInterface.start(runtime);
        if (alexaClient) {
            clients.alexa = alexaClient;
        }
    }

    if (clientTypes.includes(Clients.INSTAGRAM)) {
        const instagramClient = await InstagramClientInterface.start(runtime);
        if (instagramClient) {
            clients.instagram = instagramClient;
        }
    }

    if (clientTypes.includes(Clients.FARCASTER)) {
        const farcasterClient = await FarcasterClientInterface.start(runtime);
        if (farcasterClient) {
            clients.farcaster = farcasterClient;
        }
    }

    if (clientTypes.includes("lens")) {
        const lensClient = new LensAgentClient(runtime);
        lensClient.start();
        clients.lens = lensClient;
    }

    if (clientTypes.includes(Clients.SIMSAI)) {
        const simsaiClient = await JeeterClientInterface.start(runtime);
        if (simsaiClient) clients.simsai = simsaiClient;
    }

    elizaLogger.log("client keys", Object.keys(clients));

    if (clientTypes.includes("deva")) {
        if (clientTypes.includes("deva")) {
            const devaClient = await DevaClientInterface.start(runtime);
            if (devaClient) clients.deva = devaClient;
        }
    }

    if (clientTypes.includes("slack")) {
        const slackClient = await SlackClientInterface.start(runtime);
        if (slackClient) clients.slack = slackClient; // Use object property instead of push
    }

    function determineClientType(client: Client): string {
        // Check if client has a direct type identifier
        if ("type" in client) {
            return (client as any).type;
        }

        // Check constructor name
        const constructorName = client.constructor?.name;
        if (constructorName && !constructorName.includes("Object")) {
            return constructorName.toLowerCase().replace("client", "");
        }

        // Fallback: Generate a unique identifier
        return `client_${Date.now()}`;
    }

    if (character.plugins?.length > 0) {
        for (const plugin of character.plugins) {
            if (plugin.clients) {
                for (const client of plugin.clients) {
                    const startedClient = await client.start(runtime);
                    const clientType = determineClientType(client);
                    elizaLogger.debug(
                        `Initializing client of type: ${clientType}`
                    );
                    clients[clientType] = startedClient;
                }
            }
        }
    }

    return clients;
}

function getSecret(character: Character, secret: string) {
    return character.settings?.secrets?.[secret] || process.env[secret];
}

let nodePlugin: any | undefined;

export async function createAgent(
    character: Character,
    db: IDatabaseAdapter,
    cache: ICacheManager,
    token: string
): Promise<AgentRuntime> {
    elizaLogger.log(`Creating runtime for character ${character.name}`);

    nodePlugin ??= createNodePlugin();

    const teeMode = getSecret(character, "TEE_MODE") || "OFF";
    const walletSecretSalt = getSecret(character, "WALLET_SECRET_SALT");

    // Validate TEE configuration
    if (teeMode !== TEEMode.OFF && !walletSecretSalt) {
        elizaLogger.error(
            "A WALLET_SECRET_SALT required when TEE_MODE is enabled"
        );
        throw new Error("Invalid TEE configuration");
    }

    let goatPlugin: any | undefined;

    if (getSecret(character, "EVM_PRIVATE_KEY")) {
        goatPlugin = await createGoatPlugin((secret) =>
            getSecret(character, secret)
        );
    }

    let zilliqaPlugin: any | undefined;
    if (getSecret(character, "ZILLIQA_PRIVATE_KEY")) {
        zilliqaPlugin = await createZilliqaPlugin((secret) =>
            getSecret(character, secret)
        );
    }

    // Initialize Reclaim adapter if environment variables are present
    // let verifiableInferenceAdapter;
    // if (
    //     process.env.RECLAIM_APP_ID &&
    //     process.env.RECLAIM_APP_SECRET &&
    //     process.env.VERIFIABLE_INFERENCE_ENABLED === "true"
    // ) {
    //     verifiableInferenceAdapter = new ReclaimAdapter({
    //         appId: process.env.RECLAIM_APP_ID,
    //         appSecret: process.env.RECLAIM_APP_SECRET,
    //         modelProvider: character.modelProvider,
    //         token,
    //     });
    //     elizaLogger.log("Verifiable inference adapter initialized");
    // }
    // Initialize Opacity adapter if environment variables are present
    let verifiableInferenceAdapter;
    if (
        process.env.OPACITY_TEAM_ID &&
        process.env.OPACITY_CLOUDFLARE_NAME &&
        process.env.OPACITY_PROVER_URL &&
        process.env.VERIFIABLE_INFERENCE_ENABLED === "true"
    ) {
        verifiableInferenceAdapter = new OpacityAdapter({
            teamId: process.env.OPACITY_TEAM_ID,
            teamName: process.env.OPACITY_CLOUDFLARE_NAME,
            opacityProverUrl: process.env.OPACITY_PROVER_URL,
            modelProvider: character.modelProvider,
            token: token,
        });
        elizaLogger.log("Verifiable inference adapter initialized");
        elizaLogger.log("teamId", process.env.OPACITY_TEAM_ID);
        elizaLogger.log("teamName", process.env.OPACITY_CLOUDFLARE_NAME);
        elizaLogger.log("opacityProverUrl", process.env.OPACITY_PROVER_URL);
        elizaLogger.log("modelProvider", character.modelProvider);
        elizaLogger.log("token", token);
    }
    if (
        process.env.PRIMUS_APP_ID &&
        process.env.PRIMUS_APP_SECRET &&
        process.env.VERIFIABLE_INFERENCE_ENABLED === "true"
    ) {
        verifiableInferenceAdapter = new PrimusAdapter({
            appId: process.env.PRIMUS_APP_ID,
            appSecret: process.env.PRIMUS_APP_SECRET,
            attMode: "proxytls",
            modelProvider: character.modelProvider,
            token,
        });
        elizaLogger.log("Verifiable inference primus adapter initialized");
    }

    return new AgentRuntime({
        databaseAdapter: db,
        token,
        modelProvider: character.modelProvider,
        evaluators: [],
        character,
        // character.plugins are handled when clients are added
        plugins: [
            parseBooleanFromText(getSecret(character, "BITMIND")) &&
            getSecret(character, "BITMIND_API_TOKEN")
                ? bittensorPlugin
                : null,
            parseBooleanFromText(
                getSecret(character, "EMAIL_AUTOMATION_ENABLED")
            )
                ? emailAutomationPlugin
                : null,
            getSecret(character, "IQ_WALLET_ADDRESS") &&
            getSecret(character, "IQSOlRPC")
                ? elizaCodeinPlugin
                : null,
            bootstrapPlugin,
            getSecret(character, "CDP_API_KEY_NAME") &&
            getSecret(character, "CDP_API_KEY_PRIVATE_KEY") &&
            getSecret(character, "CDP_AGENT_KIT_NETWORK")
                ? agentKitPlugin
                : null,
            getSecret(character, "DEXSCREENER_API_KEY")
                ? dexScreenerPlugin
                : null,
            getSecret(character, "FOOTBALL_API_KEY") ? footballPlugin : null,
            getSecret(character, "CONFLUX_CORE_PRIVATE_KEY")
                ? confluxPlugin
                : null,
            nodePlugin,
            getSecret(character, "ROUTER_NITRO_EVM_PRIVATE_KEY") &&
            getSecret(character, "ROUTER_NITRO_EVM_ADDRESS")
                ? nitroPlugin
                : null,
            getSecret(character, "TAVILY_API_KEY") ? webSearchPlugin : null,
            getSecret(character, "SOLANA_PUBLIC_KEY") ||
            (getSecret(character, "WALLET_PUBLIC_KEY") &&
                !getSecret(character, "WALLET_PUBLIC_KEY")?.startsWith("0x"))
                ? [solanaPlugin, solanaPluginV2]
                : null,
            getSecret(character, "SOLANA_PRIVATE_KEY")
                ? solanaAgentkitPlugin
                : null,
            getSecret(character, "AUTONOME_JWT_TOKEN") ? autonomePlugin : null,
            (getSecret(character, "NEAR_ADDRESS") ||
                getSecret(character, "NEAR_WALLET_PUBLIC_KEY")) &&
            getSecret(character, "NEAR_WALLET_SECRET_KEY")
                ? nearPlugin
                : null,
            getSecret(character, "EVM_PUBLIC_KEY") ||
            (getSecret(character, "WALLET_PUBLIC_KEY") &&
                getSecret(character, "WALLET_PUBLIC_KEY")?.startsWith("0x"))
                ? evmPlugin
                : null,
            (getSecret(character, "EVM_PUBLIC_KEY") ||
                getSecret(character, "INJECTIVE_PUBLIC_KEY")) &&
            getSecret(character, "INJECTIVE_PRIVATE_KEY")
                ? injectivePlugin
                : null,
            getSecret(character, "COSMOS_RECOVERY_PHRASE") &&
                getSecret(character, "COSMOS_AVAILABLE_CHAINS") &&
                createCosmosPlugin(),
            (getSecret(character, "SOLANA_PUBLIC_KEY") ||
                (getSecret(character, "WALLET_PUBLIC_KEY") &&
                    !getSecret(character, "WALLET_PUBLIC_KEY")?.startsWith(
                        "0x"
                    ))) &&
            getSecret(character, "SOLANA_ADMIN_PUBLIC_KEY") &&
            getSecret(character, "SOLANA_PRIVATE_KEY") &&
            getSecret(character, "SOLANA_ADMIN_PRIVATE_KEY")
                ? nftGenerationPlugin
                : null,
            getSecret(character, "ZEROG_PRIVATE_KEY") ? zgPlugin : null,
            getSecret(character, "COINMARKETCAP_API_KEY")
                ? coinmarketcapPlugin
                : null,
            getSecret(character, "ZERION_API_KEY") ? zerionPlugin : null,
            getSecret(character, "COINBASE_COMMERCE_KEY")
                ? coinbaseCommercePlugin
                : null,
            getSecret(character, "FAL_API_KEY") ||
            getSecret(character, "OPENAI_API_KEY") ||
            getSecret(character, "VENICE_API_KEY") ||
            getSecret(character, "NVIDIA_API_KEY") ||
            getSecret(character, "NINETEEN_AI_API_KEY") ||
            getSecret(character, "HEURIST_API_KEY") ||
            getSecret(character, "LIVEPEER_GATEWAY_URL")
                ? imageGenerationPlugin
                : null,
            getSecret(character, "FAL_API_KEY") ? ThreeDGenerationPlugin : null,
            ...(getSecret(character, "COINBASE_API_KEY") &&
            getSecret(character, "COINBASE_PRIVATE_KEY")
                ? [
                      coinbaseMassPaymentsPlugin,
                      tradePlugin,
                      tokenContractPlugin,
                      advancedTradePlugin,
                  ]
                : []),
            ...(teeMode !== TEEMode.OFF && walletSecretSalt ? [teePlugin] : []),
            teeMode !== TEEMode.OFF &&
            walletSecretSalt &&
            getSecret(character, "VLOG")
                ? verifiableLogPlugin
                : null,
            getSecret(character, "SGX") ? sgxPlugin : null,
            getSecret(character, "ENABLE_TEE_LOG") &&
            ((teeMode !== TEEMode.OFF && walletSecretSalt) ||
                getSecret(character, "SGX"))
                ? teeLogPlugin
                : null,
            getSecret(character, "OMNIFLIX_API_URL") &&
            getSecret(character, "OMNIFLIX_MNEMONIC")
                ? OmniflixPlugin
                : null,
            getSecret(character, "COINBASE_API_KEY") &&
            getSecret(character, "COINBASE_PRIVATE_KEY") &&
            getSecret(character, "COINBASE_NOTIFICATION_URI")
                ? webhookPlugin
                : null,
            goatPlugin,
            zilliqaPlugin,
            getSecret(character, "COINGECKO_API_KEY") ||
            getSecret(character, "COINGECKO_PRO_API_KEY")
                ? coingeckoPlugin
                : null,
            getSecret(character, "MORALIS_API_KEY") ? moralisPlugin : null,
            getSecret(character, "EVM_PROVIDER_URL") ? goatPlugin : null,
            getSecret(character, "ABSTRACT_PRIVATE_KEY")
                ? abstractPlugin
                : null,
            getSecret(character, "B2_PRIVATE_KEY") ? b2Plugin : null,
            getSecret(character, "BINANCE_API_KEY") &&
            getSecret(character, "BINANCE_SECRET_KEY")
                ? binancePlugin
                : null,
            getSecret(character, "FLOW_ADDRESS") &&
            getSecret(character, "FLOW_PRIVATE_KEY")
                ? flowPlugin
                : null,
            getSecret(character, "LENS_ADDRESS") &&
            getSecret(character, "LENS_PRIVATE_KEY")
                ? lensPlugin
                : null,
            getSecret(character, "APTOS_PRIVATE_KEY") ? aptosPlugin : null,
            getSecret(character, "MIND_COLD_WALLET_ADDRESS")
                ? mindNetworkPlugin
                : null,
            getSecret(character, "MVX_PRIVATE_KEY") ? multiversxPlugin : null,
            getSecret(character, "ZKSYNC_PRIVATE_KEY") ? zksyncEraPlugin : null,
            getSecret(character, "CRONOSZKEVM_PRIVATE_KEY")
                ? cronosZkEVMPlugin
                : null,
            getSecret(character, "TEE_MARLIN") ? teeMarlinPlugin : null,
            getSecret(character, "TON_PRIVATE_KEY") ? tonPlugin : null,
            getSecret(character, "THIRDWEB_SECRET_KEY") ? thirdwebPlugin : null,
            getSecret(character, "SUI_PRIVATE_KEY") ? suiPlugin : null,
            getSecret(character, "STORY_PRIVATE_KEY") ? storyPlugin : null,
            getSecret(character, "SQUID_SDK_URL") &&
            getSecret(character, "SQUID_INTEGRATOR_ID") &&
            getSecret(character, "SQUID_EVM_ADDRESS") &&
            getSecret(character, "SQUID_EVM_PRIVATE_KEY") &&
            getSecret(character, "SQUID_API_THROTTLE_INTERVAL")
                ? squidRouterPlugin
                : null,
            getSecret(character, "FUEL_PRIVATE_KEY") ? fuelPlugin : null,
            getSecret(character, "AVALANCHE_PRIVATE_KEY")
                ? avalanchePlugin
                : null,
            getSecret(character, "BIRDEYE_API_KEY") ? birdeyePlugin : null,
            getSecret(character, "ECHOCHAMBERS_API_URL") &&
            getSecret(character, "ECHOCHAMBERS_API_KEY")
                ? echoChambersPlugin
                : null,
            getSecret(character, "LETZAI_API_KEY") ? letzAIPlugin : null,
            getSecret(character, "STARGAZE_ENDPOINT") ? stargazePlugin : null,
            getSecret(character, "GIPHY_API_KEY") ? giphyPlugin : null,
            getSecret(character, "PASSPORT_API_KEY")
                ? gitcoinPassportPlugin
                : null,
            getSecret(character, "GENLAYER_PRIVATE_KEY")
                ? genLayerPlugin
                : null,
            getSecret(character, "AVAIL_SEED") &&
            getSecret(character, "AVAIL_APP_ID")
                ? availPlugin
                : null,
            getSecret(character, "OPEN_WEATHER_API_KEY")
                ? openWeatherPlugin
                : null,
            getSecret(character, "OBSIDIAN_API_TOKEN") ? obsidianPlugin : null,
            getSecret(character, "ARTHERA_PRIVATE_KEY")?.startsWith("0x")
                ? artheraPlugin
                : null,
            getSecret(character, "ALLORA_API_KEY") ? alloraPlugin : null,
            getSecret(character, "HYPERLIQUID_PRIVATE_KEY")
                ? hyperliquidPlugin
                : null,
            getSecret(character, "HYPERLIQUID_TESTNET")
                ? hyperliquidPlugin
                : null,
            getSecret(character, "AKASH_MNEMONIC") &&
            getSecret(character, "AKASH_WALLET_ADDRESS")
                ? akashPlugin
                : null,
            getSecret(character, "CHAINBASE_API_KEY") ? chainbasePlugin : null,
            getSecret(character, "QUAI_PRIVATE_KEY") ? quaiPlugin : null,
            getSecret(character, "RESERVOIR_API_KEY")
                ? createNFTCollectionsPlugin()
                : null,
<<<<<<< HEAD
            getSecret(character, "FUSE_PRIVATE_KEY") ? fusePlugin : null,
        ].filter(Boolean),
=======
            getSecret(character, "ZERO_EX_API_KEY") ? zxPlugin : null,
            getSecret(character, "DKG_PRIVATE_KEY") ? dkgPlugin : null,
            getSecret(character, "PYTH_TESTNET_PROGRAM_KEY") ||
            getSecret(character, "PYTH_MAINNET_PROGRAM_KEY")
                ? pythDataPlugin
                : null,
            getSecret(character, "LND_TLS_CERT") &&
            getSecret(character, "LND_MACAROON") &&
            getSecret(character, "LND_SOCKET")
                ? lightningPlugin
                : null,
            getSecret(character, "OPENAI_API_KEY") &&
            parseBooleanFromText(
                getSecret(character, "ENABLE_OPEN_AI_COMMUNITY_PLUGIN")
            )
                ? openaiPlugin
                : null,
            getSecret(character, "DEVIN_API_TOKEN") ? devinPlugin : null,
            getSecret(character, "INITIA_PRIVATE_KEY") ? initiaPlugin : null,
            getSecret(character, "HOLDSTATION_PRIVATE_KEY")
                ? holdstationPlugin
                : null,
            getSecret(character, "NVIDIA_NIM_API_KEY") ||
            getSecret(character, "NVIDIA_NGC_API_KEY")
                ? nvidiaNimPlugin
                : null,
            getSecret(character, "BNB_PRIVATE_KEY") ||
            getSecret(character, "BNB_PUBLIC_KEY")?.startsWith("0x")
                ? bnbPlugin
                : null,
            (getSecret(character, "EMAIL_INCOMING_USER") &&
                getSecret(character, "EMAIL_INCOMING_PASS")) ||
            (getSecret(character, "EMAIL_OUTGOING_USER") &&
                getSecret(character, "EMAIL_OUTGOING_PASS"))
                ? emailPlugin
                : null,
            getSecret(character, "SEI_PRIVATE_KEY") ? seiPlugin : null,
            getSecret(character, "HYPERBOLIC_API_KEY")
                ? hyperbolicPlugin
                : null,
            getSecret(character, "SUNO_API_KEY") ? sunoPlugin : null,
            getSecret(character, "UDIO_AUTH_TOKEN") ? udioPlugin : null,
            getSecret(character, "IMGFLIP_USERNAME") &&
            getSecret(character, "IMGFLIP_PASSWORD")
                ? imgflipPlugin
                : null,
            getSecret(character, "FUNDING_PRIVATE_KEY") &&
            getSecret(character, "EVM_RPC_URL")
                ? litPlugin
                : null,
            getSecret(character, "ETHSTORAGE_PRIVATE_KEY")
                ? ethstoragePlugin
                : null,
            getSecret(character, "MINA_PRIVATE_KEY") ? minaPlugin : null,
            getSecret(character, "FORM_PRIVATE_KEY") ? formPlugin : null,
            getSecret(character, "ANKR_WALLET") ? ankrPlugin : null,
            getSecret(character, "DCAP_EVM_PRIVATE_KEY") &&
            getSecret(character, "DCAP_MODE")
                ? dcapPlugin
                : null,
            getSecret(character, "QUICKINTEL_API_KEY")
                ? quickIntelPlugin
                : null,
            getSecret(character, "GELATO_RELAY_API_KEY") ? gelatoPlugin : null,
            getSecret(character, "TRIKON_WALLET_ADDRESS") ? trikonPlugin : null,
            getSecret(character, "ARBITRAGE_EVM_PRIVATE_KEY") &&
            (getSecret(character, "ARBITRAGE_EVM_PROVIDER_URL") ||
                getSecret(character, "ARBITRAGE_ETHEREUM_WS_URL")) &&
            getSecret(character, "ARBITRAGE_FLASHBOTS_RELAY_SIGNING_KEY") &&
            getSecret(character, "ARBITRAGE_BUNDLE_EXECUTOR_ADDRESS")
                ? arbitragePlugin
                : null,
        ]
            .flat()
            .filter(Boolean),
>>>>>>> bfd954d0
        providers: [],
        managers: [],
        cacheManager: cache,
        fetch: logFetch,
        verifiableInferenceAdapter,
    });
}

function initializeFsCache(baseDir: string, character: Character) {
    if (!character?.id) {
        throw new Error(
            "initializeFsCache requires id to be set in character definition"
        );
    }
    const cacheDir = path.resolve(baseDir, character.id, "cache");

    const cache = new CacheManager(new FsCacheAdapter(cacheDir));
    return cache;
}

function initializeDbCache(character: Character, db: IDatabaseCacheAdapter) {
    if (!character?.id) {
        throw new Error(
            "initializeFsCache requires id to be set in character definition"
        );
    }
    const cache = new CacheManager(new DbCacheAdapter(db, character.id));
    return cache;
}

function initializeCache(
    cacheStore: string,
    character: Character,
    baseDir?: string,
    db?: IDatabaseCacheAdapter
) {
    switch (cacheStore) {
        case CacheStore.REDIS:
            if (process.env.REDIS_URL) {
                elizaLogger.info("Connecting to Redis...");
                const redisClient = new RedisClient(process.env.REDIS_URL);
                if (!character?.id) {
                    throw new Error(
                        "CacheStore.REDIS requires id to be set in character definition"
                    );
                }
                return new CacheManager(
                    new DbCacheAdapter(redisClient, character.id) // Using DbCacheAdapter since RedisClient also implements IDatabaseCacheAdapter
                );
            } else {
                throw new Error("REDIS_URL environment variable is not set.");
            }

        case CacheStore.DATABASE:
            if (db) {
                elizaLogger.info("Using Database Cache...");
                return initializeDbCache(character, db);
            } else {
                throw new Error(
                    "Database adapter is not provided for CacheStore.Database."
                );
            }

        case CacheStore.FILESYSTEM:
            elizaLogger.info("Using File System Cache...");
            if (!baseDir) {
                throw new Error(
                    "baseDir must be provided for CacheStore.FILESYSTEM."
                );
            }
            return initializeFsCache(baseDir, character);

        default:
            throw new Error(
                `Invalid cache store: ${cacheStore} or required configuration missing.`
            );
    }
}

async function startAgent(
    character: Character,
    directClient: DirectClient
): Promise<AgentRuntime> {
    let db: IDatabaseAdapter & IDatabaseCacheAdapter;
    try {
        character.id ??= stringToUuid(character.name);
        character.username ??= character.name;

        const token = getTokenForProvider(character.modelProvider, character);
        const dataDir = path.join(__dirname, "../data");

        if (!fs.existsSync(dataDir)) {
            fs.mkdirSync(dataDir, { recursive: true });
        }

        db = initializeDatabase(dataDir) as IDatabaseAdapter &
            IDatabaseCacheAdapter;

        await db.init();

        const cache = initializeCache(
            process.env.CACHE_STORE ?? CacheStore.DATABASE,
            character,
            "",
            db
        ); // "" should be replaced with dir for file system caching. THOUGHTS: might probably make this into an env
        const runtime: AgentRuntime = await createAgent(
            character,
            db,
            cache,
            token
        );

        // start services/plugins/process knowledge
        await runtime.initialize();

        // start assigned clients
        runtime.clients = await initializeClients(character, runtime);

        // add to container
        directClient.registerAgent(runtime);

        // report to console
        elizaLogger.debug(`Started ${character.name} as ${runtime.agentId}`);

        return runtime;
    } catch (error) {
        elizaLogger.error(
            `Error starting agent for character ${character.name}:`,
            error
        );
        elizaLogger.error(error);
        if (db) {
            await db.close();
        }
        throw error;
    }
}

const checkPortAvailable = (port: number): Promise<boolean> => {
    return new Promise((resolve) => {
        const server = net.createServer();

        server.once("error", (err: NodeJS.ErrnoException) => {
            if (err.code === "EADDRINUSE") {
                resolve(false);
            }
        });

        server.once("listening", () => {
            server.close();
            resolve(true);
        });

        server.listen(port);
    });
};

const hasValidRemoteUrls = () =>
    process.env.REMOTE_CHARACTER_URLS &&
    process.env.REMOTE_CHARACTER_URLS !== "" &&
    process.env.REMOTE_CHARACTER_URLS.startsWith("http");

const startAgents = async () => {
    const directClient = new DirectClient();
    let serverPort = Number.parseInt(settings.SERVER_PORT || "3000");
    const args = parseArguments();
    const charactersArg = args.characters || args.character;
    let characters = [defaultCharacter];

    if (process.env.IQ_WALLET_ADDRESS && process.env.IQSOlRPC) {
        characters = await loadCharacterFromOnchain();
    }

    const notOnchainJson = !onchainJson || onchainJson == "null";

    if ((notOnchainJson && charactersArg) || hasValidRemoteUrls()) {
        characters = await loadCharacters(charactersArg);
    }

    // Normalize characters for injectable plugins
    characters = await Promise.all(characters.map(normalizeCharacter));

    try {
        for (const character of characters) {
            await startAgent(character, directClient);
        }
    } catch (error) {
        elizaLogger.error("Error starting agents:", error);
    }

    // Find available port
    while (!(await checkPortAvailable(serverPort))) {
        elizaLogger.warn(
            `Port ${serverPort} is in use, trying ${serverPort + 1}`
        );
        serverPort++;
    }

    // upload some agent functionality into directClient
    directClient.startAgent = async (character) => {
        // Handle plugins
        character.plugins = await handlePluginImporting(character.plugins);

        // wrap it so we don't have to inject directClient later
        return startAgent(character, directClient);
    };

    directClient.loadCharacterTryPath = loadCharacterTryPath;
    directClient.jsonToCharacter = jsonToCharacter;

    directClient.start(serverPort);

    if (serverPort !== Number.parseInt(settings.SERVER_PORT || "3000")) {
        elizaLogger.log(`Server started on alternate port ${serverPort}`);
    }

    elizaLogger.log(
        "Run `pnpm start:client` to start the client and visit the outputted URL (http://localhost:5173) to chat with your agents. When running multiple agents, use client with different port `SERVER_PORT=3001 pnpm start:client`"
    );
};

startAgents().catch((error) => {
    elizaLogger.error("Unhandled error in startAgents:", error);
    process.exit(1);
});

// Prevent unhandled exceptions from crashing the process if desired
if (
    process.env.PREVENT_UNHANDLED_EXIT &&
    parseBooleanFromText(process.env.PREVENT_UNHANDLED_EXIT)
) {
    // Handle uncaught exceptions to prevent the process from crashing
    process.on("uncaughtException", function (err) {
        console.error("uncaughtException", err);
    });

    // Handle unhandled rejections to prevent the process from crashing
    process.on("unhandledRejection", function (err) {
        console.error("unhandledRejection", err);
    });
}<|MERGE_RESOLUTION|>--- conflicted
+++ resolved
@@ -143,9 +143,6 @@
 import path from "path";
 import { fileURLToPath } from "url";
 import yargs from "yargs";
-<<<<<<< HEAD
-
-=======
 import { emailPlugin } from "@elizaos/plugin-email";
 import { emailAutomationPlugin } from "@elizaos/plugin-email-automation";
 import { seiPlugin } from "@elizaos/plugin-sei";
@@ -159,10 +156,9 @@
 import { formPlugin } from "@elizaos/plugin-form";
 import { MongoClient } from "mongodb";
 import { quickIntelPlugin } from "@elizaos/plugin-quick-intel";
-
 import { trikonPlugin } from "@elizaos/plugin-trikon";
 import arbitragePlugin from "@elizaos/plugin-arbitrage";
->>>>>>> bfd954d0
+
 const __filename = fileURLToPath(import.meta.url); // get the resolved path to the file
 const __dirname = path.dirname(__filename); // get the name of the directory
 
@@ -1228,10 +1224,8 @@
             getSecret(character, "RESERVOIR_API_KEY")
                 ? createNFTCollectionsPlugin()
                 : null,
-<<<<<<< HEAD
             getSecret(character, "FUSE_PRIVATE_KEY") ? fusePlugin : null,
         ].filter(Boolean),
-=======
             getSecret(character, "ZERO_EX_API_KEY") ? zxPlugin : null,
             getSecret(character, "DKG_PRIVATE_KEY") ? dkgPlugin : null,
             getSecret(character, "PYTH_TESTNET_PROGRAM_KEY") ||
@@ -1307,7 +1301,6 @@
         ]
             .flat()
             .filter(Boolean),
->>>>>>> bfd954d0
         providers: [],
         managers: [],
         cacheManager: cache,
