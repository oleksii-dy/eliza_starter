--- conflicted
+++ resolved
@@ -106,11 +106,8 @@
 import { echoChambersPlugin } from "@elizaos/plugin-echochambers";
 import { dexScreenerPlugin } from "@elizaos/plugin-dexscreener";
 import { pythDataPlugin } from "@elizaos/plugin-pyth-data";
-<<<<<<< HEAD
 import { robloxPlugin } from "@elizaos/plugin-roblox";
-=======
 import { openaiPlugin } from '@elizaos/plugin-openai';
->>>>>>> cfd1f48c
 
 import { zksyncEraPlugin } from "@elizaos/plugin-zksync-era";
 import Database from "better-sqlite3";
@@ -1053,13 +1050,10 @@
             getSecret(character, "PYTH_MAINNET_PROGRAM_KEY")
                 ? pythDataPlugin
                 : null,
-<<<<<<< HEAD
             robloxPlugin,
-=======
             getSecret(character, "OPENAI_API_KEY") && getSecret(character, "ENABLE_OPEN_AI_COMMUNITY_PLUGIN")
                 ? openaiPlugin
                 : null,
->>>>>>> cfd1f48c
         ].filter(Boolean),
         providers: [],
         actions: [],
