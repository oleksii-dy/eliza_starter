import { PGLiteDatabaseAdapter } from "@elizaos/adapter-pglite";
import { PostgresDatabaseAdapter } from "@elizaos/adapter-postgres";
import { QdrantDatabaseAdapter } from "@elizaos/adapter-qdrant";
import { RedisClient } from "@elizaos/adapter-redis";
import { SqliteDatabaseAdapter } from "@elizaos/adapter-sqlite";
import { SupabaseDatabaseAdapter } from "@elizaos/adapter-supabase";
import { AutoClientInterface } from "@elizaos/client-auto";
import { DiscordClientInterface } from "@elizaos/client-discord";
import { InstagramClientInterface } from "@elizaos/client-instagram";
import { LensAgentClient } from "@elizaos/client-lens";
import { SlackClientInterface } from "@elizaos/client-slack";
import { TelegramClientInterface } from "@elizaos/client-telegram";
import { TwitterClientInterface } from "@elizaos/client-twitter";
import { FarcasterClientInterface } from "@elizaos/client-farcaster";
import { OmniflixPlugin } from "@elizaos/plugin-omniflix";
import { JeeterClientInterface } from "@elizaos/client-simsai";

import { DirectClient } from "@elizaos/client-direct";
import { agentKitPlugin } from "@elizaos/plugin-agentkit";

import { PrimusAdapter } from "@elizaos/plugin-primus";
import { lightningPlugin } from "@elizaos/plugin-lightning";
import { elizaCodeinPlugin, onchainJson } from "@elizaos/plugin-iq6900";

import {
    AgentRuntime,
    CacheManager,
    CacheStore,
    type Character,
    type Client,
    Clients,
    DbCacheAdapter,
    defaultCharacter,
    elizaLogger,
    FsCacheAdapter,
    type IAgentRuntime,
    type ICacheManager,
    type IDatabaseAdapter,
    type IDatabaseCacheAdapter,
    ModelProviderName,
    parseBooleanFromText,
    settings,
    stringToUuid,
    validateCharacterConfig,
} from "@elizaos/core";
import { zgPlugin } from "@elizaos/plugin-0g";
import { footballPlugin } from "@elizaos/plugin-football";

import { bootstrapPlugin } from "@elizaos/plugin-bootstrap";
import { normalizeCharacter } from "@elizaos/plugin-di";
import createGoatPlugin from "@elizaos/plugin-goat";
// import { intifacePlugin } from "@elizaos/plugin-intiface";
import { ThreeDGenerationPlugin } from "@elizaos/plugin-3d-generation";
import { abstractPlugin } from "@elizaos/plugin-abstract";
import { akashPlugin } from "@elizaos/plugin-akash";
import { alloraPlugin } from "@elizaos/plugin-allora";
import { aptosPlugin } from "@elizaos/plugin-aptos";
import { artheraPlugin } from "@elizaos/plugin-arthera";
import { autonomePlugin } from "@elizaos/plugin-autonome";
import { availPlugin } from "@elizaos/plugin-avail";
import { avalanchePlugin } from "@elizaos/plugin-avalanche";
import { b2Plugin } from "@elizaos/plugin-b2";
import { binancePlugin } from "@elizaos/plugin-binance";
import { birdeyePlugin } from "@elizaos/plugin-birdeye";
import { bnbPlugin } from "@elizaos/plugin-bnb";
import {
    advancedTradePlugin,
    coinbaseCommercePlugin,
    coinbaseMassPaymentsPlugin,
    tokenContractPlugin,
    tradePlugin,
    webhookPlugin,
} from "@elizaos/plugin-coinbase";
import { coingeckoPlugin } from "@elizaos/plugin-coingecko";
import { coinmarketcapPlugin } from "@elizaos/plugin-coinmarketcap";
import { confluxPlugin } from "@elizaos/plugin-conflux";
import { createCosmosPlugin } from "@elizaos/plugin-cosmos";
import { cronosZkEVMPlugin } from "@elizaos/plugin-cronoszkevm";
import { evmPlugin } from "@elizaos/plugin-evm";
import { flowPlugin } from "@elizaos/plugin-flow";
import { fuelPlugin } from "@elizaos/plugin-fuel";
import { genLayerPlugin } from "@elizaos/plugin-genlayer";
import { gitcoinPassportPlugin } from "@elizaos/plugin-gitcoin-passport";
import { initiaPlugin } from "@elizaos/plugin-initia";
import { imageGenerationPlugin } from "@elizaos/plugin-image-generation";
import { lensPlugin } from "@elizaos/plugin-lensNetwork";
import { multiversxPlugin } from "@elizaos/plugin-multiversx";
import { nearPlugin } from "@elizaos/plugin-near";
import createNFTCollectionsPlugin from "@elizaos/plugin-nft-collections";
import { nftGenerationPlugin } from "@elizaos/plugin-nft-generation";
import { createNodePlugin } from "@elizaos/plugin-node";
import { obsidianPlugin } from "@elizaos/plugin-obsidian";
import { OpacityAdapter } from "@elizaos/plugin-opacity";
import { openWeatherPlugin } from "@elizaos/plugin-open-weather";
import { quaiPlugin } from "@elizaos/plugin-quai";
import { sgxPlugin } from "@elizaos/plugin-sgx";
import { solanaPlugin } from "@elizaos/plugin-solana";
import { solanaAgentkitPlugin } from "@elizaos/plugin-solana-agent-kit";
import { squidRouterPlugin } from "@elizaos/plugin-squid-router";
import { stargazePlugin } from "@elizaos/plugin-stargaze";
import { storyPlugin } from "@elizaos/plugin-story";
import { suiPlugin } from "@elizaos/plugin-sui";
import { TEEMode, teePlugin } from "@elizaos/plugin-tee";
import { teeLogPlugin } from "@elizaos/plugin-tee-log";
import { teeMarlinPlugin } from "@elizaos/plugin-tee-marlin";
import { verifiableLogPlugin } from "@elizaos/plugin-tee-verifiable-log";
import { tonPlugin } from "@elizaos/plugin-ton";
import { webSearchPlugin } from "@elizaos/plugin-web-search";
import { dkgPlugin } from "@elizaos/plugin-dkg";
import { injectivePlugin } from "@elizaos/plugin-injective";
import { giphyPlugin } from "@elizaos/plugin-giphy";
import { letzAIPlugin } from "@elizaos/plugin-letzai";
import { thirdwebPlugin } from "@elizaos/plugin-thirdweb";
import { hyperliquidPlugin } from "@elizaos/plugin-hyperliquid";
import { echoChambersPlugin } from "@elizaos/plugin-echochambers";
import { dexScreenerPlugin } from "@elizaos/plugin-dexscreener";
import { pythDataPlugin } from "@elizaos/plugin-pyth-data";
<<<<<<< HEAD
import { zksyncEraPlugin } from "@elizaos/plugin-zksync-era";
import { litPlugin } from "@elizaos/plugin-lit";
=======

import { openaiPlugin } from "@elizaos/plugin-openai";
import nitroPlugin from "@elizaos/plugin-router-nitro";
import { devinPlugin } from "@elizaos/plugin-devin";
import { zksyncEraPlugin } from "@elizaos/plugin-zksync-era";
import { chainbasePlugin } from "@elizaos/plugin-chainbase";
import { nvidiaNimPlugin } from "@elizaos/plugin-nvidia-nim";
import { zxPlugin } from "@elizaos/plugin-0x";
import { hyperbolicPlugin } from "@elizaos/plugin-hyperbolic";
>>>>>>> 6490485e
import Database from "better-sqlite3";
import fs from "fs";
import net from "net";
import path from "path";
import { fileURLToPath } from "url";
import yargs from "yargs";
import { emailPlugin } from "@elizaos/plugin-email";
import { sunoPlugin } from "@elizaos/plugin-suno";
import { udioPlugin } from "@elizaos/plugin-udio";

const __filename = fileURLToPath(import.meta.url); // get the resolved path to the file
const __dirname = path.dirname(__filename); // get the name of the directory

export const wait = (minTime = 1000, maxTime = 3000) => {
    const waitTime =
        Math.floor(Math.random() * (maxTime - minTime + 1)) + minTime;
    return new Promise((resolve) => setTimeout(resolve, waitTime));
};

const logFetch = async (url: string, options: any) => {
    elizaLogger.debug(`Fetching ${url}`);
    // Disabled to avoid disclosure of sensitive information such as API keys
    // elizaLogger.debug(JSON.stringify(options, null, 2));
    return fetch(url, options);
};

export function parseArguments(): {
    character?: string;
    characters?: string;
} {
    try {
        return yargs(process.argv.slice(3))
            .option("character", {
                type: "string",
                description: "Path to the character JSON file",
            })
            .option("characters", {
                type: "string",
                description:
                    "Comma separated list of paths to character JSON files",
            })
            .parseSync();
    } catch (error) {
        elizaLogger.error("Error parsing arguments:", error);
        return {};
    }
}

function tryLoadFile(filePath: string): string | null {
    try {
        return fs.readFileSync(filePath, "utf8");
    } catch (e) {
        return null;
    }
}
function mergeCharacters(base: Character, child: Character): Character {
    const mergeObjects = (baseObj: any, childObj: any) => {
        const result: any = {};
        const keys = new Set([
            ...Object.keys(baseObj || {}),
            ...Object.keys(childObj || {}),
        ]);
        keys.forEach((key) => {
            if (
                typeof baseObj[key] === "object" &&
                typeof childObj[key] === "object" &&
                !Array.isArray(baseObj[key]) &&
                !Array.isArray(childObj[key])
            ) {
                result[key] = mergeObjects(baseObj[key], childObj[key]);
            } else if (
                Array.isArray(baseObj[key]) ||
                Array.isArray(childObj[key])
            ) {
                result[key] = [
                    ...(baseObj[key] || []),
                    ...(childObj[key] || []),
                ];
            } else {
                result[key] =
                    childObj[key] !== undefined ? childObj[key] : baseObj[key];
            }
        });
        return result;
    };
    return mergeObjects(base, child);
}
function isAllStrings(arr: unknown[]): boolean {
    return Array.isArray(arr) && arr.every((item) => typeof item === "string");
}
export async function loadCharacterFromOnchain(): Promise<Character[]> {
    const jsonText = onchainJson;

    console.log("JSON:", jsonText);
    if (!jsonText) return [];
    const loadedCharacters = [];
    try {
        const character = JSON.parse(jsonText);
        validateCharacterConfig(character);

        // .id isn't really valid
        const characterId = character.id || character.name;
        const characterPrefix = `CHARACTER.${characterId
            .toUpperCase()
            .replace(/ /g, "_")}.`;

        const characterSettings = Object.entries(process.env)
            .filter(([key]) => key.startsWith(characterPrefix))
            .reduce((settings, [key, value]) => {
                const settingKey = key.slice(characterPrefix.length);
                settings[settingKey] = value;
                return settings;
            }, {});

        if (Object.keys(characterSettings).length > 0) {
            character.settings = character.settings || {};
            character.settings.secrets = {
                ...characterSettings,
                ...character.settings.secrets,
            };
        }

        // Handle plugins
        if (isAllStrings(character.plugins)) {
            elizaLogger.info("Plugins are: ", character.plugins);
            const importedPlugins = await Promise.all(
                character.plugins.map(async (plugin) => {
                    const importedPlugin = await import(plugin);
                    return importedPlugin.default;
                }),
            );
            character.plugins = importedPlugins;
        }

        loadedCharacters.push(character);
        elizaLogger.info(
            `Successfully loaded character from: ${process.env.IQ_WALLET_ADDRESS}`,
        );
        return loadedCharacters;
    } catch (e) {
        elizaLogger.error(
            `Error parsing character from ${process.env.IQ_WALLET_ADDRESS}: ${e}`,
        );
        process.exit(1);
    }
}

async function loadCharactersFromUrl(url: string): Promise<Character[]> {
    try {
        const response = await fetch(url);
        const responseJson = await response.json();

        let characters: Character[] = [];
        if (Array.isArray(responseJson)) {
            characters = await Promise.all(
                responseJson.map((character) =>
                    jsonToCharacter(url, character),
                ),
            );
        } else {
            const character = await jsonToCharacter(url, responseJson);
            characters.push(character);
        }
        return characters;
    } catch (e) {
        elizaLogger.error(`Error loading character(s) from ${url}: ${e}`);
        process.exit(1);
    }
}

async function jsonToCharacter(
    filePath: string,
    character: any,
): Promise<Character> {
    validateCharacterConfig(character);

    // .id isn't really valid
    const characterId = character.id || character.name;
    const characterPrefix = `CHARACTER.${characterId
        .toUpperCase()
        .replace(/ /g, "_")}.`;
    const characterSettings = Object.entries(process.env)
        .filter(([key]) => key.startsWith(characterPrefix))
        .reduce((settings, [key, value]) => {
            const settingKey = key.slice(characterPrefix.length);
            return { ...settings, [settingKey]: value };
        }, {});
    if (Object.keys(characterSettings).length > 0) {
        character.settings = character.settings || {};
        character.settings.secrets = {
            ...characterSettings,
            ...character.settings.secrets,
        };
    }
    // Handle plugins
    character.plugins = await handlePluginImporting(character.plugins);
    if (character.extends) {
        elizaLogger.info(
            `Merging  ${character.name} character with parent characters`,
        );
        for (const extendPath of character.extends) {
            const baseCharacter = await loadCharacter(
                path.resolve(path.dirname(filePath), extendPath),
            );
            character = mergeCharacters(baseCharacter, character);
            elizaLogger.info(
                `Merged ${character.name} with ${baseCharacter.name}`,
            );
        }
    }
    return character;
}

async function loadCharacter(filePath: string): Promise<Character> {
    const content = tryLoadFile(filePath);
    if (!content) {
        throw new Error(`Character file not found: ${filePath}`);
    }
    const character = JSON.parse(content);
    return jsonToCharacter(filePath, character);
}

async function loadCharacterTryPath(characterPath: string): Promise<Character> {
    let content: string | null = null;
    let resolvedPath = "";

    // Try different path resolutions in order
    const pathsToTry = [
        characterPath, // exact path as specified
        path.resolve(process.cwd(), characterPath), // relative to cwd
        path.resolve(process.cwd(), "agent", characterPath), // Add this
        path.resolve(__dirname, characterPath), // relative to current script
        path.resolve(__dirname, "characters", path.basename(characterPath)), // relative to agent/characters
        path.resolve(__dirname, "../characters", path.basename(characterPath)), // relative to characters dir from agent
        path.resolve(
            __dirname,
            "../../characters",
            path.basename(characterPath),
        ), // relative to project root characters dir
    ];

    elizaLogger.info(
        "Trying paths:",
        pathsToTry.map((p) => ({
            path: p,
            exists: fs.existsSync(p),
        })),
    );

    for (const tryPath of pathsToTry) {
        content = tryLoadFile(tryPath);
        if (content !== null) {
            resolvedPath = tryPath;
            break;
        }
    }

    if (content === null) {
        elizaLogger.error(
            `Error loading character from ${characterPath}: File not found in any of the expected locations`,
        );
        elizaLogger.error("Tried the following paths:");
        pathsToTry.forEach((p) => elizaLogger.error(` - ${p}`));
        throw new Error(
            `Error loading character from ${characterPath}: File not found in any of the expected locations`,
        );
    }
    try {
        const character: Character = await loadCharacter(resolvedPath);
        elizaLogger.info(`Successfully loaded character from: ${resolvedPath}`);
        return character;
    } catch (e) {
        elizaLogger.error(`Error parsing character from ${resolvedPath}: ${e}`);
        throw new Error(`Error parsing character from ${resolvedPath}: ${e}`);
    }
}

function commaSeparatedStringToArray(commaSeparated: string): string[] {
    return commaSeparated?.split(",").map((value) => value.trim());
}

async function readCharactersFromStorage(
    characterPaths: string[],
): Promise<string[]> {
    try {
        const uploadDir = path.join(process.cwd(), "data", "characters");
        await fs.promises.mkdir(uploadDir, { recursive: true });
        const fileNames = await fs.promises.readdir(uploadDir);
        fileNames.forEach((fileName) => {
            characterPaths.push(path.join(uploadDir, fileName));
        });
    } catch (err) {
        elizaLogger.error(`Error reading directory: ${err.message}`);
    }

    return characterPaths;
}

export async function loadCharacters(
    charactersArg: string,
): Promise<Character[]> {
    let characterPaths = commaSeparatedStringToArray(charactersArg);

    if (process.env.USE_CHARACTER_STORAGE === "true") {
        characterPaths = await readCharactersFromStorage(characterPaths);
    }

    const loadedCharacters: Character[] = [];

    if (characterPaths?.length > 0) {
        for (const characterPath of characterPaths) {
            try {
                const character: Character =
                    await loadCharacterTryPath(characterPath);
                loadedCharacters.push(character);
            } catch (e) {
                process.exit(1);
            }
        }
    }

    if (hasValidRemoteUrls()) {
        elizaLogger.info("Loading characters from remote URLs");
        const characterUrls = commaSeparatedStringToArray(
            process.env.REMOTE_CHARACTER_URLS,
        );
        for (const characterUrl of characterUrls) {
            const characters = await loadCharactersFromUrl(characterUrl);
            loadedCharacters.push(...characters);
        }
    }

    if (loadedCharacters.length === 0) {
        elizaLogger.info("No characters found, using default character");
        loadedCharacters.push(defaultCharacter);
    }

    return loadedCharacters;
}

async function handlePluginImporting(plugins: string[]) {
    if (plugins.length > 0) {
        elizaLogger.info("Plugins are: ", plugins);
        const importedPlugins = await Promise.all(
            plugins.map(async (plugin) => {
                try {
                    const importedPlugin = await import(plugin);
                    const functionName =
                        plugin
                            .replace("@elizaos/plugin-", "")
                            .replace(/-./g, (x) => x[1].toUpperCase()) +
                        "Plugin"; // Assumes plugin function is camelCased with Plugin suffix
                    return (
                        importedPlugin.default || importedPlugin[functionName]
                    );
                } catch (importError) {
                    elizaLogger.error(
                        `Failed to import plugin: ${plugin}`,
                        importError,
                    );
                    return []; // Return null for failed imports
                }
            }),
        );
        return importedPlugins;
    } else {
        return [];
    }
}

export function getTokenForProvider(
    provider: ModelProviderName,
    character: Character,
): string | undefined {
    switch (provider) {
        // no key needed for llama_local or gaianet
        case ModelProviderName.LLAMALOCAL:
            return "";
        case ModelProviderName.OLLAMA:
            return "";
        case ModelProviderName.GAIANET:
            return "";
        case ModelProviderName.OPENAI:
            return (
                character.settings?.secrets?.OPENAI_API_KEY ||
                settings.OPENAI_API_KEY
            );
        case ModelProviderName.ETERNALAI:
            return (
                character.settings?.secrets?.ETERNALAI_API_KEY ||
                settings.ETERNALAI_API_KEY
            );
        case ModelProviderName.NINETEEN_AI:
            return (
                character.settings?.secrets?.NINETEEN_AI_API_KEY ||
                settings.NINETEEN_AI_API_KEY
            );
        case ModelProviderName.LLAMACLOUD:
        case ModelProviderName.TOGETHER:
            return (
                character.settings?.secrets?.LLAMACLOUD_API_KEY ||
                settings.LLAMACLOUD_API_KEY ||
                character.settings?.secrets?.TOGETHER_API_KEY ||
                settings.TOGETHER_API_KEY ||
                character.settings?.secrets?.OPENAI_API_KEY ||
                settings.OPENAI_API_KEY
            );
        case ModelProviderName.CLAUDE_VERTEX:
        case ModelProviderName.ANTHROPIC:
            return (
                character.settings?.secrets?.ANTHROPIC_API_KEY ||
                character.settings?.secrets?.CLAUDE_API_KEY ||
                settings.ANTHROPIC_API_KEY ||
                settings.CLAUDE_API_KEY
            );
        case ModelProviderName.REDPILL:
            return (
                character.settings?.secrets?.REDPILL_API_KEY ||
                settings.REDPILL_API_KEY
            );
        case ModelProviderName.OPENROUTER:
            return (
                character.settings?.secrets?.OPENROUTER_API_KEY ||
                settings.OPENROUTER_API_KEY
            );
        case ModelProviderName.GROK:
            return (
                character.settings?.secrets?.GROK_API_KEY ||
                settings.GROK_API_KEY
            );
        case ModelProviderName.HEURIST:
            return (
                character.settings?.secrets?.HEURIST_API_KEY ||
                settings.HEURIST_API_KEY
            );
        case ModelProviderName.GROQ:
            return (
                character.settings?.secrets?.GROQ_API_KEY ||
                settings.GROQ_API_KEY
            );
        case ModelProviderName.GALADRIEL:
            return (
                character.settings?.secrets?.GALADRIEL_API_KEY ||
                settings.GALADRIEL_API_KEY
            );
        case ModelProviderName.FAL:
            return (
                character.settings?.secrets?.FAL_API_KEY || settings.FAL_API_KEY
            );
        case ModelProviderName.ALI_BAILIAN:
            return (
                character.settings?.secrets?.ALI_BAILIAN_API_KEY ||
                settings.ALI_BAILIAN_API_KEY
            );
        case ModelProviderName.VOLENGINE:
            return (
                character.settings?.secrets?.VOLENGINE_API_KEY ||
                settings.VOLENGINE_API_KEY
            );
        case ModelProviderName.NANOGPT:
            return (
                character.settings?.secrets?.NANOGPT_API_KEY ||
                settings.NANOGPT_API_KEY
            );
        case ModelProviderName.HYPERBOLIC:
            return (
                character.settings?.secrets?.HYPERBOLIC_API_KEY ||
                settings.HYPERBOLIC_API_KEY
            );

        case ModelProviderName.VENICE:
            return (
                character.settings?.secrets?.VENICE_API_KEY ||
                settings.VENICE_API_KEY
            );
        case ModelProviderName.ATOMA:
            return (
                character.settings?.secrets?.ATOMASDK_BEARER_AUTH ||
                settings.ATOMASDK_BEARER_AUTH
            );
        case ModelProviderName.NVIDIA:
            return (
                character.settings?.secrets?.NVIDIA_API_KEY ||
                settings.NVIDIA_API_KEY
            );
        case ModelProviderName.NVIDIA:
            return (
                character.settings?.secrets?.NVIDIA_API_KEY ||
                settings.NVIDIA_API_KEY
            );
        case ModelProviderName.AKASH_CHAT_API:
            return (
                character.settings?.secrets?.AKASH_CHAT_API_KEY ||
                settings.AKASH_CHAT_API_KEY
            );
        case ModelProviderName.GOOGLE:
            return (
                character.settings?.secrets?.GOOGLE_GENERATIVE_AI_API_KEY ||
                settings.GOOGLE_GENERATIVE_AI_API_KEY
            );
        case ModelProviderName.MISTRAL:
            return (
                character.settings?.secrets?.MISTRAL_API_KEY ||
                settings.MISTRAL_API_KEY
            );
        case ModelProviderName.LETZAI:
            return (
                character.settings?.secrets?.LETZAI_API_KEY ||
                settings.LETZAI_API_KEY
            );
        case ModelProviderName.INFERA:
            return (
                character.settings?.secrets?.INFERA_API_KEY ||
                settings.INFERA_API_KEY
            );
        case ModelProviderName.DEEPSEEK:
            return (
                character.settings?.secrets?.DEEPSEEK_API_KEY ||
                settings.DEEPSEEK_API_KEY
            );
        case ModelProviderName.LIVEPEER:
            return (
                character.settings?.secrets?.LIVEPEER_GATEWAY_URL ||
                settings.LIVEPEER_GATEWAY_URL
            );
        default:
            const errorMessage = `Failed to get token - unsupported model provider: ${provider}`;
            elizaLogger.error(errorMessage);
            throw new Error(errorMessage);
    }
}

function initializeDatabase(dataDir: string) {
    if (process.env.SUPABASE_URL && process.env.SUPABASE_ANON_KEY) {
        elizaLogger.info("Initializing Supabase connection...");
        const db = new SupabaseDatabaseAdapter(
            process.env.SUPABASE_URL,
            process.env.SUPABASE_ANON_KEY,
        );

        // Test the connection
        db.init()
            .then(() => {
                elizaLogger.success(
                    "Successfully connected to Supabase database",
                );
            })
            .catch((error) => {
                elizaLogger.error("Failed to connect to Supabase:", error);
            });

        return db;
    } else if (process.env.POSTGRES_URL) {
        elizaLogger.info("Initializing PostgreSQL connection...");
        const db = new PostgresDatabaseAdapter({
            connectionString: process.env.POSTGRES_URL,
            parseInputs: true,
        });

        // Test the connection
        db.init()
            .then(() => {
                elizaLogger.success(
                    "Successfully connected to PostgreSQL database",
                );
            })
            .catch((error) => {
                elizaLogger.error("Failed to connect to PostgreSQL:", error);
            });

        return db;
    } else if (process.env.PGLITE_DATA_DIR) {
        elizaLogger.info("Initializing PgLite adapter...");
        // `dataDir: memory://` for in memory pg
        const db = new PGLiteDatabaseAdapter({
            dataDir: process.env.PGLITE_DATA_DIR,
        });
        return db;
    } else if (process.env.QDRANT_URL
        && process.env.QDRANT_KEY
        && process.env.QDRANT_PORT
        && process.env.QDRANT_VECTOR_SIZE
    ) {
        elizaLogger.info("Initializing Qdrant adapter...");
        const db = new QdrantDatabaseAdapter(
            process.env.QDRANT_URL,
            process.env.QDRANT_KEY,
            Number(process.env.QDRANT_PORT),
            Number(process.env.QDRANT_VECTOR_SIZE)
        );
        return db;
    }else {
        const filePath =
            process.env.SQLITE_FILE ?? path.resolve(dataDir, "db.sqlite");
        elizaLogger.info(`Initializing SQLite database at ${filePath}...`);
        const db = new SqliteDatabaseAdapter(new Database(filePath));

        // Test the connection
        db.init()
            .then(() => {
                elizaLogger.success(
                    "Successfully connected to SQLite database",
                );
            })
            .catch((error) => {
                elizaLogger.error("Failed to connect to SQLite:", error);
            });

        return db;
    }
}

// also adds plugins from character file into the runtime
export async function initializeClients(
    character: Character,
    runtime: IAgentRuntime,
) {
    // each client can only register once
    // and if we want two we can explicitly support it
    const clients: Record<string, any> = {};
    const clientTypes: string[] =
        character.clients?.map((str) => str.toLowerCase()) || [];
    elizaLogger.log("initializeClients", clientTypes, "for", character.name);

    // Start Auto Client if "auto" detected as a configured client
    if (clientTypes.includes(Clients.AUTO)) {
        const autoClient = await AutoClientInterface.start(runtime);
        if (autoClient) clients.auto = autoClient;
    }

    if (clientTypes.includes(Clients.DISCORD)) {
        const discordClient = await DiscordClientInterface.start(runtime);
        if (discordClient) clients.discord = discordClient;
    }

    if (clientTypes.includes(Clients.TELEGRAM)) {
        const telegramClient = await TelegramClientInterface.start(runtime);
        if (telegramClient) clients.telegram = telegramClient;
    }

    if (clientTypes.includes(Clients.TWITTER)) {
        const twitterClient = await TwitterClientInterface.start(runtime);
        if (twitterClient) {
            clients.twitter = twitterClient;
        }
    }

    if (clientTypes.includes(Clients.INSTAGRAM)) {
        const instagramClient = await InstagramClientInterface.start(runtime);
        if (instagramClient) {
            clients.instagram = instagramClient;
        }
    }

    if (clientTypes.includes(Clients.FARCASTER)) {
        const farcasterClient = await FarcasterClientInterface.start(runtime);
        if (farcasterClient) {
            clients.farcaster = farcasterClient;
        }
    }

    if (clientTypes.includes("lens")) {
        const lensClient = new LensAgentClient(runtime);
        lensClient.start();
        clients.lens = lensClient;
    }

    if (clientTypes.includes(Clients.SIMSAI)) {
        const simsaiClient = await JeeterClientInterface.start(runtime);
        if (simsaiClient) clients.simsai = simsaiClient;
    }

    elizaLogger.log("client keys", Object.keys(clients));

    // TODO: Add Slack client to the list
    // Initialize clients as an object

    if (clientTypes.includes("slack")) {
        const slackClient = await SlackClientInterface.start(runtime);
        if (slackClient) clients.slack = slackClient; // Use object property instead of push
    }

    function determineClientType(client: Client): string {
        // Check if client has a direct type identifier
        if ("type" in client) {
            return (client as any).type;
        }

        // Check constructor name
        const constructorName = client.constructor?.name;
        if (constructorName && !constructorName.includes("Object")) {
            return constructorName.toLowerCase().replace("client", "");
        }

        // Fallback: Generate a unique identifier
        return `client_${Date.now()}`;
    }

    if (character.plugins?.length > 0) {
        for (const plugin of character.plugins) {
            if (plugin.clients) {
                for (const client of plugin.clients) {
                    const startedClient = await client.start(runtime);
                    const clientType = determineClientType(client);
                    elizaLogger.debug(
                        `Initializing client of type: ${clientType}`,
                    );
                    clients[clientType] = startedClient;
                }
            }
        }
    }

    return clients;
}

function getSecret(character: Character, secret: string) {
    return character.settings?.secrets?.[secret] || process.env[secret];
}

let nodePlugin: any | undefined;

export async function createAgent(
    character: Character,
    db: IDatabaseAdapter,
    cache: ICacheManager,
    token: string,
): Promise<AgentRuntime> {
    elizaLogger.log(`Creating runtime for character ${character.name}`);

    nodePlugin ??= createNodePlugin();

    const teeMode = getSecret(character, "TEE_MODE") || "OFF";
    const walletSecretSalt = getSecret(character, "WALLET_SECRET_SALT");

    // Validate TEE configuration
    if (teeMode !== TEEMode.OFF && !walletSecretSalt) {
        elizaLogger.error(
            "A WALLET_SECRET_SALT required when TEE_MODE is enabled",
        );
        throw new Error("Invalid TEE configuration");
    }

    let goatPlugin: any | undefined;

    if (getSecret(character, "EVM_PRIVATE_KEY")) {
        goatPlugin = await createGoatPlugin((secret) =>
            getSecret(character, secret),
        );
    }

    // Initialize Reclaim adapter if environment variables are present
    // let verifiableInferenceAdapter;
    // if (
    //     process.env.RECLAIM_APP_ID &&
    //     process.env.RECLAIM_APP_SECRET &&
    //     process.env.VERIFIABLE_INFERENCE_ENABLED === "true"
    // ) {
    //     verifiableInferenceAdapter = new ReclaimAdapter({
    //         appId: process.env.RECLAIM_APP_ID,
    //         appSecret: process.env.RECLAIM_APP_SECRET,
    //         modelProvider: character.modelProvider,
    //         token,
    //     });
    //     elizaLogger.log("Verifiable inference adapter initialized");
    // }
    // Initialize Opacity adapter if environment variables are present
    let verifiableInferenceAdapter;
    if (
        process.env.OPACITY_TEAM_ID &&
        process.env.OPACITY_CLOUDFLARE_NAME &&
        process.env.OPACITY_PROVER_URL &&
        process.env.VERIFIABLE_INFERENCE_ENABLED === "true"
    ) {
        verifiableInferenceAdapter = new OpacityAdapter({
            teamId: process.env.OPACITY_TEAM_ID,
            teamName: process.env.OPACITY_CLOUDFLARE_NAME,
            opacityProverUrl: process.env.OPACITY_PROVER_URL,
            modelProvider: character.modelProvider,
            token: token,
        });
        elizaLogger.log("Verifiable inference adapter initialized");
        elizaLogger.log("teamId", process.env.OPACITY_TEAM_ID);
        elizaLogger.log("teamName", process.env.OPACITY_CLOUDFLARE_NAME);
        elizaLogger.log("opacityProverUrl", process.env.OPACITY_PROVER_URL);
        elizaLogger.log("modelProvider", character.modelProvider);
        elizaLogger.log("token", token);
    }
    if (
        process.env.PRIMUS_APP_ID &&
        process.env.PRIMUS_APP_SECRET &&
        process.env.VERIFIABLE_INFERENCE_ENABLED === "true"
    ) {
        verifiableInferenceAdapter = new PrimusAdapter({
            appId: process.env.PRIMUS_APP_ID,
            appSecret: process.env.PRIMUS_APP_SECRET,
            attMode: "proxytls",
            modelProvider: character.modelProvider,
            token,
        });
        elizaLogger.log("Verifiable inference primus adapter initialized");
    }

    return new AgentRuntime({
        databaseAdapter: db,
        token,
        modelProvider: character.modelProvider,
        evaluators: [],
        character,
        // character.plugins are handled when clients are added
        plugins: [
            getSecret(character, "IQ_WALLET_ADDRESS") &&
            getSecret(character, "IQSOlRPC")
                ? elizaCodeinPlugin
                : null,
            bootstrapPlugin,
            getSecret(character, "CDP_API_KEY_NAME") &&
            getSecret(character, "CDP_API_KEY_PRIVATE_KEY") &&
            getSecret(character, "CDP_AGENT_KIT_NETWORK")
                ? agentKitPlugin
                : null,
            getSecret(character, "DEXSCREENER_API_KEY")
                ? dexScreenerPlugin
                : null,
            getSecret(character, "FOOTBALL_API_KEY") ? footballPlugin : null,
            getSecret(character, "CONFLUX_CORE_PRIVATE_KEY")
                ? confluxPlugin
                : null,
            nodePlugin,
            getSecret(character, "ROUTER_NITRO_EVM_PRIVATE_KEY") &&
            getSecret(character, "ROUTER_NITRO_EVM_ADDRESS")
                ? nitroPlugin
                : null,
            getSecret(character, "TAVILY_API_KEY") ? webSearchPlugin : null,
            getSecret(character, "SOLANA_PUBLIC_KEY") ||
            (getSecret(character, "WALLET_PUBLIC_KEY") &&
                !getSecret(character, "WALLET_PUBLIC_KEY")?.startsWith("0x"))
                ? solanaPlugin
                : null,
            getSecret(character, "SOLANA_PRIVATE_KEY")
                ? solanaAgentkitPlugin
                : null,
            getSecret(character, "AUTONOME_JWT_TOKEN") ? autonomePlugin : null,
            (getSecret(character, "NEAR_ADDRESS") ||
                getSecret(character, "NEAR_WALLET_PUBLIC_KEY")) &&
            getSecret(character, "NEAR_WALLET_SECRET_KEY")
                ? nearPlugin
                : null,
            getSecret(character, "EVM_PUBLIC_KEY") ||
            (getSecret(character, "WALLET_PUBLIC_KEY") &&
                getSecret(character, "WALLET_PUBLIC_KEY")?.startsWith("0x"))
                ? evmPlugin
                : null,
            (getSecret(character, "EVM_PUBLIC_KEY") ||
                getSecret(character, "INJECTIVE_PUBLIC_KEY")) &&
            getSecret(character, "INJECTIVE_PRIVATE_KEY")
                ? injectivePlugin
                : null,
            getSecret(character, "COSMOS_RECOVERY_PHRASE") &&
                getSecret(character, "COSMOS_AVAILABLE_CHAINS") &&
                createCosmosPlugin(),
            (getSecret(character, "SOLANA_PUBLIC_KEY") ||
                (getSecret(character, "WALLET_PUBLIC_KEY") &&
                    !getSecret(character, "WALLET_PUBLIC_KEY")?.startsWith(
                        "0x",
                    ))) &&
            getSecret(character, "SOLANA_ADMIN_PUBLIC_KEY") &&
            getSecret(character, "SOLANA_PRIVATE_KEY") &&
            getSecret(character, "SOLANA_ADMIN_PRIVATE_KEY")
                ? nftGenerationPlugin
                : null,
            getSecret(character, "ZEROG_PRIVATE_KEY") ? zgPlugin : null,
            getSecret(character, "COINMARKETCAP_API_KEY")
                ? coinmarketcapPlugin
                : null,
            getSecret(character, "COINBASE_COMMERCE_KEY")
                ? coinbaseCommercePlugin
                : null,
            getSecret(character, "FAL_API_KEY") ||
            getSecret(character, "OPENAI_API_KEY") ||
            getSecret(character, "VENICE_API_KEY") ||
            getSecret(character, "NVIDIA_API_KEY") ||
            getSecret(character, "NINETEEN_AI_API_KEY") ||
            getSecret(character, "HEURIST_API_KEY") ||
            getSecret(character, "LIVEPEER_GATEWAY_URL")
                ? imageGenerationPlugin
                : null,
            getSecret(character, "FAL_API_KEY") ? ThreeDGenerationPlugin : null,
            ...(getSecret(character, "COINBASE_API_KEY") &&
            getSecret(character, "COINBASE_PRIVATE_KEY")
                ? [
                      coinbaseMassPaymentsPlugin,
                      tradePlugin,
                      tokenContractPlugin,
                      advancedTradePlugin,
                  ]
                : []),
            ...(teeMode !== TEEMode.OFF && walletSecretSalt ? [teePlugin] : []),
            teeMode !== TEEMode.OFF &&
            walletSecretSalt &&
            getSecret(character, "VLOG")
                ? verifiableLogPlugin
                : null,
            getSecret(character, "SGX") ? sgxPlugin : null,
            getSecret(character, "ENABLE_TEE_LOG") &&
            ((teeMode !== TEEMode.OFF && walletSecretSalt) ||
                getSecret(character, "SGX"))
                ? teeLogPlugin
                : null,
            getSecret(character, "OMNIFLIX_API_URL") &&
            getSecret(character, "OMNIFLIX_MNEMONIC")
                ? OmniflixPlugin
                : null,
            getSecret(character, "COINBASE_API_KEY") &&
            getSecret(character, "COINBASE_PRIVATE_KEY") &&
            getSecret(character, "COINBASE_NOTIFICATION_URI")
                ? webhookPlugin
                : null,
            goatPlugin,
            getSecret(character, "COINGECKO_API_KEY") ||
            getSecret(character, "COINGECKO_PRO_API_KEY")
                ? coingeckoPlugin
                : null,
            getSecret(character, "EVM_PROVIDER_URL") ? goatPlugin : null,
            getSecret(character, "ABSTRACT_PRIVATE_KEY")
                ? abstractPlugin
                : null,
            getSecret(character, "B2_PRIVATE_KEY") ? b2Plugin : null,
            getSecret(character, "BINANCE_API_KEY") &&
            getSecret(character, "BINANCE_SECRET_KEY")
                ? binancePlugin
                : null,
            getSecret(character, "FLOW_ADDRESS") &&
            getSecret(character, "FLOW_PRIVATE_KEY")
                ? flowPlugin
                : null,
            getSecret(character, "LENS_ADDRESS") &&
            getSecret(character, "LENS_PRIVATE_KEY")
                ? lensPlugin
                : null,
            getSecret(character, "APTOS_PRIVATE_KEY") ? aptosPlugin : null,
            getSecret(character, "MVX_PRIVATE_KEY") ? multiversxPlugin : null,
            getSecret(character, "ZKSYNC_PRIVATE_KEY") ? zksyncEraPlugin : null,
            getSecret(character, "CRONOSZKEVM_PRIVATE_KEY")
                ? cronosZkEVMPlugin
                : null,
            getSecret(character, "TEE_MARLIN") ? teeMarlinPlugin : null,
            getSecret(character, "TON_PRIVATE_KEY") ? tonPlugin : null,
            getSecret(character, "THIRDWEB_SECRET_KEY") ? thirdwebPlugin : null,
            getSecret(character, "SUI_PRIVATE_KEY") ? suiPlugin : null,
            getSecret(character, "STORY_PRIVATE_KEY") ? storyPlugin : null,
            getSecret(character, "SQUID_SDK_URL") &&
            getSecret(character, "SQUID_INTEGRATOR_ID") &&
            getSecret(character, "SQUID_EVM_ADDRESS") &&
            getSecret(character, "SQUID_EVM_PRIVATE_KEY") &&
            getSecret(character, "SQUID_API_THROTTLE_INTERVAL")
                ? squidRouterPlugin
                : null,
            getSecret(character, "FUEL_PRIVATE_KEY") ? fuelPlugin : null,
            getSecret(character, "AVALANCHE_PRIVATE_KEY")
                ? avalanchePlugin
                : null,
            getSecret(character, "BIRDEYE_API_KEY") ? birdeyePlugin : null,
            getSecret(character, "ECHOCHAMBERS_API_URL") &&
            getSecret(character, "ECHOCHAMBERS_API_KEY")
                ? echoChambersPlugin
                : null,
            getSecret(character, "LETZAI_API_KEY") ? letzAIPlugin : null,
            getSecret(character, "STARGAZE_ENDPOINT") ? stargazePlugin : null,
            getSecret(character, "GIPHY_API_KEY") ? giphyPlugin : null,
            getSecret(character, "PASSPORT_API_KEY")
                ? gitcoinPassportPlugin
                : null,
            getSecret(character, "GENLAYER_PRIVATE_KEY")
                ? genLayerPlugin
                : null,
            getSecret(character, "AVAIL_SEED") &&
            getSecret(character, "AVAIL_APP_ID")
                ? availPlugin
                : null,
            getSecret(character, "OPEN_WEATHER_API_KEY")
                ? openWeatherPlugin
                : null,
            getSecret(character, "OBSIDIAN_API_TOKEN") ? obsidianPlugin : null,
            getSecret(character, "ARTHERA_PRIVATE_KEY")?.startsWith("0x")
                ? artheraPlugin
                : null,
            getSecret(character, "ALLORA_API_KEY") ? alloraPlugin : null,
            getSecret(character, "HYPERLIQUID_PRIVATE_KEY")
                ? hyperliquidPlugin
                : null,
            getSecret(character, "HYPERLIQUID_TESTNET")
                ? hyperliquidPlugin
                : null,
            getSecret(character, "AKASH_MNEMONIC") &&
            getSecret(character, "AKASH_WALLET_ADDRESS")
                ? akashPlugin
                : null,
            getSecret(character, "CHAINBASE_API_KEY") ? chainbasePlugin : null,
            getSecret(character, "QUAI_PRIVATE_KEY") ? quaiPlugin : null,
            getSecret(character, "RESERVOIR_API_KEY")
                ? createNFTCollectionsPlugin()
                : null,
            getSecret(character, "ZERO_EX_API_KEY") ? zxPlugin : null,
            getSecret(character, "DKG_PRIVATE_KEY") ? dkgPlugin : null,
            getSecret(character, "PYTH_TESTNET_PROGRAM_KEY") ||
            getSecret(character, "PYTH_MAINNET_PROGRAM_KEY")
                ? pythDataPlugin
                : null,
<<<<<<< HEAD
            litPlugin,
=======
            getSecret(character, "LND_TLS_CERT") &&
            getSecret(character, "LND_MACAROON") &&
            getSecret(character, "LND_SOCKET")
                ? lightningPlugin
                : null,
            getSecret(character, "OPENAI_API_KEY") &&
            parseBooleanFromText(
                getSecret(character, "ENABLE_OPEN_AI_COMMUNITY_PLUGIN"),
            )
                ? openaiPlugin
                : null,
            getSecret(character, "DEVIN_API_TOKEN")
                ? devinPlugin
                : null,
            getSecret(character, "INITIA_PRIVATE_KEY") ? initiaPlugin : null,
            getSecret(character, "NVIDIA_NIM_API_KEY") ||
            getSecret(character, "NVIDIA_NGC_API_KEY")
                ? nvidiaNimPlugin
                : null,
            getSecret(character, "INITIA_PRIVATE_KEY") && getSecret(character, "INITIA_NODE_URL") ? initiaPlugin : null,
            getSecret(character, "BNB_PRIVATE_KEY") ||
            getSecret(character, "BNB_PUBLIC_KEY")?.startsWith("0x")
                ? bnbPlugin
                : null,
            getSecret(character, "EMAIL_INCOMING_USER") && getSecret(character, "EMAIL_INCOMING_PASS") ||
            getSecret(character, "EMAIL_OUTGOING_USER") && getSecret(character, "EMAIL_OUTGOING_PASS") ?
            emailPlugin : null,
            getSecret(character, "HYPERBOLIC_API_KEY")
                ? hyperbolicPlugin
                : null,
            getSecret(character, "SUNO_API_KEY") ? sunoPlugin : null,
            getSecret(character, "UDIO_AUTH_TOKEN") ? udioPlugin : null
>>>>>>> 6490485e
        ].filter(Boolean),
        providers: [],
        managers: [],
        cacheManager: cache,
        fetch: logFetch,
        verifiableInferenceAdapter,
    });
}

function initializeFsCache(baseDir: string, character: Character) {
    if (!character?.id) {
        throw new Error(
            "initializeFsCache requires id to be set in character definition",
        );
    }
    const cacheDir = path.resolve(baseDir, character.id, "cache");

    const cache = new CacheManager(new FsCacheAdapter(cacheDir));
    return cache;
}

function initializeDbCache(character: Character, db: IDatabaseCacheAdapter) {
    if (!character?.id) {
        throw new Error(
            "initializeFsCache requires id to be set in character definition",
        );
    }
    const cache = new CacheManager(new DbCacheAdapter(db, character.id));
    return cache;
}

function initializeCache(
    cacheStore: string,
    character: Character,
    baseDir?: string,
    db?: IDatabaseCacheAdapter,
) {
    switch (cacheStore) {
        case CacheStore.REDIS:
            if (process.env.REDIS_URL) {
                elizaLogger.info("Connecting to Redis...");
                const redisClient = new RedisClient(process.env.REDIS_URL);
                if (!character?.id) {
                    throw new Error(
                        "CacheStore.REDIS requires id to be set in character definition",
                    );
                }
                return new CacheManager(
                    new DbCacheAdapter(redisClient, character.id), // Using DbCacheAdapter since RedisClient also implements IDatabaseCacheAdapter
                );
            } else {
                throw new Error("REDIS_URL environment variable is not set.");
            }

        case CacheStore.DATABASE:
            if (db) {
                elizaLogger.info("Using Database Cache...");
                return initializeDbCache(character, db);
            } else {
                throw new Error(
                    "Database adapter is not provided for CacheStore.Database.",
                );
            }

        case CacheStore.FILESYSTEM:
            elizaLogger.info("Using File System Cache...");
            if (!baseDir) {
                throw new Error(
                    "baseDir must be provided for CacheStore.FILESYSTEM.",
                );
            }
            return initializeFsCache(baseDir, character);

        default:
            throw new Error(
                `Invalid cache store: ${cacheStore} or required configuration missing.`,
            );
    }
}

async function startAgent(
    character: Character,
    directClient: DirectClient,
): Promise<AgentRuntime> {
    let db: IDatabaseAdapter & IDatabaseCacheAdapter;
    try {
        character.id ??= stringToUuid(character.name);
        character.username ??= character.name;

        const token = getTokenForProvider(character.modelProvider, character);
        const dataDir = path.join(__dirname, "../data");

        if (!fs.existsSync(dataDir)) {
            fs.mkdirSync(dataDir, { recursive: true });
        }

        db = initializeDatabase(dataDir) as IDatabaseAdapter &
            IDatabaseCacheAdapter;

        await db.init();

        const cache = initializeCache(
            process.env.CACHE_STORE ?? CacheStore.DATABASE,
            character,
            "",
            db,
        ); // "" should be replaced with dir for file system caching. THOUGHTS: might probably make this into an env
        const runtime: AgentRuntime = await createAgent(
            character,
            db,
            cache,
            token,
        );

        // start services/plugins/process knowledge
        await runtime.initialize();

        // start assigned clients
        runtime.clients = await initializeClients(character, runtime);

        // add to container
        directClient.registerAgent(runtime);

        // report to console
        elizaLogger.debug(`Started ${character.name} as ${runtime.agentId}`);

        return runtime;
    } catch (error) {
        elizaLogger.error(
            `Error starting agent for character ${character.name}:`,
            error,
        );
        elizaLogger.error(error);
        if (db) {
            await db.close();
        }
        throw error;
    }
}

const checkPortAvailable = (port: number): Promise<boolean> => {
    return new Promise((resolve) => {
        const server = net.createServer();

        server.once("error", (err: NodeJS.ErrnoException) => {
            if (err.code === "EADDRINUSE") {
                resolve(false);
            }
        });

        server.once("listening", () => {
            server.close();
            resolve(true);
        });

        server.listen(port);
    });
};

const hasValidRemoteUrls = () =>
    process.env.REMOTE_CHARACTER_URLS &&
    process.env.REMOTE_CHARACTER_URLS !== "" &&
    process.env.REMOTE_CHARACTER_URLS.startsWith("http");

const startAgents = async () => {
    const directClient = new DirectClient();
    let serverPort = Number.parseInt(settings.SERVER_PORT || "3000");
    const args = parseArguments();
    const charactersArg = args.characters || args.character;
    let characters = [defaultCharacter];

    if (process.env.IQ_WALLET_ADDRESS && process.env.IQSOlRPC) {
        characters = await loadCharacterFromOnchain();
    }

    const notOnchainJson = !onchainJson || onchainJson == "null";

    if ((notOnchainJson && charactersArg) || hasValidRemoteUrls()) {
        characters = await loadCharacters(charactersArg);
    }

    // Normalize characters for injectable plugins
    characters = await Promise.all(characters.map(normalizeCharacter));

    try {
        for (const character of characters) {
            await startAgent(character, directClient);
        }
    } catch (error) {
        elizaLogger.error("Error starting agents:", error);
    }

    // Find available port
    while (!(await checkPortAvailable(serverPort))) {
        elizaLogger.warn(
            `Port ${serverPort} is in use, trying ${serverPort + 1}`,
        );
        serverPort++;
    }

    // upload some agent functionality into directClient
    directClient.startAgent = async (character) => {
        // Handle plugins
        character.plugins = await handlePluginImporting(character.plugins);

        // wrap it so we don't have to inject directClient later
        return startAgent(character, directClient);
    };

    directClient.loadCharacterTryPath = loadCharacterTryPath;
    directClient.jsonToCharacter = jsonToCharacter;

    directClient.start(serverPort);

    if (serverPort !== Number.parseInt(settings.SERVER_PORT || "3000")) {
        elizaLogger.log(`Server started on alternate port ${serverPort}`);
    }

    elizaLogger.log(
        "Run `pnpm start:client` to start the client and visit the outputted URL (http://localhost:5173) to chat with your agents. When running multiple agents, use client with different port `SERVER_PORT=3001 pnpm start:client`",
    );
};

startAgents().catch((error) => {
    elizaLogger.error("Unhandled error in startAgents:", error);
    process.exit(1);
});

// Prevent unhandled exceptions from crashing the process if desired
if (
    process.env.PREVENT_UNHANDLED_EXIT &&
    parseBooleanFromText(process.env.PREVENT_UNHANDLED_EXIT)
) {
    // Handle uncaught exceptions to prevent the process from crashing
    process.on('uncaughtException', function(err) {
        console.error("uncaughtException", err);
    });

    // Handle unhandled rejections to prevent the process from crashing
    process.on('unhandledRejection', function(err) {
        console.error("unhandledRejection", err);
    });
}<|MERGE_RESOLUTION|>--- conflicted
+++ resolved
@@ -115,11 +115,6 @@
 import { echoChambersPlugin } from "@elizaos/plugin-echochambers";
 import { dexScreenerPlugin } from "@elizaos/plugin-dexscreener";
 import { pythDataPlugin } from "@elizaos/plugin-pyth-data";
-<<<<<<< HEAD
-import { zksyncEraPlugin } from "@elizaos/plugin-zksync-era";
-import { litPlugin } from "@elizaos/plugin-lit";
-=======
-
 import { openaiPlugin } from "@elizaos/plugin-openai";
 import nitroPlugin from "@elizaos/plugin-router-nitro";
 import { devinPlugin } from "@elizaos/plugin-devin";
@@ -128,7 +123,7 @@
 import { nvidiaNimPlugin } from "@elizaos/plugin-nvidia-nim";
 import { zxPlugin } from "@elizaos/plugin-0x";
 import { hyperbolicPlugin } from "@elizaos/plugin-hyperbolic";
->>>>>>> 6490485e
+import { litPlugin } from "@elizaos/plugin-lit";
 import Database from "better-sqlite3";
 import fs from "fs";
 import net from "net";
@@ -1138,9 +1133,6 @@
             getSecret(character, "PYTH_MAINNET_PROGRAM_KEY")
                 ? pythDataPlugin
                 : null,
-<<<<<<< HEAD
-            litPlugin,
-=======
             getSecret(character, "LND_TLS_CERT") &&
             getSecret(character, "LND_MACAROON") &&
             getSecret(character, "LND_SOCKET")
@@ -1173,7 +1165,7 @@
                 : null,
             getSecret(character, "SUNO_API_KEY") ? sunoPlugin : null,
             getSecret(character, "UDIO_AUTH_TOKEN") ? udioPlugin : null
->>>>>>> 6490485e
+            litPlugin,
         ].filter(Boolean),
         providers: [],
         managers: [],
