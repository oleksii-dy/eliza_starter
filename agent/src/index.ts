--- conflicted
+++ resolved
@@ -1105,15 +1105,9 @@
 
 
 const hasValidRemoteUrls = () =>
-<<<<<<< HEAD
     process.env.REMOTE_CHARACTER_URLS != "" &&
+    process.env.REMOTE_CHARACTER_URLS !== "" &&
     process.env.REMOTE_CHARACTER_URLS?.startsWith("http");
-=======
-    process.env.REMOTE_CHARACTER_URLS &&
-    process.env.REMOTE_CHARACTER_URLS !== "" &&
-    process.env.REMOTE_CHARACTER_URLS.startsWith("http");
-
->>>>>>> 6cfbd184
 
 const startAgents = async () => {
     const directClient = new DirectClient();
