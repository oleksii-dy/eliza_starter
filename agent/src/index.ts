import { webSearchPlugin } from "@elizaos/plugin-web-search";
import { PostgresDatabaseAdapter } from "@elizaos/adapter-postgres";
import { RedisClient } from "@elizaos/adapter-redis";
import { SqliteDatabaseAdapter } from "@elizaos/adapter-sqlite";
import { SupabaseDatabaseAdapter } from "@elizaos/adapter-supabase";
import { AutoClientInterface } from "@elizaos/client-auto";
import { DiscordClientInterface } from "@elizaos/client-discord";
import { FarcasterClientInterface } from "@elizaos/client-farcaster";
import { LensAgentClient } from "@elizaos/client-lens";
import { SlackClientInterface } from "@elizaos/client-slack";
import { TelegramClientInterface } from "@elizaos/client-telegram";
import { TwitterClientInterface } from "@elizaos/client-twitter";
<<<<<<< HEAD
import { stakewisePlugin } from "stakewise-plugin";
=======
// import { ReclaimAdapter } from "@elizaos/plugin-reclaim";
import { PrimusAdapter } from "@elizaos/plugin-primus";

>>>>>>> 640b4e8e
import {
    AgentRuntime,
    CacheManager,
    CacheStore,
    Character,
    Client,
    Clients,
    DbCacheAdapter,
    defaultCharacter,
    elizaLogger,
    FsCacheAdapter,
    IAgentRuntime,
    ICacheManager,
    IDatabaseAdapter,
    IDatabaseCacheAdapter,
    ModelProviderName,
    settings,
    stringToUuid,
    validateCharacterConfig,
<<<<<<< HEAD
    CacheStore,
    Client,
    ICacheManager,
=======
    parseBooleanFromText,
>>>>>>> 640b4e8e
} from "@elizaos/core";
import { zgPlugin } from "@elizaos/plugin-0g";

import { bootstrapPlugin } from "@elizaos/plugin-bootstrap";
import createGoatPlugin from "@elizaos/plugin-goat";
// import { intifacePlugin } from "@elizaos/plugin-intiface";
import { DirectClient } from "@elizaos/client-direct";
import { ThreeDGenerationPlugin } from "@elizaos/plugin-3d-generation";
import { abstractPlugin } from "@elizaos/plugin-abstract";
import { akashPlugin } from "@elizaos/plugin-akash";
import { alloraPlugin } from "@elizaos/plugin-allora";
import { aptosPlugin } from "@elizaos/plugin-aptos";
import { artheraPlugin } from "@elizaos/plugin-arthera";
import { autonomePlugin } from "@elizaos/plugin-autonome";
import { availPlugin } from "@elizaos/plugin-avail";
import { avalanchePlugin } from "@elizaos/plugin-avalanche";
import { b2Plugin } from "@elizaos/plugin-b2";
import { binancePlugin } from "@elizaos/plugin-binance";
import { birdeyePlugin } from "@elizaos/plugin-birdeye";
import {
    advancedTradePlugin,
    coinbaseCommercePlugin,
    coinbaseMassPaymentsPlugin,
    tokenContractPlugin,
    tradePlugin,
    webhookPlugin,
} from "@elizaos/plugin-coinbase";
import { coingeckoPlugin } from "@elizaos/plugin-coingecko";
import { coinmarketcapPlugin } from "@elizaos/plugin-coinmarketcap";
import { confluxPlugin } from "@elizaos/plugin-conflux";
import { createCosmosPlugin } from "@elizaos/plugin-cosmos";
import { cronosZkEVMPlugin } from "@elizaos/plugin-cronoszkevm";
import { evmPlugin } from "@elizaos/plugin-evm";
import { flowPlugin } from "@elizaos/plugin-flow";
import { fuelPlugin } from "@elizaos/plugin-fuel";
import { genLayerPlugin } from "@elizaos/plugin-genlayer";
import { giphyPlugin } from "@elizaos/plugin-giphy";
import { gitcoinPassportPlugin } from "@elizaos/plugin-gitcoin-passport";
import { hyperliquidPlugin } from "@elizaos/plugin-hyperliquid";
import { imageGenerationPlugin } from "@elizaos/plugin-image-generation";
import { lensPlugin } from "@elizaos/plugin-lensNetwork";
import { letzAIPlugin } from "@elizaos/plugin-letzai";
import { multiversxPlugin } from "@elizaos/plugin-multiversx";
import { nearPlugin } from "@elizaos/plugin-near";
import createNFTCollectionsPlugin from "@elizaos/plugin-nft-collections";
import { nftGenerationPlugin } from "@elizaos/plugin-nft-generation";
import { createNodePlugin } from "@elizaos/plugin-node";
import { obsidianPlugin } from "@elizaos/plugin-obsidian";
import { OpacityAdapter } from "@elizaos/plugin-opacity";
import { openWeatherPlugin } from "@elizaos/plugin-open-weather";
import { quaiPlugin } from "@elizaos/plugin-quai";
import { sgxPlugin } from "@elizaos/plugin-sgx";
import { solanaPlugin } from "@elizaos/plugin-solana";
import { solanaAgentkitPlguin } from "@elizaos/plugin-solana-agentkit";
import { stargazePlugin } from "@elizaos/plugin-stargaze";
import { storyPlugin } from "@elizaos/plugin-story";
import { suiPlugin } from "@elizaos/plugin-sui";
import { TEEMode, teePlugin } from "@elizaos/plugin-tee";
import { teeLogPlugin } from "@elizaos/plugin-tee-log";
import { teeMarlinPlugin } from "@elizaos/plugin-tee-marlin";
import { verifiableLogPlugin } from "@elizaos/plugin-tee-verifiable-log";
import { thirdwebPlugin } from "@elizaos/plugin-thirdweb";
import { tonPlugin } from "@elizaos/plugin-ton";
<<<<<<< HEAD
import { zksyncEraPlugin } from "@elizaos/plugin-zksync-era";
import { cronosZkEVMPlugin } from "@elizaos/plugin-cronoszkevm";
import { abstractPlugin } from "@elizaos/plugin-abstract";
import { avalanchePlugin } from "@elizaos/plugin-avalanche";
=======
import { squidRouterPlugin } from "@elizaos/plugin-squid-router";
import { webSearchPlugin } from "@elizaos/plugin-web-search";
import { echoChambersPlugin } from "@elizaos/plugin-echochambers";
import { dexScreenerPlugin } from "@elizaos/plugin-dexscreener";

import { zksyncEraPlugin } from "@elizaos/plugin-zksync-era";
>>>>>>> 640b4e8e
import Database from "better-sqlite3";
import fs from "fs";
import net from "net";
import path from "path";
import { fileURLToPath } from "url";
import yargs from "yargs";


const __filename = fileURLToPath(import.meta.url); // get the resolved path to the file
const __dirname = path.dirname(__filename); // get the name of the directory

export const wait = (minTime: number = 1000, maxTime: number = 3000) => {
    const waitTime =
        Math.floor(Math.random() * (maxTime - minTime + 1)) + minTime;
    return new Promise((resolve) => setTimeout(resolve, waitTime));
};

const logFetch = async (url: string, options: any) => {
    elizaLogger.debug(`Fetching ${url}`);
    // Disabled to avoid disclosure of sensitive information such as API keys
    // elizaLogger.debug(JSON.stringify(options, null, 2));
    return fetch(url, options);
};

export function parseArguments(): {
    character?: string;
    characters?: string;
} {
    try {
        return yargs(process.argv.slice(3))
            .option("character", {
                type: "string",
                description: "Path to the character JSON file",
            })
            .option("characters", {
                type: "string",
                description:
                    "Comma separated list of paths to character JSON files",
            })
            .parseSync();
    } catch (error) {
        elizaLogger.error("Error parsing arguments:", error);
        return {};
    }
}

function tryLoadFile(filePath: string): string | null {
    try {
        return fs.readFileSync(filePath, "utf8");
    } catch (e) {
        return null;
    }
}
function mergeCharacters(base: Character, child: Character): Character {
    const mergeObjects = (baseObj: any, childObj: any) => {
        const result: any = {};
        const keys = new Set([
            ...Object.keys(baseObj || {}),
            ...Object.keys(childObj || {}),
        ]);
        keys.forEach((key) => {
            if (
                typeof baseObj[key] === "object" &&
                typeof childObj[key] === "object" &&
                !Array.isArray(baseObj[key]) &&
                !Array.isArray(childObj[key])
            ) {
                result[key] = mergeObjects(baseObj[key], childObj[key]);
            } else if (
                Array.isArray(baseObj[key]) ||
                Array.isArray(childObj[key])
            ) {
                result[key] = [
                    ...(baseObj[key] || []),
                    ...(childObj[key] || []),
                ];
            } else {
                result[key] =
                    childObj[key] !== undefined ? childObj[key] : baseObj[key];
            }
        });
        return result;
    };
    return mergeObjects(base, child);
}

async function loadCharacterFromUrl(url: string): Promise<Character> {
    const response = await fetch(url);
    const character = await response.json();
    return jsonToCharacter(url, character);
}

async function jsonToCharacter(
    filePath: string,
    character: any
): Promise<Character> {
    validateCharacterConfig(character);

    // .id isn't really valid
    const characterId = character.id || character.name;
    const characterPrefix = `CHARACTER.${characterId.toUpperCase().replace(/ /g, "_")}.`;
    const characterSettings = Object.entries(process.env)
        .filter(([key]) => key.startsWith(characterPrefix))
        .reduce((settings, [key, value]) => {
            const settingKey = key.slice(characterPrefix.length);
            return { ...settings, [settingKey]: value };
        }, {});
    if (Object.keys(characterSettings).length > 0) {
        character.settings = character.settings || {};
        character.settings.secrets = {
            ...characterSettings,
            ...character.settings.secrets,
        };
    }
    // Handle plugins
    character.plugins = await handlePluginImporting(character.plugins);
    if (character.extends) {
        elizaLogger.info(
            `Merging  ${character.name} character with parent characters`
        );
        for (const extendPath of character.extends) {
            const baseCharacter = await loadCharacter(
                path.resolve(path.dirname(filePath), extendPath)
            );
            character = mergeCharacters(baseCharacter, character);
            elizaLogger.info(
                `Merged ${character.name} with ${baseCharacter.name}`
            );
        }
    }
    return character;
}

async function loadCharacter(filePath: string): Promise<Character> {
    const content = tryLoadFile(filePath);
    if (!content) {
        throw new Error(`Character file not found: ${filePath}`);
    }
    let character = JSON.parse(content);
    return jsonToCharacter(filePath, character);
}

export async function loadCharacters(
    charactersArg: string
): Promise<Character[]> {
    let characterPaths = charactersArg
        ?.split(",")
        .map((filePath) => filePath.trim());
    const loadedCharacters: Character[] = [];

    if (characterPaths?.length > 0) {
        for (const characterPath of characterPaths) {
            let content: string | null = null;
            let resolvedPath = "";

            // Try different path resolutions in order
            const pathsToTry = [
                characterPath, // exact path as specified
                path.resolve(process.cwd(), characterPath), // relative to cwd
                path.resolve(process.cwd(), "agent", characterPath), // Add this
                path.resolve(__dirname, characterPath), // relative to current script
                path.resolve(
                    __dirname,
                    "characters",
                    path.basename(characterPath)
                ), // relative to agent/characters
                path.resolve(
                    __dirname,
                    "../characters",
                    path.basename(characterPath)
                ), // relative to characters dir from agent
                path.resolve(
                    __dirname,
                    "../../characters",
                    path.basename(characterPath)
                ), // relative to project root characters dir
            ];

            elizaLogger.info(
                "Trying paths:",
                pathsToTry.map((p) => ({
                    path: p,
                    exists: fs.existsSync(p),
                }))
            );

            for (const tryPath of pathsToTry) {
                content = tryLoadFile(tryPath);
                if (content !== null) {
                    resolvedPath = tryPath;
                    break;
                }
            }

            if (content === null) {
                elizaLogger.error(
                    `Error loading character from ${characterPath}: File not found in any of the expected locations`
                );
                elizaLogger.error("Tried the following paths:");
                pathsToTry.forEach((p) => elizaLogger.error(` - ${p}`));
                process.exit(1);
            }

            try {
                const character: Character = await loadCharacter(resolvedPath);

                loadedCharacters.push(character);
                elizaLogger.info(
                    `Successfully loaded character from: ${resolvedPath}`
                );
            } catch (e) {
                elizaLogger.error(
                    `Error parsing character from ${resolvedPath}: ${e}`
                );
                process.exit(1);
            }
        }
    }

    if (loadedCharacters.length === 0) {
        if (
            process.env.REMOTE_CHARACTER_URL != "" &&
            process.env.REMOTE_CHARACTER_URL.startsWith("http")
        ) {
            const character = await loadCharacterFromUrl(
                process.env.REMOTE_CHARACTER_URL
            );
            loadedCharacters.push(character);
        }

        elizaLogger.info("No characters found, using default character");
        loadedCharacters.push(defaultCharacter);
    }

    return loadedCharacters;
}

async function handlePluginImporting(plugins: string[]) {
    if (plugins.length > 0) {
        elizaLogger.info("Plugins are: ", plugins);
        const importedPlugins = await Promise.all(
            plugins.map(async (plugin) => {
                try {
                    const importedPlugin = await import(plugin);
                    const functionName =
                        plugin
                            .replace("@elizaos/plugin-", "")
                            .replace(/-./g, (x) => x[1].toUpperCase()) +
                        "Plugin"; // Assumes plugin function is camelCased with Plugin suffix
                    return (
                        importedPlugin.default || importedPlugin[functionName]
                    );
                } catch (importError) {
                    elizaLogger.error(
                        `Failed to import plugin: ${plugin}`,
                        importError
                    );
                    return []; // Return null for failed imports
                }
            })
        );
        return importedPlugins;
    } else {
        return [];
    }
}

export function getTokenForProvider(
    provider: ModelProviderName,
    character: Character
): string | undefined {
    switch (provider) {
        // no key needed for llama_local or gaianet
        case ModelProviderName.LLAMALOCAL:
            return "";
        case ModelProviderName.OLLAMA:
            return "";
        case ModelProviderName.GAIANET:
            return "";
        case ModelProviderName.OPENAI:
            return (
                character.settings?.secrets?.OPENAI_API_KEY ||
                settings.OPENAI_API_KEY
            );
        case ModelProviderName.ETERNALAI:
            return (
                character.settings?.secrets?.ETERNALAI_API_KEY ||
                settings.ETERNALAI_API_KEY
            );
        case ModelProviderName.NINETEEN_AI:
            return (
                character.settings?.secrets?.NINETEEN_AI_API_KEY ||
                settings.NINETEEN_AI_API_KEY
            );
        case ModelProviderName.LLAMACLOUD:
        case ModelProviderName.TOGETHER:
            return (
                character.settings?.secrets?.LLAMACLOUD_API_KEY ||
                settings.LLAMACLOUD_API_KEY ||
                character.settings?.secrets?.TOGETHER_API_KEY ||
                settings.TOGETHER_API_KEY ||
                character.settings?.secrets?.OPENAI_API_KEY ||
                settings.OPENAI_API_KEY
            );
        case ModelProviderName.CLAUDE_VERTEX:
        case ModelProviderName.ANTHROPIC:
            return (
                character.settings?.secrets?.ANTHROPIC_API_KEY ||
                character.settings?.secrets?.CLAUDE_API_KEY ||
                settings.ANTHROPIC_API_KEY ||
                settings.CLAUDE_API_KEY
            );
        case ModelProviderName.REDPILL:
            return (
                character.settings?.secrets?.REDPILL_API_KEY ||
                settings.REDPILL_API_KEY
            );
        case ModelProviderName.OPENROUTER:
            return (
                character.settings?.secrets?.OPENROUTER ||
                settings.OPENROUTER_API_KEY
            );
        case ModelProviderName.GROK:
            return (
                character.settings?.secrets?.GROK_API_KEY ||
                settings.GROK_API_KEY
            );
        case ModelProviderName.HEURIST:
            return (
                character.settings?.secrets?.HEURIST_API_KEY ||
                settings.HEURIST_API_KEY
            );
        case ModelProviderName.GROQ:
            return (
                character.settings?.secrets?.GROQ_API_KEY ||
                settings.GROQ_API_KEY
            );
        case ModelProviderName.GALADRIEL:
            return (
                character.settings?.secrets?.GALADRIEL_API_KEY ||
                settings.GALADRIEL_API_KEY
            );
        case ModelProviderName.FAL:
            return (
                character.settings?.secrets?.FAL_API_KEY || settings.FAL_API_KEY
            );
        case ModelProviderName.ALI_BAILIAN:
            return (
                character.settings?.secrets?.ALI_BAILIAN_API_KEY ||
                settings.ALI_BAILIAN_API_KEY
            );
        case ModelProviderName.VOLENGINE:
            return (
                character.settings?.secrets?.VOLENGINE_API_KEY ||
                settings.VOLENGINE_API_KEY
            );
        case ModelProviderName.NANOGPT:
            return (
                character.settings?.secrets?.NANOGPT_API_KEY ||
                settings.NANOGPT_API_KEY
            );
        case ModelProviderName.HYPERBOLIC:
            return (
                character.settings?.secrets?.HYPERBOLIC_API_KEY ||
                settings.HYPERBOLIC_API_KEY
            );
        case ModelProviderName.VENICE:
            return (
                character.settings?.secrets?.VENICE_API_KEY ||
                settings.VENICE_API_KEY
            );
        case ModelProviderName.AKASH_CHAT_API:
            return (
                character.settings?.secrets?.AKASH_CHAT_API_KEY ||
                settings.AKASH_CHAT_API_KEY
            );
        case ModelProviderName.GOOGLE:
            return (
                character.settings?.secrets?.GOOGLE_GENERATIVE_AI_API_KEY ||
                settings.GOOGLE_GENERATIVE_AI_API_KEY
            );
        case ModelProviderName.MISTRAL:
            return (
                character.settings?.secrets?.MISTRAL_API_KEY ||
                settings.MISTRAL_API_KEY
            );
        case ModelProviderName.LETZAI:
            return (
                character.settings?.secrets?.LETZAI_API_KEY ||
                settings.LETZAI_API_KEY
            );
        case ModelProviderName.INFERA:
            return (
                character.settings?.secrets?.INFERA_API_KEY ||
                settings.INFERA_API_KEY
            );
        case ModelProviderName.DEEPSEEK:
            return (
                character.settings?.secrets?.DEEPSEEK_API_KEY ||
                settings.DEEPSEEK_API_KEY
            );
        default:
            const errorMessage = `Failed to get token - unsupported model provider: ${provider}`;
            elizaLogger.error(errorMessage);
            throw new Error(errorMessage);
    }
}

function initializeDatabase(dataDir: string) {
    if (process.env.SUPABASE_URL && process.env.SUPABASE_ANON_KEY) {
        elizaLogger.info("Initializing Supabase connection...");
        const db = new SupabaseDatabaseAdapter(
            process.env.SUPABASE_URL,
            process.env.SUPABASE_ANON_KEY
        );

        // Test the connection
        db.init()
            .then(() => {
                elizaLogger.success(
                    "Successfully connected to Supabase database"
                );
            })
            .catch((error) => {
                elizaLogger.error("Failed to connect to Supabase:", error);
            });

        return db;
    } else if (process.env.POSTGRES_URL) {
        elizaLogger.info("Initializing PostgreSQL connection...");
        const db = new PostgresDatabaseAdapter({
            connectionString: process.env.POSTGRES_URL,
            parseInputs: true,
        });

        // Test the connection
        db.init()
            .then(() => {
                elizaLogger.success(
                    "Successfully connected to PostgreSQL database"
                );
            })
            .catch((error) => {
                elizaLogger.error("Failed to connect to PostgreSQL:", error);
            });

        return db;
    } else if (process.env.PGLITE_DATA_DIR) {
        elizaLogger.info("Initializing PgLite adapter...");
        // `dataDir: memory://` for in memory pg
        const db = new PGLiteDatabaseAdapter({
            dataDir: process.env.PGLITE_DATA_DIR,
        });
        return db;
    } else {
        const filePath =
            process.env.SQLITE_FILE ?? path.resolve(dataDir, "db.sqlite");
        elizaLogger.info(`Initializing SQLite database at ${filePath}...`);
        const db = new SqliteDatabaseAdapter(new Database(filePath));

        // Test the connection
        db.init()
            .then(() => {
                elizaLogger.success(
                    "Successfully connected to SQLite database"
                );
            })
            .catch((error) => {
                elizaLogger.error("Failed to connect to SQLite:", error);
            });

        return db;
    }
}

// also adds plugins from character file into the runtime
export async function initializeClients(
    character: Character,
    runtime: IAgentRuntime
) {
    // each client can only register once
    // and if we want two we can explicitly support it
    const clients: Record<string, any> = {};
    const clientTypes: string[] =
        character.clients?.map((str) => str.toLowerCase()) || [];
    elizaLogger.log("initializeClients", clientTypes, "for", character.name);

    // Start Auto Client if "auto" detected as a configured client
    if (clientTypes.includes(Clients.AUTO)) {
        const autoClient = await AutoClientInterface.start(runtime);
        if (autoClient) clients.auto = autoClient;
    }

    if (clientTypes.includes(Clients.DISCORD)) {
        const discordClient = await DiscordClientInterface.start(runtime);
        if (discordClient) clients.discord = discordClient;
    }

    if (clientTypes.includes(Clients.TELEGRAM)) {
        const telegramClient = await TelegramClientInterface.start(runtime);
        if (telegramClient) clients.telegram = telegramClient;
    }

    if (clientTypes.includes(Clients.TWITTER)) {
        const twitterClient = await TwitterClientInterface.start(runtime);
        if (twitterClient) {
            clients.twitter = twitterClient;
        }
    }

    if (clientTypes.includes(Clients.FARCASTER)) {
        const farcasterClient = await FarcasterClientInterface.start(runtime);
        if (farcasterClient) {
            clients.farcaster = farcasterClient;
        }
    }
    if (clientTypes.includes("lens")) {
        const lensClient = new LensAgentClient(runtime);
        lensClient.start();
        clients.lens = lensClient;
    }

    elizaLogger.log("client keys", Object.keys(clients));

    // TODO: Add Slack client to the list
    // Initialize clients as an object

    if (clientTypes.includes("slack")) {
        const slackClient = await SlackClientInterface.start(runtime);
        if (slackClient) clients.slack = slackClient; // Use object property instead of push
    }

    function determineClientType(client: Client): string {
        // Check if client has a direct type identifier
        if ("type" in client) {
            return (client as any).type;
        }

        // Check constructor name
        const constructorName = client.constructor?.name;
        if (constructorName && !constructorName.includes("Object")) {
            return constructorName.toLowerCase().replace("client", "");
        }

        // Fallback: Generate a unique identifier
        return `client_${Date.now()}`;
    }

    if (character.plugins?.length > 0) {
        for (const plugin of character.plugins) {
            if (plugin.clients) {
                for (const client of plugin.clients) {
                    const startedClient = await client.start(runtime);
                    const clientType = determineClientType(client);
                    elizaLogger.debug(
                        `Initializing client of type: ${clientType}`
                    );
                    clients[clientType] = startedClient;
                }
            }
        }
    }

    return clients;
}

function getSecret(character: Character, secret: string) {
    return character.settings?.secrets?.[secret] || process.env[secret];
}

let nodePlugin: any | undefined;

export async function createAgent(
    character: Character,
    db: IDatabaseAdapter,
    cache: ICacheManager,
    token: string
): Promise<AgentRuntime> {
    elizaLogger.log(`Creating runtime for character ${character.name}`);

    nodePlugin ??= createNodePlugin();

    const teeMode = getSecret(character, "TEE_MODE") || "OFF";
    const walletSecretSalt = getSecret(character, "WALLET_SECRET_SALT");

    // Validate TEE configuration
    if (teeMode !== TEEMode.OFF && !walletSecretSalt) {
        elizaLogger.error(
            "WALLET_SECRET_SALT required when TEE_MODE is enabled"
        );
        throw new Error("Invalid TEE configuration");
    }

    let goatPlugin: any | undefined;
    if (getSecret(character, "EVM_PROVIDER_URL")) {
        goatPlugin = await createGoatPlugin((secret) =>
            getSecret(character, secret)
        );
    }

    // Initialize Reclaim adapter if environment variables are present
    // let verifiableInferenceAdapter;
    // if (
    //     process.env.RECLAIM_APP_ID &&
    //     process.env.RECLAIM_APP_SECRET &&
    //     process.env.VERIFIABLE_INFERENCE_ENABLED === "true"
    // ) {
    //     verifiableInferenceAdapter = new ReclaimAdapter({
    //         appId: process.env.RECLAIM_APP_ID,
    //         appSecret: process.env.RECLAIM_APP_SECRET,
    //         modelProvider: character.modelProvider,
    //         token,
    //     });
    //     elizaLogger.log("Verifiable inference adapter initialized");
    // }
    // Initialize Opacity adapter if environment variables are present
    let verifiableInferenceAdapter;
    if (
        process.env.OPACITY_TEAM_ID &&
        process.env.OPACITY_CLOUDFLARE_NAME &&
        process.env.OPACITY_PROVER_URL &&
        process.env.VERIFIABLE_INFERENCE_ENABLED === "true"
    ) {
        verifiableInferenceAdapter = new OpacityAdapter({
            teamId: process.env.OPACITY_TEAM_ID,
            teamName: process.env.OPACITY_CLOUDFLARE_NAME,
            opacityProverUrl: process.env.OPACITY_PROVER_URL,
            modelProvider: character.modelProvider,
            token: token,
        });
        elizaLogger.log("Verifiable inference adapter initialized");
        elizaLogger.log("teamId", process.env.OPACITY_TEAM_ID);
        elizaLogger.log("teamName", process.env.OPACITY_CLOUDFLARE_NAME);
        elizaLogger.log("opacityProverUrl", process.env.OPACITY_PROVER_URL);
        elizaLogger.log("modelProvider", character.modelProvider);
        elizaLogger.log("token", token);
    }
    if (
        process.env.PRIMUS_APP_ID &&
        process.env.PRIMUS_APP_SECRET &&
        process.env.VERIFIABLE_INFERENCE_ENABLED === "true"
    ) {
        verifiableInferenceAdapter = new PrimusAdapter({
            appId: process.env.PRIMUS_APP_ID,
            appSecret: process.env.PRIMUS_APP_SECRET,
            attMode: "proxytls",
            modelProvider: character.modelProvider,
            token,
        });
        elizaLogger.log("Verifiable inference primus adapter initialized");
    }

    return new AgentRuntime({
        databaseAdapter: db,
        token,
        modelProvider: character.modelProvider,
        evaluators: [],
        character,
        // character.plugins are handled when clients are added
        plugins: [
            webSearchPlugin,
            bootstrapPlugin,
<<<<<<< HEAD
            stakewisePlugin,
=======
            getSecret(character, "DEXSCREENER_API_KEY")
                ? dexScreenerPlugin
                : null,
>>>>>>> 640b4e8e
            getSecret(character, "CONFLUX_CORE_PRIVATE_KEY")
                ? confluxPlugin
                : null,
            nodePlugin,
            getSecret(character, "SOLANA_PUBLIC_KEY") ||
            (getSecret(character, "WALLET_PUBLIC_KEY") &&
                !getSecret(character, "WALLET_PUBLIC_KEY")?.startsWith("0x"))
                ? solanaPlugin
                : null,
            getSecret(character, "SOLANA_PRIVATE_KEY")
                ? solanaAgentkitPlguin
                : null,
            getSecret(character, "AUTONOME_JWT_TOKEN") ? autonomePlugin : null,
            (getSecret(character, "NEAR_ADDRESS") ||
                getSecret(character, "NEAR_WALLET_PUBLIC_KEY")) &&
            getSecret(character, "NEAR_WALLET_SECRET_KEY")
                ? nearPlugin
                : null,
            getSecret(character, "EVM_PUBLIC_KEY") ||
            (getSecret(character, "WALLET_PUBLIC_KEY") &&
                getSecret(character, "WALLET_PUBLIC_KEY")?.startsWith("0x"))
                ? evmPlugin
                : null,
            getSecret(character, "COSMOS_RECOVERY_PHRASE") &&
                getSecret(character, "COSMOS_AVAILABLE_CHAINS") &&
                createCosmosPlugin(),
            (getSecret(character, "SOLANA_PUBLIC_KEY") ||
                (getSecret(character, "WALLET_PUBLIC_KEY") &&
                    !getSecret(character, "WALLET_PUBLIC_KEY")?.startsWith(
                        "0x"
                    ))) &&
            getSecret(character, "SOLANA_ADMIN_PUBLIC_KEY") &&
            getSecret(character, "SOLANA_PRIVATE_KEY") &&
            getSecret(character, "SOLANA_ADMIN_PRIVATE_KEY")
                ? nftGenerationPlugin
                : null,
            getSecret(character, "ZEROG_PRIVATE_KEY") ? zgPlugin : null,
            getSecret(character, "COINMARKETCAP_API_KEY")
                ? coinmarketcapPlugin
                : null,
            getSecret(character, "COINBASE_COMMERCE_KEY")
                ? coinbaseCommercePlugin
                : null,
            getSecret(character, "FAL_API_KEY") ||
            getSecret(character, "OPENAI_API_KEY") ||
            getSecret(character, "VENICE_API_KEY") ||
            getSecret(character, "NINETEEN_AI_API_KEY") ||
            getSecret(character, "HEURIST_API_KEY") ||
            getSecret(character, "LIVEPEER_GATEWAY_URL")
                ? imageGenerationPlugin
                : null,
            getSecret(character, "FAL_API_KEY") ? ThreeDGenerationPlugin : null,
            ...(getSecret(character, "COINBASE_API_KEY") &&
            getSecret(character, "COINBASE_PRIVATE_KEY")
                ? [
                      coinbaseMassPaymentsPlugin,
                      tradePlugin,
                      tokenContractPlugin,
                      advancedTradePlugin,
                  ]
                : []),
            ...(teeMode !== TEEMode.OFF && walletSecretSalt ? [teePlugin] : []),
            teeMode !== TEEMode.OFF &&
            walletSecretSalt &&
            getSecret(character, "VLOG")
                ? verifiableLogPlugin
                : null,
            getSecret(character, "SGX") ? sgxPlugin : null,
            getSecret(character, "ENABLE_TEE_LOG") &&
            ((teeMode !== TEEMode.OFF && walletSecretSalt) ||
                getSecret(character, "SGX"))
                ? teeLogPlugin
                : null,
            getSecret(character, "COINBASE_API_KEY") &&
            getSecret(character, "COINBASE_PRIVATE_KEY") &&
            getSecret(character, "COINBASE_NOTIFICATION_URI")
                ? webhookPlugin
                : null,
            getSecret(character, "EVM_PROVIDER_URL") ? goatPlugin : null,
            getSecret(character, "ABSTRACT_PRIVATE_KEY")
                ? abstractPlugin
                : null,
            getSecret(character, "B2_PRIVATE_KEY") ? b2Plugin : null,
            getSecret(character, "BINANCE_API_KEY") &&
            getSecret(character, "BINANCE_SECRET_KEY")
                ? binancePlugin
                : null,
            getSecret(character, "FLOW_ADDRESS") &&
            getSecret(character, "FLOW_PRIVATE_KEY")
                ? flowPlugin
                : null,
            getSecret(character, "LENS_ADDRESS") &&
            getSecret(character, "LENS_PRIVATE_KEY")
                ? lensPlugin
                : null,
            getSecret(character, "APTOS_PRIVATE_KEY") ? aptosPlugin : null,
            getSecret(character, "MVX_PRIVATE_KEY") ? multiversxPlugin : null,
            getSecret(character, "ZKSYNC_PRIVATE_KEY") ? zksyncEraPlugin : null,
            getSecret(character, "CRONOSZKEVM_PRIVATE_KEY")
                ? cronosZkEVMPlugin
                : null,
            getSecret(character, "TEE_MARLIN") ? teeMarlinPlugin : null,
            getSecret(character, "TON_PRIVATE_KEY") ? tonPlugin : null,
            getSecret(character, "THIRDWEB_SECRET_KEY") ? thirdwebPlugin : null,
            getSecret(character, "SUI_PRIVATE_KEY") ? suiPlugin : null,
            getSecret(character, "STORY_PRIVATE_KEY") ? storyPlugin : null,
            getSecret(character, "SQUID_SDK_URL") &&
            getSecret(character, "SQUID_INTEGRATOR_ID") &&
            getSecret(character, "SQUID_EVM_ADDRESS") &&
            getSecret(character, "SQUID_EVM_PRIVATE_KEY") &&
            getSecret(character, "SQUID_API_THROTTLE_INTERVAL")
                ? squidRouterPlugin
                : null,
            getSecret(character, "FUEL_PRIVATE_KEY") ? fuelPlugin : null,
            getSecret(character, "AVALANCHE_PRIVATE_KEY")
                ? avalanchePlugin
                : null,
<<<<<<< HEAD
=======
            getSecret(character, "BIRDEYE_API_KEY") ? birdeyePlugin : null,
            getSecret(character, "ECHOCHAMBERS_API_URL") &&
            getSecret(character, "ECHOCHAMBERS_API_KEY")
                ? echoChambersPlugin
                : null,
            getSecret(character, "LETZAI_API_KEY") ? letzAIPlugin : null,
            getSecret(character, "STARGAZE_ENDPOINT") ? stargazePlugin : null,
            getSecret(character, "GIPHY_API_KEY") ? giphyPlugin : null,
            getSecret(character, "PASSPORT_API_KEY")
                ? gitcoinPassportPlugin
                : null,
            getSecret(character, "GENLAYER_PRIVATE_KEY")
                ? genLayerPlugin
                : null,
            getSecret(character, "AVAIL_SEED") &&
            getSecret(character, "AVAIL_APP_ID")
                ? availPlugin
                : null,
            getSecret(character, "OPEN_WEATHER_API_KEY")
                ? openWeatherPlugin
                : null,
            getSecret(character, "OBSIDIAN_API_TOKEN") ? obsidianPlugin : null,
            getSecret(character, "ARTHERA_PRIVATE_KEY")?.startsWith("0x")
                ? artheraPlugin
                : null,
            getSecret(character, "ALLORA_API_KEY") ? alloraPlugin : null,
            getSecret(character, "HYPERLIQUID_PRIVATE_KEY")
                ? hyperliquidPlugin
                : null,
            getSecret(character, "HYPERLIQUID_TESTNET")
                ? hyperliquidPlugin
                : null,
            getSecret(character, "AKASH_MNEMONIC") &&
            getSecret(character, "AKASH_WALLET_ADDRESS")
                ? akashPlugin
                : null,
            getSecret(character, "QUAI_PRIVATE_KEY") ? quaiPlugin : null,
            getSecret(character, "RESERVOIR_API_KEY")
                ? createNFTCollectionsPlugin()
                : null,
>>>>>>> 640b4e8e
        ].filter(Boolean),
        providers: [],
        actions: [],
        services: [],
        managers: [],
        cacheManager: cache,
        fetch: logFetch,
        verifiableInferenceAdapter,
    });
}

function initializeFsCache(baseDir: string, character: Character) {
    if (!character?.id) {
        throw new Error(
            "initializeFsCache requires id to be set in character definition"
        );
    }
    const cacheDir = path.resolve(baseDir, character.id, "cache");

    const cache = new CacheManager(new FsCacheAdapter(cacheDir));
    return cache;
}

function initializeDbCache(character: Character, db: IDatabaseCacheAdapter) {
    if (!character?.id) {
        throw new Error(
            "initializeFsCache requires id to be set in character definition"
        );
    }
    const cache = new CacheManager(new DbCacheAdapter(db, character.id));
    return cache;
}

function initializeCache(
    cacheStore: string,
    character: Character,
    baseDir?: string,
    db?: IDatabaseCacheAdapter
) {
    switch (cacheStore) {
        case CacheStore.REDIS:
            if (process.env.REDIS_URL) {
                elizaLogger.info("Connecting to Redis...");
                const redisClient = new RedisClient(process.env.REDIS_URL);
                if (!character?.id) {
                    throw new Error(
                        "CacheStore.REDIS requires id to be set in character definition"
                    );
                }
                return new CacheManager(
                    new DbCacheAdapter(redisClient, character.id) // Using DbCacheAdapter since RedisClient also implements IDatabaseCacheAdapter
                );
            } else {
                throw new Error("REDIS_URL environment variable is not set.");
            }

        case CacheStore.DATABASE:
            if (db) {
                elizaLogger.info("Using Database Cache...");
                return initializeDbCache(character, db);
            } else {
                throw new Error(
                    "Database adapter is not provided for CacheStore.Database."
                );
            }

        case CacheStore.FILESYSTEM:
            elizaLogger.info("Using File System Cache...");
            if (!baseDir) {
                throw new Error(
                    "baseDir must be provided for CacheStore.FILESYSTEM."
                );
            }
            return initializeFsCache(baseDir, character);

        default:
            throw new Error(
                `Invalid cache store: ${cacheStore} or required configuration missing.`
            );
    }
}

async function startAgent(
    character: Character,
    directClient: DirectClient
): Promise<AgentRuntime> {
    let db: IDatabaseAdapter & IDatabaseCacheAdapter;
    try {
        character.id ??= stringToUuid(character.name);
        character.username ??= character.name;

        const token = getTokenForProvider(character.modelProvider, character);
        const dataDir = path.join(__dirname, "../data");

        if (!fs.existsSync(dataDir)) {
            fs.mkdirSync(dataDir, { recursive: true });
        }

        db = initializeDatabase(dataDir) as IDatabaseAdapter &
            IDatabaseCacheAdapter;

        await db.init();

        const cache = initializeCache(
            process.env.CACHE_STORE ?? CacheStore.DATABASE,
            character,
            "",
            db
        ); // "" should be replaced with dir for file system caching. THOUGHTS: might probably make this into an env
        const runtime: AgentRuntime = await createAgent(
            character,
            db,
            cache,
            token
        );

        // start services/plugins/process knowledge
        await runtime.initialize();

        // start assigned clients
        runtime.clients = await initializeClients(character, runtime);

        // add to container
        directClient.registerAgent(runtime);

        // report to console
        elizaLogger.debug(`Started ${character.name} as ${runtime.agentId}`);

        return runtime;
    } catch (error) {
        elizaLogger.error(
            `Error starting agent for character ${character.name}:`,
            error
        );
        elizaLogger.error(error);
        if (db) {
            await db.close();
        }
        throw error;
    }
}

const checkPortAvailable = (port: number): Promise<boolean> => {
    return new Promise((resolve) => {
        const server = net.createServer();

        server.once("error", (err: NodeJS.ErrnoException) => {
            if (err.code === "EADDRINUSE") {
                resolve(false);
            }
        });

        server.once("listening", () => {
            server.close();
            resolve(true);
        });

        server.listen(port);
    });
};

const startAgents = async () => {
    const directClient = new DirectClient();
    let serverPort = parseInt(settings.SERVER_PORT || "3000");
    const args = parseArguments();
    let charactersArg = args.characters || args.character;
    let characters = [defaultCharacter];

    if (charactersArg) {
        characters = await loadCharacters(charactersArg);
    }

    try {
        for (const character of characters) {
            await startAgent(character, directClient);
        }
    } catch (error) {
        elizaLogger.error("Error starting agents:", error);
    }

    // Find available port
    while (!(await checkPortAvailable(serverPort))) {
        elizaLogger.warn(
            `Port ${serverPort} is in use, trying ${serverPort + 1}`
        );
        serverPort++;
    }

    // upload some agent functionality into directClient
    directClient.startAgent = async (character) => {
        // Handle plugins
        character.plugins = await handlePluginImporting(character.plugins);

        // wrap it so we don't have to inject directClient later
        return startAgent(character, directClient);
    };

    directClient.start(serverPort);

    if (serverPort !== parseInt(settings.SERVER_PORT || "3000")) {
        elizaLogger.log(`Server started on alternate port ${serverPort}`);
    }

    elizaLogger.log(
        "Run `pnpm start:client` to start the client and visit the outputted URL (http://localhost:5173) to chat with your agents. When running multiple agents, use client with different port `SERVER_PORT=3001 pnpm start:client`"
    );
};

startAgents().catch((error) => {
    elizaLogger.error("Unhandled error in startAgents:", error);
    process.exit(1);
});

// Prevent unhandled exceptions from crashing the process if desired
if (
    process.env.PREVENT_UNHANDLED_EXIT &&
    parseBooleanFromText(process.env.PREVENT_UNHANDLED_EXIT)
) {
    // Handle uncaught exceptions to prevent the process from crashing
    process.on("uncaughtException", function (err) {
        console.error("uncaughtException", err);
    });

    // Handle unhandled rejections to prevent the process from crashing
    process.on("unhandledRejection", function (err) {
        console.error("unhandledRejection", err);
    });
}<|MERGE_RESOLUTION|>--- conflicted
+++ resolved
@@ -10,13 +10,9 @@
 import { SlackClientInterface } from "@elizaos/client-slack";
 import { TelegramClientInterface } from "@elizaos/client-telegram";
 import { TwitterClientInterface } from "@elizaos/client-twitter";
-<<<<<<< HEAD
-import { stakewisePlugin } from "stakewise-plugin";
-=======
 // import { ReclaimAdapter } from "@elizaos/plugin-reclaim";
 import { PrimusAdapter } from "@elizaos/plugin-primus";
 
->>>>>>> 640b4e8e
 import {
     AgentRuntime,
     CacheManager,
@@ -36,13 +32,7 @@
     settings,
     stringToUuid,
     validateCharacterConfig,
-<<<<<<< HEAD
-    CacheStore,
-    Client,
-    ICacheManager,
-=======
     parseBooleanFromText,
->>>>>>> 640b4e8e
 } from "@elizaos/core";
 import { zgPlugin } from "@elizaos/plugin-0g";
 
@@ -106,19 +96,12 @@
 import { verifiableLogPlugin } from "@elizaos/plugin-tee-verifiable-log";
 import { thirdwebPlugin } from "@elizaos/plugin-thirdweb";
 import { tonPlugin } from "@elizaos/plugin-ton";
-<<<<<<< HEAD
-import { zksyncEraPlugin } from "@elizaos/plugin-zksync-era";
-import { cronosZkEVMPlugin } from "@elizaos/plugin-cronoszkevm";
-import { abstractPlugin } from "@elizaos/plugin-abstract";
-import { avalanchePlugin } from "@elizaos/plugin-avalanche";
-=======
 import { squidRouterPlugin } from "@elizaos/plugin-squid-router";
 import { webSearchPlugin } from "@elizaos/plugin-web-search";
 import { echoChambersPlugin } from "@elizaos/plugin-echochambers";
 import { dexScreenerPlugin } from "@elizaos/plugin-dexscreener";
 
 import { zksyncEraPlugin } from "@elizaos/plugin-zksync-era";
->>>>>>> 640b4e8e
 import Database from "better-sqlite3";
 import fs from "fs";
 import net from "net";
@@ -781,13 +764,9 @@
         plugins: [
             webSearchPlugin,
             bootstrapPlugin,
-<<<<<<< HEAD
-            stakewisePlugin,
-=======
             getSecret(character, "DEXSCREENER_API_KEY")
                 ? dexScreenerPlugin
                 : null,
->>>>>>> 640b4e8e
             getSecret(character, "CONFLUX_CORE_PRIVATE_KEY")
                 ? confluxPlugin
                 : null,
@@ -905,8 +884,6 @@
             getSecret(character, "AVALANCHE_PRIVATE_KEY")
                 ? avalanchePlugin
                 : null,
-<<<<<<< HEAD
-=======
             getSecret(character, "BIRDEYE_API_KEY") ? birdeyePlugin : null,
             getSecret(character, "ECHOCHAMBERS_API_URL") &&
             getSecret(character, "ECHOCHAMBERS_API_KEY")
@@ -947,7 +924,6 @@
             getSecret(character, "RESERVOIR_API_KEY")
                 ? createNFTCollectionsPlugin()
                 : null,
->>>>>>> 640b4e8e
         ].filter(Boolean),
         providers: [],
         actions: [],
