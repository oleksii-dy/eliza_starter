--- conflicted
+++ resolved
@@ -606,13 +606,10 @@
             getSecret(character, "AVALANCHE_PRIVATE_KEY")
                 ? avalanchePlugin
                 : null,
-<<<<<<< HEAD
-=======
             getSecret(character, "ECHOCHAMBERS_API_URL") &&
             getSecret(character, "ECHOCHAMBERS_API_KEY")
                 ? echoChamberPlugin
                 : null,
->>>>>>> 7e6333c1
             getSecret(character, "BNB_PRIVATE_KEY") ||
             (getSecret(character, "BNB_PUBLIC_KEY") &&
                 getSecret(character, "BNB_PUBLIC_KEY")?.startsWith("0x"))
