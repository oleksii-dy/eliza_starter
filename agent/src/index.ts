import { PGLiteDatabaseAdapter } from "@elizaos/adapter-pglite";
import { PostgresDatabaseAdapter } from "@elizaos/adapter-postgres";
import { RedisClient } from "@elizaos/adapter-redis";
import { SqliteDatabaseAdapter } from "@elizaos/adapter-sqlite";
import { SupabaseDatabaseAdapter } from "@elizaos/adapter-supabase";
import { AutoClientInterface } from "@elizaos/client-auto";
import { DiscordClientInterface } from "@elizaos/client-discord";
import { FarcasterAgentClient } from "@elizaos/client-farcaster";
import { LensAgentClient } from "@elizaos/client-lens";
import { SlackClientInterface } from "@elizaos/client-slack";
import { TelegramClientInterface } from "@elizaos/client-telegram";
import { TwitterClientInterface } from "@elizaos/client-twitter";
// import { ReclaimAdapter } from "@elizaos/plugin-reclaim";
import { PrimusAdapter } from "@elizaos/plugin-primus";

import {
    AgentRuntime,
    CacheManager,
    CacheStore,
    Character,
    Client,
    Clients,
    DbCacheAdapter,
    defaultCharacter,
    elizaLogger,
    FsCacheAdapter,
    IAgentRuntime,
    ICacheManager,
    IDatabaseAdapter,
    IDatabaseCacheAdapter,
    ModelProviderName,
    settings,
    stringToUuid,
    validateCharacterConfig,
} from "@elizaos/core";
import { zgPlugin } from "@elizaos/plugin-0g";

import { bootstrapPlugin } from "@elizaos/plugin-bootstrap";
import createGoatPlugin from "@elizaos/plugin-goat";
// import { intifacePlugin } from "@elizaos/plugin-intiface";
import { DirectClient } from "@elizaos/client-direct";
import { ThreeDGenerationPlugin } from "@elizaos/plugin-3d-generation";
import { abstractPlugin } from "@elizaos/plugin-abstract";
import { alloraPlugin } from "@elizaos/plugin-allora";
import { aptosPlugin } from "@elizaos/plugin-aptos";
import { artheraPlugin } from "@elizaos/plugin-arthera";
import { availPlugin } from "@elizaos/plugin-avail";
import { avalanchePlugin } from "@elizaos/plugin-avalanche";
import { binancePlugin } from "@elizaos/plugin-binance";
import {
    advancedTradePlugin,
    coinbaseCommercePlugin,
    coinbaseMassPaymentsPlugin,
    tokenContractPlugin,
    tradePlugin,
    webhookPlugin,
} from "@elizaos/plugin-coinbase";
import { coinmarketcapPlugin } from "@elizaos/plugin-coinmarketcap";
import { coingeckoPlugin } from "@elizaos/plugin-coingecko";
import { confluxPlugin } from "@elizaos/plugin-conflux";
import { createCosmosPlugin } from "@elizaos/plugin-cosmos";
import { cronosZkEVMPlugin } from "@elizaos/plugin-cronoszkevm";
import { echoChambersPlugin } from "@elizaos/plugin-echochambers";
import { evmPlugin } from "@elizaos/plugin-evm";
<<<<<<< HEAD
import { createCosmosPlugin } from "@elizaos/plugin-cosmos";
=======
>>>>>>> 480e4f6d
import { flowPlugin } from "@elizaos/plugin-flow";
import { fuelPlugin } from "@elizaos/plugin-fuel";
import { genLayerPlugin } from "@elizaos/plugin-genlayer";
import { imageGenerationPlugin } from "@elizaos/plugin-image-generation";
import { lensPlugin } from "@elizaos/plugin-lensNetwork";
import { multiversxPlugin } from "@elizaos/plugin-multiversx";
import { nearPlugin } from "@elizaos/plugin-near";
import { nftGenerationPlugin } from "@elizaos/plugin-nft-generation";
import { createNodePlugin } from "@elizaos/plugin-node";
import { obsidianPlugin } from "@elizaos/plugin-obsidian";
import { sgxPlugin } from "@elizaos/plugin-sgx";
import { solanaPlugin } from "@elizaos/plugin-solana";
import { solanaAgentkitPlguin } from "@elizaos/plugin-solana-agentkit";
import { autonomePlugin } from "@elizaos/plugin-autonome";
import { storyPlugin } from "@elizaos/plugin-story";
import { suiPlugin } from "@elizaos/plugin-sui";
import { TEEMode, teePlugin } from "@elizaos/plugin-tee";
import { teeLogPlugin } from "@elizaos/plugin-tee-log";
import { teeMarlinPlugin } from "@elizaos/plugin-tee-marlin";
import { tonPlugin } from "@elizaos/plugin-ton";
import { webSearchPlugin } from "@elizaos/plugin-web-search";

import { giphyPlugin } from "@elizaos/plugin-giphy";
import { letzAIPlugin } from "@elizaos/plugin-letzai";
import { thirdwebPlugin } from "@elizaos/plugin-thirdweb";
import { hyperliquidPlugin } from "@elizaos/plugin-hyperliquid";
import { zksyncEraPlugin } from "@elizaos/plugin-zksync-era";

import { OpacityAdapter } from "@elizaos/plugin-opacity";
import { openWeatherPlugin } from "@elizaos/plugin-open-weather";
import { stargazePlugin } from "@elizaos/plugin-stargaze";
import { akashPlugin } from "@elizaos/plugin-akash";
import { quaiPlugin } from "@elizaos/plugin-quai";
import Database from "better-sqlite3";
import fs from "fs";
import net from "net";
import path from "path";
import { fileURLToPath } from "url";
import yargs from "yargs";
import { verifiableLogPlugin } from "@elizaos/plugin-tee-verifiable-log";
import createNFTCollectionsPlugin from "@elizaos/plugin-nft-collections";

const __filename = fileURLToPath(import.meta.url); // get the resolved path to the file
const __dirname = path.dirname(__filename); // get the name of the directory

export const wait = (minTime: number = 1000, maxTime: number = 3000) => {
    const waitTime =
        Math.floor(Math.random() * (maxTime - minTime + 1)) + minTime;
    return new Promise((resolve) => setTimeout(resolve, waitTime));
};

const logFetch = async (url: string, options: any) => {
    elizaLogger.debug(`Fetching ${url}`);
    // Disabled to avoid disclosure of sensitive information such as API keys
    // elizaLogger.debug(JSON.stringify(options, null, 2));
    return fetch(url, options);
};

export function parseArguments(): {
    character?: string;
    characters?: string;
} {
    try {
        return yargs(process.argv.slice(3))
            .option("character", {
                type: "string",
                description: "Path to the character JSON file",
            })
            .option("characters", {
                type: "string",
                description:
                    "Comma separated list of paths to character JSON files",
            })
            .parseSync();
    } catch (error) {
        elizaLogger.error("Error parsing arguments:", error);
        return {};
    }
}

function tryLoadFile(filePath: string): string | null {
    try {
        return fs.readFileSync(filePath, "utf8");
    } catch (e) {
        return null;
    }
}
function mergeCharacters(base: Character, child: Character): Character {
    const mergeObjects = (baseObj: any, childObj: any) => {
        const result: any = {};
        const keys = new Set([
            ...Object.keys(baseObj || {}),
            ...Object.keys(childObj || {}),
        ]);
        keys.forEach((key) => {
            if (
                typeof baseObj[key] === "object" &&
                typeof childObj[key] === "object" &&
                !Array.isArray(baseObj[key]) &&
                !Array.isArray(childObj[key])
            ) {
                result[key] = mergeObjects(baseObj[key], childObj[key]);
            } else if (
                Array.isArray(baseObj[key]) ||
                Array.isArray(childObj[key])
            ) {
                result[key] = [
                    ...(baseObj[key] || []),
                    ...(childObj[key] || []),
                ];
            } else {
                result[key] =
                    childObj[key] !== undefined ? childObj[key] : baseObj[key];
            }
        });
        return result;
    };
    return mergeObjects(base, child);
}
async function loadCharacter(filePath: string): Promise<Character> {
    const content = tryLoadFile(filePath);
    if (!content) {
        throw new Error(`Character file not found: ${filePath}`);
    }
    let character = JSON.parse(content);
    validateCharacterConfig(character);

    // .id isn't really valid
    const characterId = character.id || character.name;
    const characterPrefix = `CHARACTER.${characterId.toUpperCase().replace(/ /g, "_")}.`;
    const characterSettings = Object.entries(process.env)
        .filter(([key]) => key.startsWith(characterPrefix))
        .reduce((settings, [key, value]) => {
            const settingKey = key.slice(characterPrefix.length);
            return { ...settings, [settingKey]: value };
        }, {});
    if (Object.keys(characterSettings).length > 0) {
        character.settings = character.settings || {};
        character.settings.secrets = {
            ...characterSettings,
            ...character.settings.secrets,
        };
    }
    // Handle plugins
    character.plugins = await handlePluginImporting(character.plugins);
    if (character.extends) {
        elizaLogger.info(
            `Merging  ${character.name} character with parent characters`
        );
        for (const extendPath of character.extends) {
            const baseCharacter = await loadCharacter(
                path.resolve(path.dirname(filePath), extendPath)
            );
            character = mergeCharacters(baseCharacter, character);
            elizaLogger.info(
                `Merged ${character.name} with ${baseCharacter.name}`
            );
        }
    }
    return character;
}

export async function loadCharacters(
    charactersArg: string
): Promise<Character[]> {
    let characterPaths = charactersArg
        ?.split(",")
        .map((filePath) => filePath.trim());
    const loadedCharacters: Character[] = [];

    if (characterPaths?.length > 0) {
        for (const characterPath of characterPaths) {
            let content: string | null = null;
            let resolvedPath = "";

            // Try different path resolutions in order
            const pathsToTry = [
                characterPath, // exact path as specified
                path.resolve(process.cwd(), characterPath), // relative to cwd
                path.resolve(process.cwd(), "agent", characterPath), // Add this
                path.resolve(__dirname, characterPath), // relative to current script
                path.resolve(
                    __dirname,
                    "characters",
                    path.basename(characterPath)
                ), // relative to agent/characters
                path.resolve(
                    __dirname,
                    "../characters",
                    path.basename(characterPath)
                ), // relative to characters dir from agent
                path.resolve(
                    __dirname,
                    "../../characters",
                    path.basename(characterPath)
                ), // relative to project root characters dir
            ];

            elizaLogger.info(
                "Trying paths:",
                pathsToTry.map((p) => ({
                    path: p,
                    exists: fs.existsSync(p),
                }))
            );

            for (const tryPath of pathsToTry) {
                content = tryLoadFile(tryPath);
                if (content !== null) {
                    resolvedPath = tryPath;
                    break;
                }
            }

            if (content === null) {
                elizaLogger.error(
                    `Error loading character from ${characterPath}: File not found in any of the expected locations`
                );
                elizaLogger.error("Tried the following paths:");
                pathsToTry.forEach((p) => elizaLogger.error(` - ${p}`));
                process.exit(1);
            }

            try {
                const character: Character = await loadCharacter(resolvedPath);

                loadedCharacters.push(character);
                elizaLogger.info(
                    `Successfully loaded character from: ${resolvedPath}`
                );
            } catch (e) {
                elizaLogger.error(
                    `Error parsing character from ${resolvedPath}: ${e}`
                );
                process.exit(1);
            }
        }
    }

    if (loadedCharacters.length === 0) {
        elizaLogger.info("No characters found, using default character");
        loadedCharacters.push(defaultCharacter);
    }

    return loadedCharacters;
}

async function handlePluginImporting(plugins: string[]) {
    if (plugins.length > 0) {
        elizaLogger.info("Plugins are: ", plugins);
        const importedPlugins = await Promise.all(
            plugins.map(async (plugin) => {
                try {
                    const importedPlugin = await import(plugin);
                    const functionName =
                        plugin
                            .replace("@elizaos/plugin-", "")
                            .replace(/-./g, (x) => x[1].toUpperCase()) +
                        "Plugin"; // Assumes plugin function is camelCased with Plugin suffix
                    return (
                        importedPlugin.default || importedPlugin[functionName]
                    );
                } catch (importError) {
                    elizaLogger.error(
                        `Failed to import plugin: ${plugin}`,
                        importError
                    );
                    return []; // Return null for failed imports
                }
            })
        );
        return importedPlugins;
    } else {
        return [];
    }
}

export function getTokenForProvider(
    provider: ModelProviderName,
    character: Character
): string | undefined {
    switch (provider) {
        // no key needed for llama_local or gaianet
        case ModelProviderName.LLAMALOCAL:
            return "";
        case ModelProviderName.OLLAMA:
            return "";
        case ModelProviderName.GAIANET:
            return "";
        case ModelProviderName.OPENAI:
            return (
                character.settings?.secrets?.OPENAI_API_KEY ||
                settings.OPENAI_API_KEY
            );
        case ModelProviderName.ETERNALAI:
            return (
                character.settings?.secrets?.ETERNALAI_API_KEY ||
                settings.ETERNALAI_API_KEY
            );
        case ModelProviderName.NINETEEN_AI:
            return (
                character.settings?.secrets?.NINETEEN_AI_API_KEY ||
                settings.NINETEEN_AI_API_KEY
            );
        case ModelProviderName.LLAMACLOUD:
        case ModelProviderName.TOGETHER:
            return (
                character.settings?.secrets?.LLAMACLOUD_API_KEY ||
                settings.LLAMACLOUD_API_KEY ||
                character.settings?.secrets?.TOGETHER_API_KEY ||
                settings.TOGETHER_API_KEY ||
                character.settings?.secrets?.OPENAI_API_KEY ||
                settings.OPENAI_API_KEY
            );
        case ModelProviderName.CLAUDE_VERTEX:
        case ModelProviderName.ANTHROPIC:
            return (
                character.settings?.secrets?.ANTHROPIC_API_KEY ||
                character.settings?.secrets?.CLAUDE_API_KEY ||
                settings.ANTHROPIC_API_KEY ||
                settings.CLAUDE_API_KEY
            );
        case ModelProviderName.REDPILL:
            return (
                character.settings?.secrets?.REDPILL_API_KEY ||
                settings.REDPILL_API_KEY
            );
        case ModelProviderName.OPENROUTER:
            return (
                character.settings?.secrets?.OPENROUTER ||
                settings.OPENROUTER_API_KEY
            );
        case ModelProviderName.GROK:
            return (
                character.settings?.secrets?.GROK_API_KEY ||
                settings.GROK_API_KEY
            );
        case ModelProviderName.HEURIST:
            return (
                character.settings?.secrets?.HEURIST_API_KEY ||
                settings.HEURIST_API_KEY
            );
        case ModelProviderName.GROQ:
            return (
                character.settings?.secrets?.GROQ_API_KEY ||
                settings.GROQ_API_KEY
            );
        case ModelProviderName.GALADRIEL:
            return (
                character.settings?.secrets?.GALADRIEL_API_KEY ||
                settings.GALADRIEL_API_KEY
            );
        case ModelProviderName.FAL:
            return (
                character.settings?.secrets?.FAL_API_KEY || settings.FAL_API_KEY
            );
        case ModelProviderName.ALI_BAILIAN:
            return (
                character.settings?.secrets?.ALI_BAILIAN_API_KEY ||
                settings.ALI_BAILIAN_API_KEY
            );
        case ModelProviderName.VOLENGINE:
            return (
                character.settings?.secrets?.VOLENGINE_API_KEY ||
                settings.VOLENGINE_API_KEY
            );
        case ModelProviderName.NANOGPT:
            return (
                character.settings?.secrets?.NANOGPT_API_KEY ||
                settings.NANOGPT_API_KEY
            );
        case ModelProviderName.HYPERBOLIC:
            return (
                character.settings?.secrets?.HYPERBOLIC_API_KEY ||
                settings.HYPERBOLIC_API_KEY
            );
        case ModelProviderName.VENICE:
            return (
                character.settings?.secrets?.VENICE_API_KEY ||
                settings.VENICE_API_KEY
            );
        case ModelProviderName.AKASH_CHAT_API:
            return (
                character.settings?.secrets?.AKASH_CHAT_API_KEY ||
                settings.AKASH_CHAT_API_KEY
            );
        case ModelProviderName.GOOGLE:
            return (
                character.settings?.secrets?.GOOGLE_GENERATIVE_AI_API_KEY ||
                settings.GOOGLE_GENERATIVE_AI_API_KEY
            );
        case ModelProviderName.MISTRAL:
            return (
                character.settings?.secrets?.MISTRAL_API_KEY ||
                settings.MISTRAL_API_KEY
            );
        case ModelProviderName.LETZAI:
            return (
                character.settings?.secrets?.LETZAI_API_KEY ||
                settings.LETZAI_API_KEY
            );
        case ModelProviderName.INFERA:
            return (
                character.settings?.secrets?.INFERA_API_KEY ||
                settings.INFERA_API_KEY
            );
        case ModelProviderName.DEEPSEEK:
            return (
                character.settings?.secrets?.DEEPSEEK_API_KEY ||
                settings.DEEPSEEK_API_KEY
            );
        default:
            const errorMessage = `Failed to get token - unsupported model provider: ${provider}`;
            elizaLogger.error(errorMessage);
            throw new Error(errorMessage);
    }
}

function initializeDatabase(dataDir: string) {
    if (process.env.SUPABASE_URL && process.env.SUPABASE_ANON_KEY) {
        elizaLogger.info("Initializing Supabase connection...");
        const db = new SupabaseDatabaseAdapter(
            process.env.SUPABASE_URL,
            process.env.SUPABASE_ANON_KEY
        );

        // Test the connection
        db.init()
            .then(() => {
                elizaLogger.success(
                    "Successfully connected to Supabase database"
                );
            })
            .catch((error) => {
                elizaLogger.error("Failed to connect to Supabase:", error);
            });

        return db;
    } else if (process.env.POSTGRES_URL) {
        elizaLogger.info("Initializing PostgreSQL connection...");
        const db = new PostgresDatabaseAdapter({
            connectionString: process.env.POSTGRES_URL,
            parseInputs: true,
        });

        // Test the connection
        db.init()
            .then(() => {
                elizaLogger.success(
                    "Successfully connected to PostgreSQL database"
                );
            })
            .catch((error) => {
                elizaLogger.error("Failed to connect to PostgreSQL:", error);
            });

        return db;
    } else if (process.env.PGLITE_DATA_DIR) {
        elizaLogger.info("Initializing PgLite adapter...");
        // `dataDir: memory://` for in memory pg
        const db = new PGLiteDatabaseAdapter({
            dataDir: process.env.PGLITE_DATA_DIR,
        });
        return db;
    } else {
        const filePath =
            process.env.SQLITE_FILE ?? path.resolve(dataDir, "db.sqlite");
        elizaLogger.info(`Initializing SQLite database at ${filePath}...`);
        const db = new SqliteDatabaseAdapter(new Database(filePath));

        // Test the connection
        db.init()
            .then(() => {
                elizaLogger.success(
                    "Successfully connected to SQLite database"
                );
            })
            .catch((error) => {
                elizaLogger.error("Failed to connect to SQLite:", error);
            });

        return db;
    }
}

// also adds plugins from character file into the runtime
export async function initializeClients(
    character: Character,
    runtime: IAgentRuntime
) {
    // each client can only register once
    // and if we want two we can explicitly support it
    const clients: Record<string, any> = {};
    const clientTypes: string[] =
        character.clients?.map((str) => str.toLowerCase()) || [];
    elizaLogger.log("initializeClients", clientTypes, "for", character.name);

    // Start Auto Client if "auto" detected as a configured client
    if (clientTypes.includes(Clients.AUTO)) {
        const autoClient = await AutoClientInterface.start(runtime);
        if (autoClient) clients.auto = autoClient;
    }

    if (clientTypes.includes(Clients.DISCORD)) {
        const discordClient = await DiscordClientInterface.start(runtime);
        if (discordClient) clients.discord = discordClient;
    }

    if (clientTypes.includes(Clients.TELEGRAM)) {
        const telegramClient = await TelegramClientInterface.start(runtime);
        if (telegramClient) clients.telegram = telegramClient;
    }

    if (clientTypes.includes(Clients.TWITTER)) {
        const twitterClient = await TwitterClientInterface.start(runtime);
        if (twitterClient) {
            clients.twitter = twitterClient;
        }
    }

    if (clientTypes.includes(Clients.FARCASTER)) {
        // why is this one different :(
        const farcasterClient = new FarcasterAgentClient(runtime);
        if (farcasterClient) {
            farcasterClient.start();
            clients.farcaster = farcasterClient;
        }
    }
    if (clientTypes.includes("lens")) {
        const lensClient = new LensAgentClient(runtime);
        lensClient.start();
        clients.lens = lensClient;
    }

    elizaLogger.log("client keys", Object.keys(clients));

    // TODO: Add Slack client to the list
    // Initialize clients as an object

    if (clientTypes.includes("slack")) {
        const slackClient = await SlackClientInterface.start(runtime);
        if (slackClient) clients.slack = slackClient; // Use object property instead of push
    }

    function determineClientType(client: Client): string {
        // Check if client has a direct type identifier
        if ("type" in client) {
            return (client as any).type;
        }

        // Check constructor name
        const constructorName = client.constructor?.name;
        if (constructorName && !constructorName.includes("Object")) {
            return constructorName.toLowerCase().replace("client", "");
        }

        // Fallback: Generate a unique identifier
        return `client_${Date.now()}`;
    }

    if (character.plugins?.length > 0) {
        for (const plugin of character.plugins) {
            if (plugin.clients) {
                for (const client of plugin.clients) {
                    const startedClient = await client.start(runtime);
                    const clientType = determineClientType(client);
                    elizaLogger.debug(
                        `Initializing client of type: ${clientType}`
                    );
                    clients[clientType] = startedClient;
                }
            }
        }
    }

    return clients;
}

function getSecret(character: Character, secret: string) {
    return character.settings?.secrets?.[secret] || process.env[secret];
}

let nodePlugin: any | undefined;

export async function createAgent(
    character: Character,
    db: IDatabaseAdapter,
    cache: ICacheManager,
    token: string
): Promise<AgentRuntime> {
    elizaLogger.log(`Creating runtime for character ${character.name}`);

    nodePlugin ??= createNodePlugin();

    const teeMode = getSecret(character, "TEE_MODE") || "OFF";
    const walletSecretSalt = getSecret(character, "WALLET_SECRET_SALT");

    // Validate TEE configuration
    if (teeMode !== TEEMode.OFF && !walletSecretSalt) {
        elizaLogger.error(
            "WALLET_SECRET_SALT required when TEE_MODE is enabled"
        );
        throw new Error("Invalid TEE configuration");
    }

    let goatPlugin: any | undefined;

    if (getSecret(character, "EVM_PRIVATE_KEY")) {
        goatPlugin = await createGoatPlugin((secret) =>
            getSecret(character, secret)
        );
    }

    // Initialize Reclaim adapter if environment variables are present
    // let verifiableInferenceAdapter;
    // if (
    //     process.env.RECLAIM_APP_ID &&
    //     process.env.RECLAIM_APP_SECRET &&
    //     process.env.VERIFIABLE_INFERENCE_ENABLED === "true"
    // ) {
    //     verifiableInferenceAdapter = new ReclaimAdapter({
    //         appId: process.env.RECLAIM_APP_ID,
    //         appSecret: process.env.RECLAIM_APP_SECRET,
    //         modelProvider: character.modelProvider,
    //         token,
    //     });
    //     elizaLogger.log("Verifiable inference adapter initialized");
    // }
    // Initialize Opacity adapter if environment variables are present
    let verifiableInferenceAdapter;
    if (
        process.env.OPACITY_TEAM_ID &&
        process.env.OPACITY_CLOUDFLARE_NAME &&
        process.env.OPACITY_PROVER_URL &&
        process.env.VERIFIABLE_INFERENCE_ENABLED === "true"
    ) {
        verifiableInferenceAdapter = new OpacityAdapter({
            teamId: process.env.OPACITY_TEAM_ID,
            teamName: process.env.OPACITY_CLOUDFLARE_NAME,
            opacityProverUrl: process.env.OPACITY_PROVER_URL,
            modelProvider: character.modelProvider,
            token: token,
        });
        elizaLogger.log("Verifiable inference adapter initialized");
        elizaLogger.log("teamId", process.env.OPACITY_TEAM_ID);
        elizaLogger.log("teamName", process.env.OPACITY_CLOUDFLARE_NAME);
        elizaLogger.log("opacityProverUrl", process.env.OPACITY_PROVER_URL);
        elizaLogger.log("modelProvider", character.modelProvider);
        elizaLogger.log("token", token);
    }
    if (
        process.env.PRIMUS_APP_ID &&
        process.env.PRIMUS_APP_SECRET &&
        process.env.VERIFIABLE_INFERENCE_ENABLED === "true"
    ) {
        verifiableInferenceAdapter = new PrimusAdapter({
            appId: process.env.PRIMUS_APP_ID,
            appSecret: process.env.PRIMUS_APP_SECRET,
            attMode: "proxytls",
            modelProvider: character.modelProvider,
            token,
        });
        elizaLogger.log("Verifiable inference primus adapter initialized");
    }

    return new AgentRuntime({
        databaseAdapter: db,
        token,
        modelProvider: character.modelProvider,
        evaluators: [],
        character,
        // character.plugins are handled when clients are added
        plugins: [
            bootstrapPlugin,
            getSecret(character, "CONFLUX_CORE_PRIVATE_KEY")
                ? confluxPlugin
                : null,
            nodePlugin,
            getSecret(character, "TAVILY_API_KEY") ? webSearchPlugin : null,
            getSecret(character, "SOLANA_PUBLIC_KEY") ||
            (getSecret(character, "WALLET_PUBLIC_KEY") &&
                !getSecret(character, "WALLET_PUBLIC_KEY")?.startsWith("0x"))
                ? solanaPlugin
                : null,
            getSecret(character, "SOLANA_PRIVATE_KEY")
                ? solanaAgentkitPlguin
                : null,
            getSecret(character, "AUTONOME_JWT_TOKEN") ? autonomePlugin : null,
            (getSecret(character, "NEAR_ADDRESS") ||
                getSecret(character, "NEAR_WALLET_PUBLIC_KEY")) &&
            getSecret(character, "NEAR_WALLET_SECRET_KEY")
                ? nearPlugin
                : null,
            getSecret(character, "EVM_PUBLIC_KEY") ||
            (getSecret(character, "WALLET_PUBLIC_KEY") &&
                getSecret(character, "WALLET_PUBLIC_KEY")?.startsWith("0x"))
                ? evmPlugin
                : null,
            getSecret(character, "COSMOS_RECOVERY_PHRASE") &&
                getSecret(character, "COSMOS_AVAILABLE_CHAINS") &&
                createCosmosPlugin(),
            (getSecret(character, "SOLANA_PUBLIC_KEY") ||
                (getSecret(character, "WALLET_PUBLIC_KEY") &&
                    !getSecret(character, "WALLET_PUBLIC_KEY")?.startsWith(
                        "0x"
                    ))) &&
            getSecret(character, "SOLANA_ADMIN_PUBLIC_KEY") &&
            getSecret(character, "SOLANA_PRIVATE_KEY") &&
            getSecret(character, "SOLANA_ADMIN_PRIVATE_KEY")
                ? nftGenerationPlugin
                : null,
            getSecret(character, "ZEROG_PRIVATE_KEY") ? zgPlugin : null,
            getSecret(character, "COINMARKETCAP_API_KEY")
                ? coinmarketcapPlugin
                : null,
            getSecret(character, "COINBASE_COMMERCE_KEY")
                ? coinbaseCommercePlugin
                : null,
            getSecret(character, "FAL_API_KEY") ||
            getSecret(character, "OPENAI_API_KEY") ||
            getSecret(character, "VENICE_API_KEY") ||
            getSecret(character, "NINETEEN_AI_API_KEY") ||
            getSecret(character, "HEURIST_API_KEY") ||
            getSecret(character, "LIVEPEER_GATEWAY_URL")
                ? imageGenerationPlugin
                : null,
            getSecret(character, "FAL_API_KEY") ? ThreeDGenerationPlugin : null,
            ...(getSecret(character, "COINBASE_API_KEY") &&
            getSecret(character, "COINBASE_PRIVATE_KEY")
                ? [
                      coinbaseMassPaymentsPlugin,
                      tradePlugin,
                      tokenContractPlugin,
                      advancedTradePlugin,
                  ]
                : []),
            ...(teeMode !== TEEMode.OFF && walletSecretSalt ? [teePlugin] : []),
            (teeMode !== TEEMode.OFF && walletSecretSalt &&getSecret(character,"VLOG")
                ? verifiableLogPlugin
                : null),
            getSecret(character, "SGX") ? sgxPlugin : null,
            getSecret(character, "ENABLE_TEE_LOG") &&
            ((teeMode !== TEEMode.OFF && walletSecretSalt) ||
                getSecret(character, "SGX"))
                ? teeLogPlugin
                : null,
            getSecret(character, "COINBASE_API_KEY") &&
            getSecret(character, "COINBASE_PRIVATE_KEY") &&
            getSecret(character, "COINBASE_NOTIFICATION_URI")
                ? webhookPlugin
                : null,
            goatPlugin,
            getSecret(character, "COINGECKO_API_KEY") ||
            getSecret(character, "COINGECKO_PRO_API_KEY")
                ? coingeckoPlugin
                : null,
            getSecret(character, "EVM_PROVIDER_URL") ? goatPlugin : null,
            getSecret(character, "ABSTRACT_PRIVATE_KEY")
                ? abstractPlugin
                : null,
            getSecret(character, "BINANCE_API_KEY") &&
            getSecret(character, "BINANCE_SECRET_KEY")
                ? binancePlugin
                : null,
            getSecret(character, "FLOW_ADDRESS") &&
            getSecret(character, "FLOW_PRIVATE_KEY")
                ? flowPlugin
                : null,
            getSecret(character, "LENS_ADDRESS") &&
            getSecret(character, "LENS_PRIVATE_KEY")
                ? lensPlugin
                : null,
            getSecret(character, "APTOS_PRIVATE_KEY") ? aptosPlugin : null,
            getSecret(character, "MVX_PRIVATE_KEY") ? multiversxPlugin : null,
            getSecret(character, "ZKSYNC_PRIVATE_KEY") ? zksyncEraPlugin : null,
            getSecret(character, "CRONOSZKEVM_PRIVATE_KEY")
                ? cronosZkEVMPlugin
                : null,
            getSecret(character, "TEE_MARLIN") ? teeMarlinPlugin : null,
            getSecret(character, "TON_PRIVATE_KEY") ? tonPlugin : null,
            getSecret(character, "THIRDWEB_SECRET_KEY") ? thirdwebPlugin : null,
            getSecret(character, "SUI_PRIVATE_KEY") ? suiPlugin : null,
            getSecret(character, "STORY_PRIVATE_KEY") ? storyPlugin : null,
            getSecret(character, "FUEL_PRIVATE_KEY") ? fuelPlugin : null,
            getSecret(character, "AVALANCHE_PRIVATE_KEY")
                ? avalanchePlugin
                : null,
            getSecret(character, "ECHOCHAMBERS_API_URL") &&
            getSecret(character, "ECHOCHAMBERS_API_KEY")
                ? echoChambersPlugin
                : null,
            getSecret(character, "LETZAI_API_KEY") ? letzAIPlugin : null,
            getSecret(character, "STARGAZE_ENDPOINT") ? stargazePlugin : null,
            getSecret(character, "GIPHY_API_KEY") ? giphyPlugin : null,
            getSecret(character, "GENLAYER_PRIVATE_KEY")
                ? genLayerPlugin
                : null,
            getSecret(character, "AVAIL_SEED") &&
            getSecret(character, "AVAIL_APP_ID")
                ? availPlugin
                : null,
            getSecret(character, "OPEN_WEATHER_API_KEY")
                ? openWeatherPlugin
                : null,
            getSecret(character, "OBSIDIAN_API_TOKEN") ? obsidianPlugin : null,
            getSecret(character, "ARTHERA_PRIVATE_KEY")?.startsWith("0x")
                ? artheraPlugin
                : null,
            getSecret(character, "ALLORA_API_KEY") ? alloraPlugin : null,
            getSecret(character, "HYPERLIQUID_PRIVATE_KEY")
                ? hyperliquidPlugin
                : null,
            getSecret(character, "HYPERLIQUID_TESTNET")
                ? hyperliquidPlugin
                : null,
            getSecret(character, "AKASH_MNEMONIC") &&
            getSecret(character, "AKASH_WALLET_ADDRESS")
                ? akashPlugin
                : null,
            getSecret(character, "QUAI_PRIVATE_KEY") ? quaiPlugin : null,
            getSecret(character, "RESERVOIR_API_KEY")
                ? createNFTCollectionsPlugin()
                : null,
        ].filter(Boolean),
        providers: [],
        actions: [],
        services: [],
        managers: [],
        cacheManager: cache,
        fetch: logFetch,
        verifiableInferenceAdapter,
    });
}

function initializeFsCache(baseDir: string, character: Character) {
    if (!character?.id) {
        throw new Error(
            "initializeFsCache requires id to be set in character definition"
        );
    }
    const cacheDir = path.resolve(baseDir, character.id, "cache");

    const cache = new CacheManager(new FsCacheAdapter(cacheDir));
    return cache;
}

function initializeDbCache(character: Character, db: IDatabaseCacheAdapter) {
    if (!character?.id) {
        throw new Error(
            "initializeFsCache requires id to be set in character definition"
        );
    }
    const cache = new CacheManager(new DbCacheAdapter(db, character.id));
    return cache;
}

function initializeCache(
    cacheStore: string,
    character: Character,
    baseDir?: string,
    db?: IDatabaseCacheAdapter
) {
    switch (cacheStore) {
        case CacheStore.REDIS:
            if (process.env.REDIS_URL) {
                elizaLogger.info("Connecting to Redis...");
                const redisClient = new RedisClient(process.env.REDIS_URL);
                if (!character?.id) {
                    throw new Error(
                        "CacheStore.REDIS requires id to be set in character definition"
                    );
                }
                return new CacheManager(
                    new DbCacheAdapter(redisClient, character.id) // Using DbCacheAdapter since RedisClient also implements IDatabaseCacheAdapter
                );
            } else {
                throw new Error("REDIS_URL environment variable is not set.");
            }

        case CacheStore.DATABASE:
            if (db) {
                elizaLogger.info("Using Database Cache...");
                return initializeDbCache(character, db);
            } else {
                throw new Error(
                    "Database adapter is not provided for CacheStore.Database."
                );
            }

        case CacheStore.FILESYSTEM:
            elizaLogger.info("Using File System Cache...");
            if (!baseDir) {
                throw new Error(
                    "baseDir must be provided for CacheStore.FILESYSTEM."
                );
            }
            return initializeFsCache(baseDir, character);

        default:
            throw new Error(
                `Invalid cache store: ${cacheStore} or required configuration missing.`
            );
    }
}

async function startAgent(
    character: Character,
    directClient: DirectClient
): Promise<AgentRuntime> {
    let db: IDatabaseAdapter & IDatabaseCacheAdapter;
    try {
        character.id ??= stringToUuid(character.name);
        character.username ??= character.name;

        const token = getTokenForProvider(character.modelProvider, character);
        const dataDir = path.join(__dirname, "../data");

        if (!fs.existsSync(dataDir)) {
            fs.mkdirSync(dataDir, { recursive: true });
        }

        db = initializeDatabase(dataDir) as IDatabaseAdapter &
            IDatabaseCacheAdapter;

        await db.init();

        const cache = initializeCache(
            process.env.CACHE_STORE ?? CacheStore.DATABASE,
            character,
            "",
            db
        ); // "" should be replaced with dir for file system caching. THOUGHTS: might probably make this into an env
        const runtime: AgentRuntime = await createAgent(
            character,
            db,
            cache,
            token
        );

        // start services/plugins/process knowledge
        await runtime.initialize();

        // start assigned clients
        runtime.clients = await initializeClients(character, runtime);

        // add to container
        directClient.registerAgent(runtime);

        // report to console
        elizaLogger.debug(`Started ${character.name} as ${runtime.agentId}`);

        return runtime;
    } catch (error) {
        elizaLogger.error(
            `Error starting agent for character ${character.name}:`,
            error
        );
        elizaLogger.error(error);
        if (db) {
            await db.close();
        }
        throw error;
    }
}

const checkPortAvailable = (port: number): Promise<boolean> => {
    return new Promise((resolve) => {
        const server = net.createServer();

        server.once("error", (err: NodeJS.ErrnoException) => {
            if (err.code === "EADDRINUSE") {
                resolve(false);
            }
        });

        server.once("listening", () => {
            server.close();
            resolve(true);
        });

        server.listen(port);
    });
};

const startAgents = async () => {
    const directClient = new DirectClient();
    let serverPort = parseInt(settings.SERVER_PORT || "3000");
    const args = parseArguments();
    let charactersArg = args.characters || args.character;
    let characters = [defaultCharacter];

    if (charactersArg) {
        characters = await loadCharacters(charactersArg);
    }

    try {
        for (const character of characters) {
            await startAgent(character, directClient);
        }
    } catch (error) {
        elizaLogger.error("Error starting agents:", error);
    }

    // Find available port
    while (!(await checkPortAvailable(serverPort))) {
        elizaLogger.warn(
            `Port ${serverPort} is in use, trying ${serverPort + 1}`
        );
        serverPort++;
    }

    // upload some agent functionality into directClient
    directClient.startAgent = async (character) => {
        // Handle plugins
        character.plugins = await handlePluginImporting(character.plugins);

        // wrap it so we don't have to inject directClient later
        return startAgent(character, directClient);
    };

    directClient.start(serverPort);

    if (serverPort !== parseInt(settings.SERVER_PORT || "3000")) {
        elizaLogger.log(`Server started on alternate port ${serverPort}`);
    }

    elizaLogger.log(
        "Run `pnpm start:client` to start the client and visit the outputted URL (http://localhost:5173) to chat with your agents. When running multiple agents, use client with different port `SERVER_PORT=3001 pnpm start:client`"
    );
};

startAgents().catch((error) => {
    elizaLogger.error("Unhandled error in startAgents:", error);
    process.exit(1);
});<|MERGE_RESOLUTION|>--- conflicted
+++ resolved
@@ -62,10 +62,6 @@
 import { cronosZkEVMPlugin } from "@elizaos/plugin-cronoszkevm";
 import { echoChambersPlugin } from "@elizaos/plugin-echochambers";
 import { evmPlugin } from "@elizaos/plugin-evm";
-<<<<<<< HEAD
-import { createCosmosPlugin } from "@elizaos/plugin-cosmos";
-=======
->>>>>>> 480e4f6d
 import { flowPlugin } from "@elizaos/plugin-flow";
 import { fuelPlugin } from "@elizaos/plugin-fuel";
 import { genLayerPlugin } from "@elizaos/plugin-genlayer";
