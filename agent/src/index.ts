--- conflicted
+++ resolved
@@ -211,7 +211,25 @@
                 const character = JSON.parse(content);
                 validateCharacterConfig(character);
 
-<<<<<<< HEAD
+                // .id isn't really valid
+                const characterId = character.id || character.name;
+                const characterPrefix = `CHARACTER.${characterId.toUpperCase().replace(/ /g, "_")}.`;
+
+                const characterSettings = Object.entries(process.env)
+                    .filter(([key]) => key.startsWith(characterPrefix))
+                    .reduce((settings, [key, value]) => {
+                        const settingKey = key.slice(characterPrefix.length);
+                        return { ...settings, [settingKey]: value };
+                    }, {});
+
+                if (Object.keys(characterSettings).length > 0) {
+                    character.settings = character.settings || {};
+                    character.settings.secrets = {
+                        ...characterSettings,
+                        ...character.settings.secrets,
+                    };
+                }
+              
                 function isPlugin(value: any): value is Plugin {
                     return (
                         typeof value === "object" &&
@@ -229,26 +247,7 @@
                         (value.clients === undefined ||
                             Array.isArray(value.clients))
                     );
-=======
-                // .id isn't really valid
-                const characterId = character.id || character.name;
-                const characterPrefix = `CHARACTER.${characterId.toUpperCase().replace(/ /g, "_")}.`;
-
-                const characterSettings = Object.entries(process.env)
-                    .filter(([key]) => key.startsWith(characterPrefix))
-                    .reduce((settings, [key, value]) => {
-                        const settingKey = key.slice(characterPrefix.length);
-                        return { ...settings, [settingKey]: value };
-                    }, {});
-
-                if (Object.keys(characterSettings).length > 0) {
-                    character.settings = character.settings || {};
-                    character.settings.secrets = {
-                        ...characterSettings,
-                        ...character.settings.secrets,
-                    };
->>>>>>> 82607be2
-                }
+                } 
 
                 // Handle plugins
                 if (isAllStrings(character.plugins)) {
