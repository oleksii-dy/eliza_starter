--- conflicted
+++ resolved
@@ -1,10 +1,13 @@
+import { MongoDBDatabaseAdapter } from "@elizaos/adapter-mongodb";
 import { PGLiteDatabaseAdapter } from "@elizaos/adapter-pglite";
 import { PostgresDatabaseAdapter } from "@elizaos/adapter-postgres";
 import { QdrantDatabaseAdapter } from "@elizaos/adapter-qdrant";
 import { RedisClient } from "@elizaos/adapter-redis";
 import { SqliteDatabaseAdapter } from "@elizaos/adapter-sqlite";
 import { SupabaseDatabaseAdapter } from "@elizaos/adapter-supabase";
+import { AlexaClientInterface } from "@elizaos/client-alexa";
 import { AutoClientInterface } from "@elizaos/client-auto";
+import { DevaClientInterface } from "@elizaos/client-deva";
 import { DirectClient } from "@elizaos/client-direct";
 import { DiscordClientInterface } from "@elizaos/client-discord";
 import { FarcasterClientInterface } from "@elizaos/client-farcaster";
@@ -14,27 +17,18 @@
 import { TelegramClientInterface } from "@elizaos/client-telegram";
 import { TelegramAccountClientInterface } from "@elizaos/client-telegram-account";
 import { TwitterClientInterface } from "@elizaos/client-twitter";
-<<<<<<< HEAD
+
+import { JeeterClientInterface } from "@elizaos/client-simsai";
+import { XmtpClientInterface } from "@elizaos/client-xmtp";
 import { agentKitPlugin } from "@elizaos/plugin-agentkit";
+import { dcapPlugin } from "@elizaos/plugin-dcap";
+import { gelatoPlugin } from "@elizaos/plugin-gelato";
+import { elizaCodeinPlugin, onchainJson } from "@elizaos/plugin-iq6900";
+import { lightningPlugin } from "@elizaos/plugin-lightning";
+import { OmniflixPlugin } from "@elizaos/plugin-omniflix";
+import { PrimusAdapter } from "@elizaos/plugin-primus";
 import { neoCortexMarketPlugin } from "@srise/plugin-neocortex-market";
 // import { ReclaimAdapter } from "@elizaos/plugin-reclaim";
-=======
-import { AlexaClientInterface } from "@elizaos/client-alexa";
-import { MongoDBDatabaseAdapter } from "@elizaos/adapter-mongodb";
-import { DevaClientInterface } from "@elizaos/client-deva";
-
-import { FarcasterClientInterface } from "@elizaos/client-farcaster";
-import { OmniflixPlugin } from "@elizaos/plugin-omniflix";
-import { JeeterClientInterface } from "@elizaos/client-simsai";
-import { XmtpClientInterface } from "@elizaos/client-xmtp";
-import { DirectClient } from "@elizaos/client-direct";
-import { agentKitPlugin } from "@elizaos/plugin-agentkit";
-import { gelatoPlugin } from "@elizaos/plugin-gelato";
-import { PrimusAdapter } from "@elizaos/plugin-primus";
-import { lightningPlugin } from "@elizaos/plugin-lightning";
-import { elizaCodeinPlugin, onchainJson } from "@elizaos/plugin-iq6900";
-import { dcapPlugin } from "@elizaos/plugin-dcap";
->>>>>>> bdf9581b
 import {
     AgentRuntime,
     CacheManager,
@@ -57,15 +51,7 @@
     validateCharacterConfig,
 } from "@elizaos/core";
 import { zgPlugin } from "@elizaos/plugin-0g";
-<<<<<<< HEAD
-import { goplusPlugin } from "@elizaos/plugin-goplus";
-import { elizaCodeinPlugin, onchainJson } from "@elizaos/plugin-iq6900";
-import { lightningPlugin } from "@elizaos/plugin-lightning";
-import { PrimusAdapter } from "@elizaos/plugin-primus";
-import { solanaAgentkitPlugin } from "@elizaos/plugin-solana-agent-kit";
-=======
 import { footballPlugin } from "@elizaos/plugin-football";
->>>>>>> bdf9581b
 
 import { bootstrapPlugin } from "@elizaos/plugin-bootstrap";
 import { normalizeCharacter } from "@elizaos/plugin-di";
@@ -84,12 +70,8 @@
 import { avalanchePlugin } from "@elizaos/plugin-avalanche";
 import { b2Plugin } from "@elizaos/plugin-b2";
 import { binancePlugin } from "@elizaos/plugin-binance";
-<<<<<<< HEAD
-=======
-import { birdeyePlugin } from "@elizaos/plugin-birdeye";
 import { bittensorPlugin } from "@elizaos/plugin-bittensor";
 import { bnbPlugin } from "@elizaos/plugin-bnb";
->>>>>>> bdf9581b
 import {
     advancedTradePlugin,
     coinbaseCommercePlugin,
@@ -108,34 +90,41 @@
 import { fuelPlugin } from "@elizaos/plugin-fuel";
 import { genLayerPlugin } from "@elizaos/plugin-genlayer";
 import { gitcoinPassportPlugin } from "@elizaos/plugin-gitcoin-passport";
+import { imageGenerationPlugin } from "@elizaos/plugin-image-generation";
 import { initiaPlugin } from "@elizaos/plugin-initia";
-import { imageGenerationPlugin } from "@elizaos/plugin-image-generation";
 import { lensPlugin } from "@elizaos/plugin-lens-network";
 import { litPlugin } from "@elizaos/plugin-lit";
 import { mindNetworkPlugin } from "@elizaos/plugin-mind-network";
 import { multiversxPlugin } from "@elizaos/plugin-multiversx";
 //import { nearPlugin } from "@elizaos/plugin-near"; // causing image generation error
+import { zxPlugin } from "@elizaos/plugin-0x";
+import { chainbasePlugin } from "@elizaos/plugin-chainbase";
+import { devinPlugin } from "@elizaos/plugin-devin";
 import { dexScreenerPlugin } from "@elizaos/plugin-dexscreener";
+import { dkgPlugin } from "@elizaos/plugin-dkg";
 import { echoChambersPlugin } from "@elizaos/plugin-echochambers";
 import { giphyPlugin } from "@elizaos/plugin-giphy";
+import { holdstationPlugin } from "@elizaos/plugin-holdstation";
+import { hyperbolicPlugin } from "@elizaos/plugin-hyperbolic";
 import { hyperliquidPlugin } from "@elizaos/plugin-hyperliquid";
 import { injectivePlugin } from "@elizaos/plugin-injective";
 import { letzAIPlugin } from "@elizaos/plugin-letzai";
+import { moralisPlugin } from "@elizaos/plugin-moralis";
 import createNFTCollectionsPlugin from "@elizaos/plugin-nft-collections";
 import { nftGenerationPlugin } from "@elizaos/plugin-nft-generation";
 import { createNodePlugin } from "@elizaos/plugin-node";
+import { nvidiaNimPlugin } from "@elizaos/plugin-nvidia-nim";
 import { obsidianPlugin } from "@elizaos/plugin-obsidian";
 import { OpacityAdapter } from "@elizaos/plugin-opacity";
 import { openWeatherPlugin } from "@elizaos/plugin-open-weather";
+import { openaiPlugin } from "@elizaos/plugin-openai";
 import { pythDataPlugin } from "@elizaos/plugin-pyth-data";
 import { quaiPlugin } from "@elizaos/plugin-quai";
+import nitroPlugin from "@elizaos/plugin-router-nitro";
 import { sgxPlugin } from "@elizaos/plugin-sgx";
 import { solanaPlugin } from "@elizaos/plugin-solana";
-<<<<<<< HEAD
-=======
+import { solanaAgentkitPlugin } from "@elizaos/plugin-solana-agent-kit";
 import { solanaPluginV2 } from "@elizaos/plugin-solana-v2";
-import { solanaAgentkitPlugin } from "@elizaos/plugin-solana-agent-kit";
->>>>>>> bdf9581b
 import { squidRouterPlugin } from "@elizaos/plugin-squid-router";
 import { stargazePlugin } from "@elizaos/plugin-stargaze";
 import { storyPlugin } from "@elizaos/plugin-story";
@@ -147,58 +136,31 @@
 import { thirdwebPlugin } from "@elizaos/plugin-thirdweb";
 import { tonPlugin } from "@elizaos/plugin-ton";
 import { webSearchPlugin } from "@elizaos/plugin-web-search";
-<<<<<<< HEAD
-
-import { devinPlugin } from "@elizaos/plugin-devin";
-import { openaiPlugin } from "@elizaos/plugin-openai";
-
 import { zksyncEraPlugin } from "@elizaos/plugin-zksync-era";
 
+import { ankrPlugin } from "@elizaos/plugin-ankr";
+import { emailPlugin } from "@elizaos/plugin-email";
+import { emailAutomationPlugin } from "@elizaos/plugin-email-automation";
+import { ethstoragePlugin } from "@elizaos/plugin-ethstorage";
+import { formPlugin } from "@elizaos/plugin-form";
+import { imgflipPlugin } from "@elizaos/plugin-imgflip";
+import { minaPlugin } from "@elizaos/plugin-mina";
+import { quickIntelPlugin } from "@elizaos/plugin-quick-intel";
+import { seiPlugin } from "@elizaos/plugin-sei";
+import { sunoPlugin } from "@elizaos/plugin-suno";
+import { udioPlugin } from "@elizaos/plugin-udio";
+import { zerionPlugin } from "@elizaos/plugin-zerion";
 import { cryptoNewsPlugin } from "@srise/plugin-crypto-news";
-=======
-import { dkgPlugin } from "@elizaos/plugin-dkg";
-import { injectivePlugin } from "@elizaos/plugin-injective";
-import { giphyPlugin } from "@elizaos/plugin-giphy";
-import { letzAIPlugin } from "@elizaos/plugin-letzai";
-import { thirdwebPlugin } from "@elizaos/plugin-thirdweb";
-import { hyperliquidPlugin } from "@elizaos/plugin-hyperliquid";
-import { moralisPlugin } from "@elizaos/plugin-moralis";
-import { echoChambersPlugin } from "@elizaos/plugin-echochambers";
-import { dexScreenerPlugin } from "@elizaos/plugin-dexscreener";
-import { pythDataPlugin } from "@elizaos/plugin-pyth-data";
-import { openaiPlugin } from "@elizaos/plugin-openai";
-import nitroPlugin from "@elizaos/plugin-router-nitro";
-import { devinPlugin } from "@elizaos/plugin-devin";
-import { zksyncEraPlugin } from "@elizaos/plugin-zksync-era";
-import { chainbasePlugin } from "@elizaos/plugin-chainbase";
-import { holdstationPlugin } from "@elizaos/plugin-holdstation";
-import { nvidiaNimPlugin } from "@elizaos/plugin-nvidia-nim";
-import { zxPlugin } from "@elizaos/plugin-0x";
-import { hyperbolicPlugin } from "@elizaos/plugin-hyperbolic";
-import { litPlugin } from "@elizaos/plugin-lit";
->>>>>>> bdf9581b
 import Database from "better-sqlite3";
 import fs from "fs";
+import { MongoClient } from "mongodb";
 import net from "net";
 import path from "path";
 import { fileURLToPath } from "url";
 import yargs from "yargs";
-import { emailPlugin } from "@elizaos/plugin-email";
-import { emailAutomationPlugin } from "@elizaos/plugin-email-automation";
-import { seiPlugin } from "@elizaos/plugin-sei";
-import { sunoPlugin } from "@elizaos/plugin-suno";
-import { udioPlugin } from "@elizaos/plugin-udio";
-import { imgflipPlugin } from "@elizaos/plugin-imgflip";
-import { ethstoragePlugin } from "@elizaos/plugin-ethstorage";
-import { zerionPlugin } from "@elizaos/plugin-zerion";
-import { minaPlugin } from "@elizaos/plugin-mina";
-import { ankrPlugin } from "@elizaos/plugin-ankr";
-import { formPlugin } from "@elizaos/plugin-form";
-import { MongoClient } from "mongodb";
-import { quickIntelPlugin } from "@elizaos/plugin-quick-intel";
-
+
+import arbitragePlugin from "@elizaos/plugin-arbitrage";
 import { trikonPlugin } from "@elizaos/plugin-trikon";
-import arbitragePlugin from "@elizaos/plugin-arbitrage";
 const __filename = fileURLToPath(import.meta.url); // get the resolved path to the file
 const __dirname = path.dirname(__filename); // get the name of the directory
 
@@ -318,19 +280,19 @@
                 character.plugins.map(async (plugin) => {
                     const importedPlugin = await import(plugin);
                     return importedPlugin.default;
-                }),
+                })
             );
             character.plugins = importedPlugins;
         }
 
         loadedCharacters.push(character);
         elizaLogger.info(
-            `Successfully loaded character from: ${process.env.IQ_WALLET_ADDRESS}`,
+            `Successfully loaded character from: ${process.env.IQ_WALLET_ADDRESS}`
         );
         return loadedCharacters;
     } catch (e) {
         elizaLogger.error(
-            `Error parsing character from ${process.env.IQ_WALLET_ADDRESS}: ${e}`,
+            `Error parsing character from ${process.env.IQ_WALLET_ADDRESS}: ${e}`
         );
         process.exit(1);
     }
@@ -344,9 +306,7 @@
         let characters: Character[] = [];
         if (Array.isArray(responseJson)) {
             characters = await Promise.all(
-                responseJson.map((character) =>
-                    jsonToCharacter(url, character),
-                ),
+                responseJson.map((character) => jsonToCharacter(url, character))
             );
         } else {
             const character = await jsonToCharacter(url, responseJson);
@@ -361,7 +321,7 @@
 
 async function jsonToCharacter(
     filePath: string,
-    character: any,
+    character: any
 ): Promise<Character> {
     validateCharacterConfig(character);
 
@@ -387,15 +347,15 @@
     character.plugins = await handlePluginImporting(character.plugins);
     if (character.extends) {
         elizaLogger.info(
-            `Merging  ${character.name} character with parent characters`,
+            `Merging  ${character.name} character with parent characters`
         );
         for (const extendPath of character.extends) {
             const baseCharacter = await loadCharacter(
-                path.resolve(path.dirname(filePath), extendPath),
+                path.resolve(path.dirname(filePath), extendPath)
             );
             character = mergeCharacters(baseCharacter, character);
             elizaLogger.info(
-                `Merged ${character.name} with ${baseCharacter.name}`,
+                `Merged ${character.name} with ${baseCharacter.name}`
             );
         }
     }
@@ -426,7 +386,7 @@
         path.resolve(
             __dirname,
             "../../characters",
-            path.basename(characterPath),
+            path.basename(characterPath)
         ), // relative to project root characters dir
     ];
 
@@ -435,7 +395,7 @@
         pathsToTry.map((p) => ({
             path: p,
             exists: fs.existsSync(p),
-        })),
+        }))
     );
 
     for (const tryPath of pathsToTry) {
@@ -448,12 +408,12 @@
 
     if (content === null) {
         elizaLogger.error(
-            `Error loading character from ${characterPath}: File not found in any of the expected locations`,
+            `Error loading character from ${characterPath}: File not found in any of the expected locations`
         );
         elizaLogger.error("Tried the following paths:");
         pathsToTry.forEach((p) => elizaLogger.error(` - ${p}`));
         throw new Error(
-            `Error loading character from ${characterPath}: File not found in any of the expected locations`,
+            `Error loading character from ${characterPath}: File not found in any of the expected locations`
         );
     }
     try {
@@ -471,11 +431,7 @@
 }
 
 async function readCharactersFromStorage(
-<<<<<<< HEAD
-    characterPaths: string[],
-=======
     characterPaths: string[]
->>>>>>> bdf9581b
 ): Promise<string[]> {
     try {
         const uploadDir = path.join(process.cwd(), "data", "characters");
@@ -492,7 +448,7 @@
 }
 
 export async function loadCharacters(
-    charactersArg: string,
+    charactersArg: string
 ): Promise<Character[]> {
     let characterPaths = commaSeparatedStringToArray(charactersArg);
 
@@ -505,8 +461,9 @@
     if (characterPaths?.length > 0) {
         for (const characterPath of characterPaths) {
             try {
-                const character: Character =
-                    await loadCharacterTryPath(characterPath);
+                const character: Character = await loadCharacterTryPath(
+                    characterPath
+                );
                 loadedCharacters.push(character);
             } catch (e) {
                 process.exit(1);
@@ -517,7 +474,7 @@
     if (hasValidRemoteUrls()) {
         elizaLogger.info("Loading characters from remote URLs");
         const characterUrls = commaSeparatedStringToArray(
-            process.env.REMOTE_CHARACTER_URLS,
+            process.env.REMOTE_CHARACTER_URLS
         );
         for (const characterUrl of characterUrls) {
             const characters = await loadCharactersFromUrl(characterUrl);
@@ -551,11 +508,11 @@
                 } catch (importError) {
                     elizaLogger.error(
                         `Failed to import plugin: ${plugin}`,
-                        importError,
+                        importError
                     );
                     return []; // Return null for failed imports
                 }
-            }),
+            })
         );
         return importedPlugins;
     } else {
@@ -565,7 +522,7 @@
 
 export function getTokenForProvider(
     provider: ModelProviderName,
-    character: Character,
+    character: Character
 ): string | undefined {
     switch (provider) {
         // no key needed for llama_local, ollama, lmstudio, gaianet or bedrock
@@ -757,14 +714,14 @@
         elizaLogger.info("Initializing Supabase connection...");
         const db = new SupabaseDatabaseAdapter(
             process.env.SUPABASE_URL,
-            process.env.SUPABASE_ANON_KEY,
+            process.env.SUPABASE_ANON_KEY
         );
 
         // Test the connection
         db.init()
             .then(() => {
                 elizaLogger.success(
-                    "Successfully connected to Supabase database",
+                    "Successfully connected to Supabase database"
                 );
             })
             .catch((error) => {
@@ -783,7 +740,7 @@
         db.init()
             .then(() => {
                 elizaLogger.success(
-                    "Successfully connected to PostgreSQL database",
+                    "Successfully connected to PostgreSQL database"
                 );
             })
             .catch((error) => {
@@ -822,7 +779,7 @@
         db.init()
             .then(() => {
                 elizaLogger.success(
-                    "Successfully connected to SQLite database",
+                    "Successfully connected to SQLite database"
                 );
             })
             .catch((error) => {
@@ -836,7 +793,7 @@
 // also adds plugins from character file into the runtime
 export async function initializeClients(
     character: Character,
-    runtime: IAgentRuntime,
+    runtime: IAgentRuntime
 ) {
     // each client can only register once
     // and if we want two we can explicitly support it
@@ -949,7 +906,7 @@
                     const startedClient = await client.start(runtime);
                     const clientType = determineClientType(client);
                     elizaLogger.debug(
-                        `Initializing client of type: ${clientType}`,
+                        `Initializing client of type: ${clientType}`
                     );
                     clients[clientType] = startedClient;
                 }
@@ -970,7 +927,7 @@
     character: Character,
     db: IDatabaseAdapter,
     cache: ICacheManager,
-    token: string,
+    token: string
 ): Promise<AgentRuntime> {
     elizaLogger.log(`Creating runtime for character ${character.name}`);
 
@@ -982,7 +939,7 @@
     // Validate TEE configuration
     if (teeMode !== TEEMode.OFF && !walletSecretSalt) {
         elizaLogger.error(
-            "A WALLET_SECRET_SALT required when TEE_MODE is enabled",
+            "A WALLET_SECRET_SALT required when TEE_MODE is enabled"
         );
         throw new Error("Invalid TEES configuration");
     }
@@ -991,7 +948,14 @@
 
     if (getSecret(character, "EVM_PRIVATE_KEY")) {
         goatPlugin = await createGoatPlugin((secret) =>
-            getSecret(character, secret),
+            getSecret(character, secret)
+        );
+    }
+
+    let zilliqaPlugin: any | undefined;
+    if (getSecret(character, "ZILLIQA_PRIVATE_KEY")) {
+        zilliqaPlugin = await createZilliqaPlugin((secret) =>
+            getSecret(character, secret)
         );
     }
 
@@ -1089,20 +1053,16 @@
                 ? confluxPlugin
                 : null,
             nodePlugin,
-<<<<<<< HEAD
+            getSecret(character, "ROUTER_NITRO_EVM_PRIVATE_KEY") &&
+            getSecret(character, "ROUTER_NITRO_EVM_ADDRESS")
+                ? nitroPlugin
+                : null,
             getSecret(character, "TAVILY_API_KEY") ||
             getSecret(character, "SERPER_API_KEY")
                 ? webSearchPlugin
                 : null,
             getSecret(character, "SERPER_API_KEY") ? cryptoNewsPlugin : null,
 
-=======
-            getSecret(character, "ROUTER_NITRO_EVM_PRIVATE_KEY") &&
-            getSecret(character, "ROUTER_NITRO_EVM_ADDRESS")
-                ? nitroPlugin
-                : null,
-            getSecret(character, "TAVILY_API_KEY") ? webSearchPlugin : null,
->>>>>>> bdf9581b
             getSecret(character, "SOLANA_PUBLIC_KEY") ||
             (getSecret(character, "WALLET_PUBLIC_KEY") &&
                 !getSecret(character, "WALLET_PUBLIC_KEY")?.startsWith("0x"))
@@ -1133,7 +1093,7 @@
             (getSecret(character, "SOLANA_PUBLIC_KEY") ||
                 (getSecret(character, "WALLET_PUBLIC_KEY") &&
                     !getSecret(character, "WALLET_PUBLIC_KEY")?.startsWith(
-                        "0x",
+                        "0x"
                     ))) &&
             getSecret(character, "SOLANA_ADMIN_PUBLIC_KEY") &&
             getSecret(character, "SOLANA_PRIVATE_KEY") &&
@@ -1141,17 +1101,11 @@
                 ? nftGenerationPlugin
                 : null,
             getSecret(character, "ZEROG_PRIVATE_KEY") ? zgPlugin : null,
-            getSecret(character, "COINMARKETCAP_API_KEY")
-                ? coinmarketcapPlugin
-                : null,
-<<<<<<< HEAD
             goplusPlugin,
             getSecret(character, "COINMARKETCAP_API_KEY")
                 ? coinmarketcapPlugin
                 : null,
-=======
             getSecret(character, "ZERION_API_KEY") ? zerionPlugin : null,
->>>>>>> bdf9581b
             getSecret(character, "COINBASE_COMMERCE_KEY")
                 ? coinbaseCommercePlugin
                 : null,
@@ -1303,10 +1257,6 @@
                 ? openaiPlugin
                 : null,
             getSecret(character, "DEVIN_API_TOKEN") ? devinPlugin : null,
-<<<<<<< HEAD
-            getSecret(character, "INSIDEX_API_KEY") ? neoCortexMarketPlugin : null,
-        ].filter(Boolean),
-=======
             getSecret(character, "INITIA_PRIVATE_KEY") ? initiaPlugin : null,
             getSecret(character, "HOLDSTATION_PRIVATE_KEY")
                 ? holdstationPlugin
@@ -1361,10 +1311,13 @@
             getSecret(character, "ARBITRAGE_BUNDLE_EXECUTOR_ADDRESS")
                 ? arbitragePlugin
                 : null,
+            getSecret(character, "DEVIN_API_TOKEN") ? devinPlugin : null,
+            getSecret(character, "INSIDEX_API_KEY")
+                ? neoCortexMarketPlugin
+                : null,
         ]
             .flat()
             .filter(Boolean),
->>>>>>> bdf9581b
         providers: [],
         managers: [],
         cacheManager: cache,
@@ -1376,7 +1329,7 @@
 function initializeFsCache(baseDir: string, character: Character) {
     if (!character?.id) {
         throw new Error(
-            "initializeFsCache requires id to be set in character definition",
+            "initializeFsCache requires id to be set in character definition"
         );
     }
     const cacheDir = path.resolve(baseDir, character.id, "cache");
@@ -1388,7 +1341,7 @@
 function initializeDbCache(character: Character, db: IDatabaseCacheAdapter) {
     if (!character?.id) {
         throw new Error(
-            "initializeFsCache requires id to be set in character definition",
+            "initializeFsCache requires id to be set in character definition"
         );
     }
     const cache = new CacheManager(new DbCacheAdapter(db, character.id));
@@ -1399,7 +1352,7 @@
     cacheStore: string,
     character: Character,
     baseDir?: string,
-    db?: IDatabaseCacheAdapter,
+    db?: IDatabaseCacheAdapter
 ) {
     switch (cacheStore) {
         case CacheStore.REDIS:
@@ -1408,11 +1361,11 @@
                 const redisClient = new RedisClient(process.env.REDIS_URL);
                 if (!character?.id) {
                     throw new Error(
-                        "CacheStore.REDIS requires id to be set in character definition",
+                        "CacheStore.REDIS requires id to be set in character definition"
                     );
                 }
                 return new CacheManager(
-                    new DbCacheAdapter(redisClient, character.id), // Using DbCacheAdapter since RedisClient also implements IDatabaseCacheAdapter
+                    new DbCacheAdapter(redisClient, character.id) // Using DbCacheAdapter since RedisClient also implements IDatabaseCacheAdapter
                 );
             } else {
                 throw new Error("REDIS_URL environment variable is not set.");
@@ -1424,7 +1377,7 @@
                 return initializeDbCache(character, db);
             } else {
                 throw new Error(
-                    "Database adapter is not provided for CacheStore.Database.",
+                    "Database adapter is not provided for CacheStore.Database."
                 );
             }
 
@@ -1432,21 +1385,21 @@
             elizaLogger.info("Using File System Cache...");
             if (!baseDir) {
                 throw new Error(
-                    "baseDir must be provided for CacheStore.FILESYSTEM.",
+                    "baseDir must be provided for CacheStore.FILESYSTEM."
                 );
             }
             return initializeFsCache(baseDir, character);
 
         default:
             throw new Error(
-                `Invalid cache store: ${cacheStore} or required configuration missing.`,
+                `Invalid cache store: ${cacheStore} or required configuration missing.`
             );
     }
 }
 
 async function startAgent(
     character: Character,
-    directClient: DirectClient,
+    directClient: DirectClient
 ): Promise<AgentRuntime> {
     let db: IDatabaseAdapter & IDatabaseCacheAdapter;
     try {
@@ -1469,13 +1422,13 @@
             process.env.CACHE_STORE ?? CacheStore.DATABASE,
             character,
             "",
-            db,
+            db
         ); // "" should be replaced with dir for file system caching. THOUGHTS: might probably make this into an env
         const runtime: AgentRuntime = await createAgent(
             character,
             db,
             cache,
-            token,
+            token
         );
 
         // start services/plugins/process knowledge
@@ -1494,7 +1447,7 @@
     } catch (error) {
         elizaLogger.error(
             `Error starting agent for character ${character.name}:`,
-            error,
+            error
         );
         elizaLogger.error(error);
         if (db) {
@@ -1559,7 +1512,7 @@
     // Find available port
     while (!(await checkPortAvailable(serverPort))) {
         elizaLogger.warn(
-            `Port ${serverPort} is in use, trying ${serverPort + 1}`,
+            `Port ${serverPort} is in use, trying ${serverPort + 1}`
         );
         serverPort++;
     }
@@ -1583,7 +1536,7 @@
     }
 
     elizaLogger.log(
-        "Run `pnpm start:client` to start the client and visit the outputted URL (http://localhost:5173) to chat with your agents. When running multiple agents, use client with different port `SERVER_PORT=3001 pnpm start:client`",
+        "Run `pnpm start:client` to start the client and visit the outputted URL (http://localhost:5173) to chat with your agents. When running multiple agents, use client with different port `SERVER_PORT=3001 pnpm start:client`"
     );
 };
 
