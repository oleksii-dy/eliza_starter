--- conflicted
+++ resolved
@@ -64,14 +64,11 @@
 import { teeMarlinPlugin } from "@elizaos/plugin-tee-marlin";
 import { tonPlugin } from "@elizaos/plugin-ton";
 import { webSearchPlugin } from "@elizaos/plugin-web-search";
-<<<<<<< HEAD
-import { echoChamberPlugin } from "@elizaos/plugin-echochambers";
-import { twilioPlugin } from "@elizaos/plugin-twilio";
-=======
+//import { echoChamberPlugin } from "@elizaos/plugin-echochambers";
 import { stargazePlugin } from "@elizaos/plugin-stargaze";
 import { zksyncEraPlugin } from "@elizaos/plugin-zksync-era";
 import { availPlugin } from "@elizaos/plugin-avail";
->>>>>>> 0be3960c
+import { twilioPlugin } from "@elizaos/plugin-twilio";
 import Database from "better-sqlite3";
 import fs from "fs";
 import net from "net";
