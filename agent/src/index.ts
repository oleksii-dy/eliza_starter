--- conflicted
+++ resolved
@@ -1,22 +1,4 @@
-<<<<<<< HEAD
-import { PGLiteDatabaseAdapter } from "@elizaos/adapter-pglite";
-import { PostgresDatabaseAdapter } from "@elizaos/adapter-postgres";
-import { RedisClient } from "@elizaos/adapter-redis";
-import { SqliteDatabaseAdapter } from "@elizaos/adapter-sqlite";
-import { SupabaseDatabaseAdapter } from "@elizaos/adapter-supabase";
-import { AutoClientInterface } from "@elizaos/client-auto";
-import { DiscordClientInterface } from "@elizaos/client-discord";
-import { FarcasterAgentClient } from "@elizaos/client-farcaster";
-import { LensAgentClient } from "@elizaos/client-lens";
-import { SlackClientInterface } from "@elizaos/client-slack";
-import { TelegramClientInterface } from "@elizaos/client-telegram";
-import { TwitterClientInterface } from "@elizaos/client-twitter";
-// import { ReclaimAdapter } from "@elizaos/plugin-reclaim";
-import { PrimusAdapter } from "@elizaos/plugin-primus";
-import { Plugin } from "@elizaos/core";
-=======
 import { DirectClient } from "@elizaos/client-direct";
->>>>>>> c7152f90
 import {
     AgentRuntime,
     CacheManager,
@@ -45,10 +27,6 @@
 import path from "path";
 import { fileURLToPath } from "url";
 import yargs from "yargs";
-<<<<<<< HEAD
-import { dominosPlugin } from "@elizaos/plugin-dominos";
-=======
->>>>>>> c7152f90
 
 const __filename = fileURLToPath(import.meta.url); // get the resolved path to the file
 const __dirname = path.dirname(__filename); // get the name of the directory
@@ -216,13 +194,9 @@
 
     // .id isn't really valid
     const characterId = character.id || character.name;
-<<<<<<< HEAD
-    const characterPrefix = `CHARACTER.${characterId.toUpperCase().replace(/ /g, "_")}.`;
-=======
     const characterPrefix = `CHARACTER.${characterId
         .toUpperCase()
         .replace(/ /g, "_")}.`;
->>>>>>> c7152f90
     const characterSettings = Object.entries(process.env)
         .filter(([key]) => key.startsWith(characterPrefix))
         .reduce((settings, [key, value]) => {
@@ -237,14 +211,7 @@
         };
     }
     // Handle plugins
-<<<<<<< HEAD
-    character.plugins = (await handlePluginImporting(character.plugins))
-        .flat()
-        .filter(Boolean);
-
-=======
     character.plugins = await handlePluginImporting(character.plugins);
->>>>>>> c7152f90
     if (character.extends) {
         elizaLogger.info(
             `Merging  ${character.name} character with parent characters`
@@ -463,16 +430,12 @@
         case ModelProviderName.LMSTUDIO:
             return "";
         case ModelProviderName.GAIANET:
-<<<<<<< HEAD
             return (
                 character.settings?.secrets?.GAIANET_API_KEY ||
                 settings.GAIANET_API_KEY
             );
-=======
-            return "";
         case ModelProviderName.BEDROCK:
             return "";
->>>>>>> c7152f90
         case ModelProviderName.OPENAI:
             return (
                 character.settings?.secrets?.OPENAI_API_KEY ||
@@ -618,86 +581,7 @@
     }
 }
 
-<<<<<<< HEAD
-function initializeDatabase(dataDir: string, characterConfig: Character) {
-    if (
-        getSecret(characterConfig, "SUPABASE_URL") &&
-        getSecret(characterConfig, "SUPABASE_ANON_KEY")
-    ) {
-        elizaLogger.info("Initializing Supabase connection...");
-        const db = new SupabaseDatabaseAdapter(
-            getSecret(characterConfig, "SUPABASE_URL"),
-            getSecret(characterConfig, "SUPABASE_ANON_KEY")
-        );
-
-        // Test the connection
-        db.init()
-            .then(() => {
-                elizaLogger.success(
-                    "Successfully connected to Supabase database"
-                );
-            })
-            .catch((error) => {
-                elizaLogger.error("Failed to connect to Supabase:", error);
-            });
-
-        return db;
-    } else if (getSecret(characterConfig, "POSTGRES_URL")) {
-        elizaLogger.info("Initializing PostgreSQL connection...");
-        const db = new PostgresDatabaseAdapter(
-            {
-                connectionString: getSecret(characterConfig, "POSTGRES_URL"),
-                parseInputs: true,
-            },
-            characterConfig
-        );
-
-        // Test the connection
-        db.init()
-            .then(() => {
-                elizaLogger.success(
-                    "Successfully connected to PostgreSQL database"
-                );
-            })
-            .catch((error) => {
-                elizaLogger.error("Failed to connect to PostgreSQL:", error);
-            });
-
-        return db;
-    } else if (getSecret(characterConfig, "PGLITE_DATA_DIR")) {
-        elizaLogger.info("Initializing PgLite adapter...");
-        // `dataDir: memory://` for in memory pg
-        const db = new PGLiteDatabaseAdapter(
-            {
-                dataDir: getSecret(characterConfig, "PGLITE_DATA_DIR"),
-            },
-            characterConfig
-        );
-        return db;
-    } else {
-        const filePath =
-            getSecret(characterConfig, "SQLITE_FILE") ||
-            path.resolve(dataDir, "db.sqlite");
-        elizaLogger.info(`Initializing SQLite database at ${filePath}...`);
-        const db = new SqliteDatabaseAdapter(new Database(filePath));
-
-        // Test the connection
-        db.init()
-            .then(() => {
-                elizaLogger.success(
-                    "Successfully connected to SQLite database"
-                );
-            })
-            .catch((error) => {
-                elizaLogger.error("Failed to connect to SQLite:", error);
-            });
-
-        return db;
-    }
-}
-
-=======
->>>>>>> c7152f90
+
 // also adds plugins from character file into the runtime
 export async function initializeClients(
     character: Character,
@@ -731,95 +615,6 @@
     token: string
 ): Promise<AgentRuntime> {
     elizaLogger.log(`Creating runtime for character ${character.name}`);
-<<<<<<< HEAD
-
-    nodePlugin ??= createNodePlugin();
-
-    const teeMode = getSecret(character, "TEE_MODE") || "OFF";
-    const walletSecretSalt = getSecret(character, "WALLET_SECRET_SALT");
-
-    // Validate TEE configuration
-    if (teeMode !== TEEMode.OFF && !walletSecretSalt) {
-        elizaLogger.error(
-            "WALLET_SECRET_SALT required when TEE_MODE is enabled"
-        );
-        throw new Error("Invalid TEE configuration");
-    }
-
-    let goatPlugin: any | undefined;
-
-    if (getSecret(character, "EVM_PRIVATE_KEY")) {
-        goatPlugin = await createGoatPlugin((secret) =>
-            getSecret(character, secret)
-        );
-    }
-
-    // Initialize Reclaim adapter if environment variables are present
-    // let verifiableInferenceAdapter;
-    // if (
-    //     process.env.RECLAIM_APP_ID &&
-    //     process.env.RECLAIM_APP_SECRET &&
-    //     process.env.VERIFIABLE_INFERENCE_ENABLED === "true"
-    // ) {
-    //     verifiableInferenceAdapter = new ReclaimAdapter({
-    //         appId: process.env.RECLAIM_APP_ID,
-    //         appSecret: process.env.RECLAIM_APP_SECRET,
-    //         modelProvider: character.modelProvider,
-    //         token,
-    //     });
-    //     elizaLogger.log("Verifiable inference adapter initialized");
-    // }
-    // Initialize Opacity adapter if environment variables are present
-    let verifiableInferenceAdapter;
-    if (
-        getSecret(character, "OPACITY_TEAM_ID") &&
-        getSecret(character, "OPACITY_CLOUDFLARE_NAME") &&
-        getSecret(character, "OPACITY_PROVER_URL") &&
-        getSecret(character, "VERIFIABLE_INFERENCE_ENABLED") === "true"
-    ) {
-        verifiableInferenceAdapter = new OpacityAdapter(
-            {
-                teamId: getSecret(character, "OPACITY_TEAM_ID"),
-                teamName: getSecret(character, "OPACITY_CLOUDFLARE_NAME"),
-                opacityProverUrl: getSecret(character, "OPACITY_PROVER_URL"),
-                modelProvider: character.modelProvider,
-                token: token,
-            },
-            character
-        );
-        elizaLogger.log("Verifiable inference adapter initialized");
-        elizaLogger.log("teamId", getSecret(character, "OPACITY_TEAM_ID"));
-        elizaLogger.log(
-            "teamName",
-            getSecret(character, "OPACITY_CLOUDFLARE_NAME")
-        );
-        elizaLogger.log(
-            "opacityProverUrl",
-            getSecret(character, "OPACITY_PROVER_URL")
-        );
-        elizaLogger.log("modelProvider", character.modelProvider);
-        elizaLogger.log("token", token);
-    }
-    if (
-        getSecret(character, "PRIMUS_APP_ID") &&
-        getSecret(character, "PRIMUS_APP_SECRET") &&
-        getSecret(character, "VERIFIABLE_INFERENCE_ENABLED") === "true"
-    ) {
-        verifiableInferenceAdapter = new PrimusAdapter(
-            {
-                appId: getSecret(character, "PRIMUS_APP_ID"),
-                appSecret: getSecret(character, "PRIMUS_APP_SECRET"),
-                attMode: "proxytls",
-                modelProvider: character.modelProvider,
-                token,
-            },
-            character
-        );
-        elizaLogger.log("Verifiable inference primus adapter initialized");
-    }
-
-=======
->>>>>>> c7152f90
     return new AgentRuntime({
         token,
         modelProvider: character.modelProvider,
@@ -828,156 +623,9 @@
         // character.plugins are handled when clients are added
         plugins: [
             bootstrapPlugin,
-<<<<<<< HEAD
-            getSecret(character, "CONFLUX_CORE_PRIVATE_KEY")
-                ? confluxPlugin
-                : null,
-            nodePlugin,
-            getSecret(character, "TAVILY_API_KEY") ? webSearchPlugin : null,
-            getSecret(character, "SOLANA_PUBLIC_KEY") ||
-            (getSecret(character, "WALLET_PUBLIC_KEY") &&
-                !getSecret(character, "WALLET_PUBLIC_KEY")?.startsWith("0x"))
-                ? solanaPlugin
-                : null,
-            getSecret(character, "SOLANA_PRIVATE_KEY")
-                ? solanaAgentkitPlguin
-                : null,
-            getSecret(character, "AUTONOME_JWT_TOKEN") ? autonomePlugin : null,
-            (getSecret(character, "NEAR_ADDRESS") ||
-                getSecret(character, "NEAR_WALLET_PUBLIC_KEY")) &&
-            getSecret(character, "NEAR_WALLET_SECRET_KEY")
-                ? nearPlugin
-                : null,
-            getSecret(character, "EVM_PUBLIC_KEY") ||
-            (getSecret(character, "WALLET_PUBLIC_KEY") &&
-                getSecret(character, "WALLET_PUBLIC_KEY")?.startsWith("0x"))
-                ? evmPlugin
-                : null,
-            getSecret(character, "COSMOS_RECOVERY_PHRASE") &&
-                getSecret(character, "COSMOS_AVAILABLE_CHAINS") &&
-                createCosmosPlugin(),
-            (getSecret(character, "SOLANA_PUBLIC_KEY") ||
-                (getSecret(character, "WALLET_PUBLIC_KEY") &&
-                    !getSecret(character, "WALLET_PUBLIC_KEY")?.startsWith(
-                        "0x"
-                    ))) &&
-            getSecret(character, "SOLANA_ADMIN_PUBLIC_KEY") &&
-            getSecret(character, "SOLANA_PRIVATE_KEY") &&
-            getSecret(character, "SOLANA_ADMIN_PRIVATE_KEY")
-                ? nftGenerationPlugin
-                : null,
-            getSecret(character, "ZEROG_PRIVATE_KEY") ? zgPlugin : null,
-            getSecret(character, "COINMARKETCAP_API_KEY")
-                ? coinmarketcapPlugin
-                : null,
-            getSecret(character, "COINBASE_COMMERCE_KEY")
-                ? coinbaseCommercePlugin
-                : null,
-            getSecret(character, "FAL_API_KEY") ||
-            getSecret(character, "OPENAI_API_KEY") ||
-            getSecret(character, "VENICE_API_KEY") ||
-            getSecret(character, "NINETEEN_AI_API_KEY") ||
-            getSecret(character, "HEURIST_API_KEY") ||
-            getSecret(character, "LIVEPEER_GATEWAY_URL")
-                ? imageGenerationPlugin
-                : null,
-            getSecret(character, "FAL_API_KEY") ? ThreeDGenerationPlugin : null,
-            ...(getSecret(character, "COINBASE_API_KEY") &&
-            getSecret(character, "COINBASE_PRIVATE_KEY")
-                ? [
-                      coinbaseMassPaymentsPlugin,
-                      tradePlugin,
-                      tokenContractPlugin,
-                      advancedTradePlugin,
-                  ]
-                : []),
-            ...(teeMode !== TEEMode.OFF && walletSecretSalt ? [teePlugin] : []),
-            getSecret(character, "SGX") ? sgxPlugin : null,
-            getSecret(character, "ENABLE_TEE_LOG") &&
-            ((teeMode !== TEEMode.OFF && walletSecretSalt) ||
-                getSecret(character, "SGX"))
-                ? teeLogPlugin
-                : null,
-            getSecret(character, "COINBASE_API_KEY") &&
-            getSecret(character, "COINBASE_PRIVATE_KEY") &&
-            getSecret(character, "COINBASE_NOTIFICATION_URI")
-                ? webhookPlugin
-                : null,
-            goatPlugin,
-            getSecret(character, "COINGECKO_API_KEY") ||
-            getSecret(character, "COINGECKO_PRO_API_KEY")
-                ? coingeckoPlugin
-                : null,
-            getSecret(character, "EVM_PROVIDER_URL") ? goatPlugin : null,
-            getSecret(character, "ABSTRACT_PRIVATE_KEY")
-                ? abstractPlugin
-                : null,
-            getSecret(character, "BINANCE_API_KEY") &&
-            getSecret(character, "BINANCE_SECRET_KEY")
-                ? binancePlugin
-                : null,
-            getSecret(character, "FLOW_ADDRESS") &&
-            getSecret(character, "FLOW_PRIVATE_KEY")
-                ? flowPlugin
-                : null,
-            getSecret(character, "LENS_ADDRESS") &&
-            getSecret(character, "LENS_PRIVATE_KEY")
-                ? lensPlugin
-                : null,
-            getSecret(character, "APTOS_PRIVATE_KEY") ? aptosPlugin : null,
-            getSecret(character, "MVX_PRIVATE_KEY") ? multiversxPlugin : null,
-            getSecret(character, "ZKSYNC_PRIVATE_KEY") ? zksyncEraPlugin : null,
-            getSecret(character, "CRONOSZKEVM_PRIVATE_KEY")
-                ? cronosZkEVMPlugin
-                : null,
-            getSecret(character, "TEE_MARLIN") ? teeMarlinPlugin : null,
-            getSecret(character, "TON_PRIVATE_KEY") ? tonPlugin : null,
-            getSecret(character, "THIRDWEB_SECRET_KEY") ? thirdwebPlugin : null,
-            getSecret(character, "SUI_PRIVATE_KEY") ? suiPlugin : null,
-            getSecret(character, "STORY_PRIVATE_KEY") ? storyPlugin : null,
-            getSecret(character, "FUEL_PRIVATE_KEY") ? fuelPlugin : null,
-            getSecret(character, "AVALANCHE_PRIVATE_KEY")
-                ? avalanchePlugin
-                : null,
-            getSecret(character, "ECHOCHAMBERS_API_URL") &&
-            getSecret(character, "ECHOCHAMBERS_API_KEY")
-                ? echoChambersPlugin
-                : null,
-            getSecret(character, "LETZAI_API_KEY") ? letzAIPlugin : null,
-            getSecret(character, "STARGAZE_ENDPOINT") ? stargazePlugin : null,
-            getSecret(character, "GIPHY_API_KEY") ? giphyPlugin : null,
-            getSecret(character, "GENLAYER_PRIVATE_KEY")
-                ? genLayerPlugin
-                : null,
-            getSecret(character, "AVAIL_SEED") &&
-            getSecret(character, "AVAIL_APP_ID")
-                ? availPlugin
-                : null,
-            getSecret(character, "OPEN_WEATHER_API_KEY")
-                ? openWeatherPlugin
-                : null,
-            getSecret(character, "OBSIDIAN_API_TOKEN") ? obsidianPlugin : null,
-            getSecret(character, "ARTHERA_PRIVATE_KEY")?.startsWith("0x")
-                ? artheraPlugin
-                : null,
-            getSecret(character, "ALLORA_API_KEY") ? alloraPlugin : null,
-            getSecret(character, "HYPERLIQUID_PRIVATE_KEY")
-                ? hyperliquidPlugin
-                : null,
-            getSecret(character, "HYPERLIQUID_TESTNET")
-                ? hyperliquidPlugin
-                : null,
-            getSecret(character, "AKASH_MNEMONIC") &&
-            getSecret(character, "AKASH_WALLET_ADDRESS")
-                ? akashPlugin
-                : null,
-            getSecret(character, "QUAI_PRIVATE_KEY") ? quaiPlugin : null,
-        ].filter(Boolean),
-=======
         ]
             .flat()
             .filter(Boolean),
->>>>>>> c7152f90
         providers: [],
         managers: [],
         fetch: logFetch,
@@ -1014,25 +662,6 @@
     db?: IDatabaseCacheAdapter
 ) {
     switch (cacheStore) {
-<<<<<<< HEAD
-        case CacheStore.REDIS:
-            if (getSecret(character, "REDIS_URL")) {
-                elizaLogger.info("Connecting to Redis...");
-                const redisClient = new RedisClient(
-                    getSecret(character, "REDIS_URL")
-                );
-                if (!character?.id) {
-                    throw new Error(
-                        "CacheStore.REDIS requires id to be set in character definition"
-                    );
-                }
-                return new CacheManager(
-                    new DbCacheAdapter(redisClient, character.id) // Using DbCacheAdapter since RedisClient also implements IDatabaseCacheAdapter
-                );
-            } else {
-                throw new Error("REDIS_URL environment variable is not set.");
-            }
-=======
         // case CacheStore.REDIS:
         //     if (process.env.REDIS_URL) {
         //         elizaLogger.info("Connecting to Redis...");
@@ -1048,7 +677,6 @@
         //     } else {
         //         throw new Error("REDIS_URL environment variable is not set.");
         //     }
->>>>>>> c7152f90
 
         case CacheStore.DATABASE:
             if (db) {
@@ -1107,15 +735,10 @@
 
         const token = getTokenForProvider(character.modelProvider, character);
 
-<<<<<<< HEAD
-        db = initializeDatabase(dataDir, character) as IDatabaseAdapter &
-            IDatabaseCacheAdapter;
-=======
         const runtime: AgentRuntime = await createAgent(
             character,
             token
         );
->>>>>>> c7152f90
 
         // initialize database
         // find a db from the plugins
@@ -1253,4 +876,8 @@
     process.on("unhandledRejection", function (err) {
         console.error("unhandledRejection", err);
     });
+}
+
+function getSecret(character: Character, secret: string) {
+    return character.settings?.secrets?.[secret] || process.env[secret];
 }