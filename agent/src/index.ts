--- conflicted
+++ resolved
@@ -1303,14 +1303,11 @@
             getSecret(character, "ARBITRAGE_BUNDLE_EXECUTOR_ADDRESS")
                 ? arbitragePlugin
                 : null,
-<<<<<<< HEAD
-            getSecret(character, "COOKIE_FUN_API_KEY") ? cookiefunPlugin : null,
-=======
             getSecret(character, "DESK_EXCHANGE_PRIVATE_KEY") ||
             getSecret(character, "DESK_EXCHANGE_NETWORK")
                 ? deskExchangePlugin
                 : null,
->>>>>>> 085e970b
+            getSecret(character, "COOKIE_FUN_API_KEY") ? cookiefunPlugin : null,
         ]
             .flat()
             .filter(Boolean),
