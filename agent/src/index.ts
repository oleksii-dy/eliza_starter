import { PGLiteDatabaseAdapter } from "@elizaos/adapter-pglite";
import { PostgresDatabaseAdapter } from "@elizaos/adapter-postgres";
import { RedisClient } from "@elizaos/adapter-redis";
import { SqliteDatabaseAdapter } from "@elizaos/adapter-sqlite";
import { SupabaseDatabaseAdapter } from "@elizaos/adapter-supabase";
import { AutoClientInterface } from "@elizaos/client-auto";
import { DiscordClientInterface } from "@elizaos/client-discord";
import { InstagramClientInterface } from "@elizaos/client-instagram";
import { LensAgentClient } from "@elizaos/client-lens";
import { SlackClientInterface } from "@elizaos/client-slack";
import { TelegramClientInterface } from "@elizaos/client-telegram";
import { TwitterClientInterface } from "@elizaos/client-twitter";
import { FarcasterClientInterface } from "@elizaos/client-farcaster";
import { DirectClient } from "@elizaos/client-direct";
import { agentKitPlugin } from "@elizaos/plugin-agentkit";
// import { ReclaimAdapter } from "@elizaos/plugin-reclaim";
import { PrimusAdapter } from "@elizaos/plugin-primus";
import { lightningPlugin } from "@elizaos/plugin-lightning";
import { elizaCodeinPlugin, onchainJson } from "@elizaos/plugin-iq6900";

import {
    AgentRuntime,
    CacheManager,
    CacheStore,
    type Character,
    type Client,
    Clients,
    DbCacheAdapter,
    defaultCharacter,
    elizaLogger,
    FsCacheAdapter,
    type IAgentRuntime,
    type ICacheManager,
    type IDatabaseAdapter,
    type IDatabaseCacheAdapter,
    ModelProviderName,
    parseBooleanFromText,
    settings,
    stringToUuid,
    validateCharacterConfig,
} from "@elizaos/core";
import { zgPlugin } from "@elizaos/plugin-0g";

import { bootstrapPlugin } from "@elizaos/plugin-bootstrap";
import { normalizeCharacter } from "@elizaos/plugin-di";
import createGoatPlugin from "@elizaos/plugin-goat";
// import { intifacePlugin } from "@elizaos/plugin-intiface";
import { ThreeDGenerationPlugin } from "@elizaos/plugin-3d-generation";
import { abstractPlugin } from "@elizaos/plugin-abstract";
import { akashPlugin } from "@elizaos/plugin-akash";
import { alloraPlugin } from "@elizaos/plugin-allora";
import { aptosPlugin } from "@elizaos/plugin-aptos";
import { artheraPlugin } from "@elizaos/plugin-arthera";
import { autonomePlugin } from "@elizaos/plugin-autonome";
import { availPlugin } from "@elizaos/plugin-avail";
import { avalanchePlugin } from "@elizaos/plugin-avalanche";
import { b2Plugin } from "@elizaos/plugin-b2";
import { binancePlugin } from "@elizaos/plugin-binance";
import { birdeyePlugin } from "@elizaos/plugin-birdeye";
import { bnbPlugin } from "@elizaos/plugin-bnb";
import {
    advancedTradePlugin,
    coinbaseCommercePlugin,
    coinbaseMassPaymentsPlugin,
    tokenContractPlugin,
    tradePlugin,
    webhookPlugin,
} from "@elizaos/plugin-coinbase";
import { coingeckoPlugin } from "@elizaos/plugin-coingecko";
import { coinmarketcapPlugin } from "@elizaos/plugin-coinmarketcap";
import { confluxPlugin } from "@elizaos/plugin-conflux";
import { createCosmosPlugin } from "@elizaos/plugin-cosmos";
import { cronosZkEVMPlugin } from "@elizaos/plugin-cronoszkevm";
import { evmPlugin } from "@elizaos/plugin-evm";
import { flowPlugin } from "@elizaos/plugin-flow";
import { fuelPlugin } from "@elizaos/plugin-fuel";
import { genLayerPlugin } from "@elizaos/plugin-genlayer";
import { gitcoinPassportPlugin } from "@elizaos/plugin-gitcoin-passport";
import { initiaPlugin } from "@elizaos/plugin-initia";
import { imageGenerationPlugin } from "@elizaos/plugin-image-generation";
import { lensPlugin } from "@elizaos/plugin-lensNetwork";
import { multiversxPlugin } from "@elizaos/plugin-multiversx";
import { nearPlugin } from "@elizaos/plugin-near";
import createNFTCollectionsPlugin from "@elizaos/plugin-nft-collections";
import { nftGenerationPlugin } from "@elizaos/plugin-nft-generation";
import { createNodePlugin } from "@elizaos/plugin-node";
import { obsidianPlugin } from "@elizaos/plugin-obsidian";
import { OpacityAdapter } from "@elizaos/plugin-opacity";
import { openWeatherPlugin } from "@elizaos/plugin-open-weather";
import { quaiPlugin } from "@elizaos/plugin-quai";
import { sgxPlugin } from "@elizaos/plugin-sgx";
import { solanaPlugin } from "@elizaos/plugin-solana";
import { solanaAgentkitPlugin } from "@elizaos/plugin-solana-agent-kit";
import { squidRouterPlugin } from "@elizaos/plugin-squid-router";
import { stargazePlugin } from "@elizaos/plugin-stargaze";
import { storyPlugin } from "@elizaos/plugin-story";
import { suiPlugin } from "@elizaos/plugin-sui";
import { TEEMode, teePlugin } from "@elizaos/plugin-tee";
import { teeLogPlugin } from "@elizaos/plugin-tee-log";
import { teeMarlinPlugin } from "@elizaos/plugin-tee-marlin";
import { verifiableLogPlugin } from "@elizaos/plugin-tee-verifiable-log";
import { tonPlugin } from "@elizaos/plugin-ton";
import { webSearchPlugin } from "@elizaos/plugin-web-search";
import { dkgPlugin } from "@elizaos/plugin-dkg";
import { injectivePlugin } from "@elizaos/plugin-injective";
import { giphyPlugin } from "@elizaos/plugin-giphy";
import { letzAIPlugin } from "@elizaos/plugin-letzai";
import { thirdwebPlugin } from "@elizaos/plugin-thirdweb";
import { hyperliquidPlugin } from "@elizaos/plugin-hyperliquid";
import { echoChambersPlugin } from "@elizaos/plugin-echochambers";
import { dexScreenerPlugin } from "@elizaos/plugin-dexscreener";
import { pythDataPlugin } from "@elizaos/plugin-pyth-data";

import { openaiPlugin } from "@elizaos/plugin-openai";
import nitroPlugin from "@elizaos/plugin-router-nitro";
import { devinPlugin } from "@elizaos/plugin-devin";

import { zksyncEraPlugin } from "@elizaos/plugin-zksync-era";

import { nvidiaNimPlugin } from "@elizaos/plugin-nvidia-nim";

import { zxPlugin } from "@elizaos/plugin-0x";
import Database from "better-sqlite3";
import fs from "fs";
import net from "net";
import path from "path";
import { fileURLToPath } from "url";
import yargs from "yargs";

const __filename = fileURLToPath(import.meta.url); // get the resolved path to the file
const __dirname = path.dirname(__filename); // get the name of the directory

export const wait = (minTime = 1000, maxTime = 3000) => {
    const waitTime =
        Math.floor(Math.random() * (maxTime - minTime + 1)) + minTime;
    return new Promise((resolve) => setTimeout(resolve, waitTime));
};

const logFetch = async (url: string, options: any) => {
    elizaLogger.debug(`Fetching ${url}`);
    // Disabled to avoid disclosure of sensitive information such as API keys
    // elizaLogger.debug(JSON.stringify(options, null, 2));
    return fetch(url, options);
};

export function parseArguments(): {
    character?: string;
    characters?: string;
} {
    try {
        return yargs(process.argv.slice(3))
            .option("character", {
                type: "string",
                description: "Path to the character JSON file",
            })
            .option("characters", {
                type: "string",
                description:
                    "Comma separated list of paths to character JSON files",
            })
            .parseSync();
    } catch (error) {
        elizaLogger.error("Error parsing arguments:", error);
        return {};
    }
}

function tryLoadFile(filePath: string): string | null {
    try {
        return fs.readFileSync(filePath, "utf8");
    } catch (e) {
        return null;
    }
}
function mergeCharacters(base: Character, child: Character): Character {
    const mergeObjects = (baseObj: any, childObj: any) => {
        const result: any = {};
        const keys = new Set([
            ...Object.keys(baseObj || {}),
            ...Object.keys(childObj || {}),
        ]);
        keys.forEach((key) => {
            if (
                typeof baseObj[key] === "object" &&
                typeof childObj[key] === "object" &&
                !Array.isArray(baseObj[key]) &&
                !Array.isArray(childObj[key])
            ) {
                result[key] = mergeObjects(baseObj[key], childObj[key]);
            } else if (
                Array.isArray(baseObj[key]) ||
                Array.isArray(childObj[key])
            ) {
                result[key] = [
                    ...(baseObj[key] || []),
                    ...(childObj[key] || []),
                ];
            } else {
                result[key] =
                    childObj[key] !== undefined ? childObj[key] : baseObj[key];
            }
        });
        return result;
    };
    return mergeObjects(base, child);
}
function isAllStrings(arr: unknown[]): boolean {
    return Array.isArray(arr) && arr.every((item) => typeof item === "string");
}
export async function loadCharacterFromOnchain(): Promise<Character[]> {
    const jsonText = onchainJson;

    console.log("JSON:", jsonText);
    if (!jsonText) return [];
    const loadedCharacters = [];
    try {
        const character = JSON.parse(jsonText);
        validateCharacterConfig(character);

        // .id isn't really valid
        const characterId = character.id || character.name;
        const characterPrefix = `CHARACTER.${characterId
            .toUpperCase()
            .replace(/ /g, "_")}.`;

        const characterSettings = Object.entries(process.env)
            .filter(([key]) => key.startsWith(characterPrefix))
            .reduce((settings, [key, value]) => {
                const settingKey = key.slice(characterPrefix.length);
                settings[settingKey] = value;
                return settings;
            }, {});

        if (Object.keys(characterSettings).length > 0) {
            character.settings = character.settings || {};
            character.settings.secrets = {
                ...characterSettings,
                ...character.settings.secrets,
            };
        }

        // Handle plugins
        if (isAllStrings(character.plugins)) {
            elizaLogger.info("Plugins are: ", character.plugins);
            const importedPlugins = await Promise.all(
                character.plugins.map(async (plugin) => {
                    const importedPlugin = await import(plugin);
                    return importedPlugin.default;
                }),
            );
            character.plugins = importedPlugins;
        }

        loadedCharacters.push(character);
        elizaLogger.info(
            `Successfully loaded character from: ${process.env.IQ_WALLET_ADDRESS}`,
        );
        return loadedCharacters;
    } catch (e) {
        elizaLogger.error(
            `Error parsing character from ${process.env.IQ_WALLET_ADDRESS}: ${e}`,
        );
        process.exit(1);
    }
}

async function loadCharactersFromUrl(url: string): Promise<Character[]> {
    try {
        const response = await fetch(url);
        const responseJson = await response.json();

        let characters: Character[] = [];
        if (Array.isArray(responseJson)) {
            characters = await Promise.all(
                responseJson.map((character) =>
                    jsonToCharacter(url, character),
                ),
            );
        } else {
            const character = await jsonToCharacter(url, responseJson);
            characters.push(character);
        }
        return characters;
    } catch (e) {
        elizaLogger.error(`Error loading character(s) from ${url}: ${e}`);
        process.exit(1);
    }
}

async function jsonToCharacter(
    filePath: string,
    character: any,
): Promise<Character> {
    validateCharacterConfig(character);

    // .id isn't really valid
    const characterId = character.id || character.name;
    const characterPrefix = `CHARACTER.${characterId
        .toUpperCase()
        .replace(/ /g, "_")}.`;
    const characterSettings = Object.entries(process.env)
        .filter(([key]) => key.startsWith(characterPrefix))
        .reduce((settings, [key, value]) => {
            const settingKey = key.slice(characterPrefix.length);
            return { ...settings, [settingKey]: value };
        }, {});
    if (Object.keys(characterSettings).length > 0) {
        character.settings = character.settings || {};
        character.settings.secrets = {
            ...characterSettings,
            ...character.settings.secrets,
        };
    }
    // Handle plugins
    character.plugins = await handlePluginImporting(character.plugins);
    if (character.extends) {
        elizaLogger.info(
            `Merging  ${character.name} character with parent characters`,
        );
        for (const extendPath of character.extends) {
            const baseCharacter = await loadCharacter(
                path.resolve(path.dirname(filePath), extendPath),
            );
            character = mergeCharacters(baseCharacter, character);
            elizaLogger.info(
                `Merged ${character.name} with ${baseCharacter.name}`,
            );
        }
    }
    return character;
}

async function loadCharacter(filePath: string): Promise<Character> {
    const content = tryLoadFile(filePath);
    if (!content) {
        throw new Error(`Character file not found: ${filePath}`);
    }
    const character = JSON.parse(content);
    return jsonToCharacter(filePath, character);
}

async function loadCharacterTryPath(characterPath: string): Promise<Character> {
    let content: string | null = null;
    let resolvedPath = "";

    // Try different path resolutions in order
    const pathsToTry = [
        characterPath, // exact path as specified
        path.resolve(process.cwd(), characterPath), // relative to cwd
        path.resolve(process.cwd(), "agent", characterPath), // Add this
        path.resolve(__dirname, characterPath), // relative to current script
        path.resolve(__dirname, "characters", path.basename(characterPath)), // relative to agent/characters
        path.resolve(__dirname, "../characters", path.basename(characterPath)), // relative to characters dir from agent
        path.resolve(
            __dirname,
            "../../characters",
            path.basename(characterPath),
        ), // relative to project root characters dir
    ];

    elizaLogger.info(
        "Trying paths:",
        pathsToTry.map((p) => ({
            path: p,
            exists: fs.existsSync(p),
        })),
    );

    for (const tryPath of pathsToTry) {
        content = tryLoadFile(tryPath);
        if (content !== null) {
            resolvedPath = tryPath;
            break;
        }
    }

    if (content === null) {
        elizaLogger.error(
            `Error loading character from ${characterPath}: File not found in any of the expected locations`,
        );
        elizaLogger.error("Tried the following paths:");
        pathsToTry.forEach((p) => elizaLogger.error(` - ${p}`));
        throw new Error(
            `Error loading character from ${characterPath}: File not found in any of the expected locations`,
        );
    }
    try {
        const character: Character = await loadCharacter(resolvedPath);
        elizaLogger.info(`Successfully loaded character from: ${resolvedPath}`);
        return character;
    } catch (e) {
        elizaLogger.error(`Error parsing character from ${resolvedPath}: ${e}`);
        throw new Error(`Error parsing character from ${resolvedPath}: ${e}`);
    }
}

function commaSeparatedStringToArray(commaSeparated: string): string[] {
    return commaSeparated?.split(",").map((value) => value.trim());
}

async function readCharactersFromStorage(
    characterPaths: string[],
): Promise<string[]> {
    try {
        const uploadDir = path.join(process.cwd(), "data", "characters");
        await fs.promises.mkdir(uploadDir, { recursive: true });
        const fileNames = await fs.promises.readdir(uploadDir);
        fileNames.forEach((fileName) => {
            characterPaths.push(path.join(uploadDir, fileName));
        });
    } catch (err) {
        elizaLogger.error(`Error reading directory: ${err.message}`);
    }

    return characterPaths;
}

export async function loadCharacters(
    charactersArg: string,
): Promise<Character[]> {
    let characterPaths = commaSeparatedStringToArray(charactersArg);

    if (process.env.USE_CHARACTER_STORAGE === "true") {
        characterPaths = await readCharactersFromStorage(characterPaths);
    }

    const loadedCharacters: Character[] = [];

    if (characterPaths?.length > 0) {
        for (const characterPath of characterPaths) {
            try {
                const character: Character =
                    await loadCharacterTryPath(characterPath);
                loadedCharacters.push(character);
            } catch (e) {
                process.exit(1);
            }
        }
    }

    if (hasValidRemoteUrls()) {
        elizaLogger.info("Loading characters from remote URLs");
        const characterUrls = commaSeparatedStringToArray(
            process.env.REMOTE_CHARACTER_URLS,
        );
        for (const characterUrl of characterUrls) {
            const characters = await loadCharactersFromUrl(characterUrl);
            loadedCharacters.push(...characters);
        }
    }

    if (loadedCharacters.length === 0) {
        elizaLogger.info("No characters found, using default character");
        loadedCharacters.push(defaultCharacter);
    }

    return loadedCharacters;
}

async function handlePluginImporting(plugins: string[]) {
    if (plugins.length > 0) {
        elizaLogger.info("Plugins are: ", plugins);
        const importedPlugins = await Promise.all(
            plugins.map(async (plugin) => {
                try {
                    const importedPlugin = await import(plugin);
                    const functionName =
                        plugin
                            .replace("@elizaos/plugin-", "")
                            .replace(/-./g, (x) => x[1].toUpperCase()) +
                        "Plugin"; // Assumes plugin function is camelCased with Plugin suffix
                    return (
                        importedPlugin.default || importedPlugin[functionName]
                    );
                } catch (importError) {
                    elizaLogger.error(
                        `Failed to import plugin: ${plugin}`,
                        importError,
                    );
                    return []; // Return null for failed imports
                }
            }),
        );
        return importedPlugins;
    } else {
        return [];
    }
}

export function getTokenForProvider(
    provider: ModelProviderName,
    character: Character,
): string | undefined {
    switch (provider) {
        // no key needed for llama_local or gaianet
        case ModelProviderName.LLAMALOCAL:
            return "";
        case ModelProviderName.OLLAMA:
            return "";
        case ModelProviderName.GAIANET:
            return "";
        case ModelProviderName.OPENAI:
            return (
                character.settings?.secrets?.OPENAI_API_KEY ||
                settings.OPENAI_API_KEY
            );
        case ModelProviderName.ETERNALAI:
            return (
                character.settings?.secrets?.ETERNALAI_API_KEY ||
                settings.ETERNALAI_API_KEY
            );
        case ModelProviderName.NINETEEN_AI:
            return (
                character.settings?.secrets?.NINETEEN_AI_API_KEY ||
                settings.NINETEEN_AI_API_KEY
            );
        case ModelProviderName.LLAMACLOUD:
        case ModelProviderName.TOGETHER:
            return (
                character.settings?.secrets?.LLAMACLOUD_API_KEY ||
                settings.LLAMACLOUD_API_KEY ||
                character.settings?.secrets?.TOGETHER_API_KEY ||
                settings.TOGETHER_API_KEY ||
                character.settings?.secrets?.OPENAI_API_KEY ||
                settings.OPENAI_API_KEY
            );
        case ModelProviderName.CLAUDE_VERTEX:
        case ModelProviderName.ANTHROPIC:
            return (
                character.settings?.secrets?.ANTHROPIC_API_KEY ||
                character.settings?.secrets?.CLAUDE_API_KEY ||
                settings.ANTHROPIC_API_KEY ||
                settings.CLAUDE_API_KEY
            );
        case ModelProviderName.REDPILL:
            return (
                character.settings?.secrets?.REDPILL_API_KEY ||
                settings.REDPILL_API_KEY
            );
        case ModelProviderName.OPENROUTER:
            return (
                character.settings?.secrets?.OPENROUTER_API_KEY ||
                settings.OPENROUTER_API_KEY
            );
        case ModelProviderName.GROK:
            return (
                character.settings?.secrets?.GROK_API_KEY ||
                settings.GROK_API_KEY
            );
        case ModelProviderName.HEURIST:
            return (
                character.settings?.secrets?.HEURIST_API_KEY ||
                settings.HEURIST_API_KEY
            );
        case ModelProviderName.GROQ:
            return (
                character.settings?.secrets?.GROQ_API_KEY ||
                settings.GROQ_API_KEY
            );
        case ModelProviderName.GALADRIEL:
            return (
                character.settings?.secrets?.GALADRIEL_API_KEY ||
                settings.GALADRIEL_API_KEY
            );
        case ModelProviderName.FAL:
            return (
                character.settings?.secrets?.FAL_API_KEY || settings.FAL_API_KEY
            );
        case ModelProviderName.ALI_BAILIAN:
            return (
                character.settings?.secrets?.ALI_BAILIAN_API_KEY ||
                settings.ALI_BAILIAN_API_KEY
            );
        case ModelProviderName.VOLENGINE:
            return (
                character.settings?.secrets?.VOLENGINE_API_KEY ||
                settings.VOLENGINE_API_KEY
            );
        case ModelProviderName.NANOGPT:
            return (
                character.settings?.secrets?.NANOGPT_API_KEY ||
                settings.NANOGPT_API_KEY
            );
        case ModelProviderName.HYPERBOLIC:
            return (
                character.settings?.secrets?.HYPERBOLIC_API_KEY ||
                settings.HYPERBOLIC_API_KEY
            );

        case ModelProviderName.VENICE:
            return (
                character.settings?.secrets?.VENICE_API_KEY ||
                settings.VENICE_API_KEY
            );
        case ModelProviderName.ATOMA:
            return (
                character.settings?.secrets?.ATOMASDK_BEARER_AUTH ||
                settings.ATOMASDK_BEARER_AUTH
            );
        case ModelProviderName.NVIDIA:
            return (
                character.settings?.secrets?.NVIDIA_API_KEY ||
                settings.NVIDIA_API_KEY
            );
        case ModelProviderName.NVIDIA:
            return (
                character.settings?.secrets?.NVIDIA_API_KEY ||
                settings.NVIDIA_API_KEY
            );
        case ModelProviderName.AKASH_CHAT_API:
            return (
                character.settings?.secrets?.AKASH_CHAT_API_KEY ||
                settings.AKASH_CHAT_API_KEY
            );
        case ModelProviderName.GOOGLE:
            return (
                character.settings?.secrets?.GOOGLE_GENERATIVE_AI_API_KEY ||
                settings.GOOGLE_GENERATIVE_AI_API_KEY
            );
        case ModelProviderName.MISTRAL:
            return (
                character.settings?.secrets?.MISTRAL_API_KEY ||
                settings.MISTRAL_API_KEY
            );
        case ModelProviderName.LETZAI:
            return (
                character.settings?.secrets?.LETZAI_API_KEY ||
                settings.LETZAI_API_KEY
            );
        case ModelProviderName.INFERA:
            return (
                character.settings?.secrets?.INFERA_API_KEY ||
                settings.INFERA_API_KEY
            );
        case ModelProviderName.DEEPSEEK:
            return (
                character.settings?.secrets?.DEEPSEEK_API_KEY ||
                settings.DEEPSEEK_API_KEY
            );
        case ModelProviderName.LIVEPEER:
            return (
                character.settings?.secrets?.LIVEPEER_GATEWAY_URL ||
                settings.LIVEPEER_GATEWAY_URL
            );
        default:
            const errorMessage = `Failed to get token - unsupported model provider: ${provider}`;
            elizaLogger.error(errorMessage);
            throw new Error(errorMessage);
    }
}

function initializeDatabase(dataDir: string) {
    if (process.env.SUPABASE_URL && process.env.SUPABASE_ANON_KEY) {
        elizaLogger.info("Initializing Supabase connection...");
        const db = new SupabaseDatabaseAdapter(
            process.env.SUPABASE_URL,
            process.env.SUPABASE_ANON_KEY,
        );

        // Test the connection
        db.init()
            .then(() => {
                elizaLogger.success(
                    "Successfully connected to Supabase database",
                );
            })
            .catch((error) => {
                elizaLogger.error("Failed to connect to Supabase:", error);
            });

        return db;
    } else if (process.env.POSTGRES_URL) {
        elizaLogger.info("Initializing PostgreSQL connection...");
        const db = new PostgresDatabaseAdapter({
            connectionString: process.env.POSTGRES_URL,
            parseInputs: true,
        });

        // Test the connection
        db.init()
            .then(() => {
                elizaLogger.success(
                    "Successfully connected to PostgreSQL database",
                );
            })
            .catch((error) => {
                elizaLogger.error("Failed to connect to PostgreSQL:", error);
            });

        return db;
    } else if (process.env.PGLITE_DATA_DIR) {
        elizaLogger.info("Initializing PgLite adapter...");
        // `dataDir: memory://` for in memory pg
        const db = new PGLiteDatabaseAdapter({
            dataDir: process.env.PGLITE_DATA_DIR,
        });
        return db;
    } else {
        const filePath =
            process.env.SQLITE_FILE ?? path.resolve(dataDir, "db.sqlite");
        elizaLogger.info(`Initializing SQLite database at ${filePath}...`);
        const db = new SqliteDatabaseAdapter(new Database(filePath));

        // Test the connection
        db.init()
            .then(() => {
                elizaLogger.success(
                    "Successfully connected to SQLite database",
                );
            })
            .catch((error) => {
                elizaLogger.error("Failed to connect to SQLite:", error);
            });

        return db;
    }
}

// also adds plugins from character file into the runtime
export async function initializeClients(
    character: Character,
    runtime: IAgentRuntime,
) {
    // each client can only register once
    // and if we want two we can explicitly support it
    const clients: Record<string, any> = {};
    const clientTypes: string[] =
        character.clients?.map((str) => str.toLowerCase()) || [];
    elizaLogger.log("initializeClients", clientTypes, "for", character.name);

    // Start Auto Client if "auto" detected as a configured client
    if (clientTypes.includes(Clients.AUTO)) {
        const autoClient = await AutoClientInterface.start(runtime);
        if (autoClient) clients.auto = autoClient;
    }

    if (clientTypes.includes(Clients.DISCORD)) {
        const discordClient = await DiscordClientInterface.start(runtime);
        if (discordClient) clients.discord = discordClient;
    }

    if (clientTypes.includes(Clients.TELEGRAM)) {
        const telegramClient = await TelegramClientInterface.start(runtime);
        if (telegramClient) clients.telegram = telegramClient;
    }

    if (clientTypes.includes(Clients.TWITTER)) {
        const twitterClient = await TwitterClientInterface.start(runtime);
        if (twitterClient) {
            clients.twitter = twitterClient;
        }
    }

    if (clientTypes.includes(Clients.INSTAGRAM)) {
        const instagramClient = await InstagramClientInterface.start(runtime);
        if (instagramClient) {
            clients.instagram = instagramClient;
        }
    }

    if (clientTypes.includes(Clients.FARCASTER)) {
        const farcasterClient = await FarcasterClientInterface.start(runtime);
        if (farcasterClient) {
            clients.farcaster = farcasterClient;
        }
    }
    if (clientTypes.includes("lens")) {
        const lensClient = new LensAgentClient(runtime);
        lensClient.start();
        clients.lens = lensClient;
    }

    elizaLogger.log("client keys", Object.keys(clients));

    // TODO: Add Slack client to the list
    // Initialize clients as an object

    if (clientTypes.includes("slack")) {
        const slackClient = await SlackClientInterface.start(runtime);
        if (slackClient) clients.slack = slackClient; // Use object property instead of push
    }

    function determineClientType(client: Client): string {
        // Check if client has a direct type identifier
        if ("type" in client) {
            return (client as any).type;
        }

        // Check constructor name
        const constructorName = client.constructor?.name;
        if (constructorName && !constructorName.includes("Object")) {
            return constructorName.toLowerCase().replace("client", "");
        }

        // Fallback: Generate a unique identifier
        return `client_${Date.now()}`;
    }

    if (character.plugins?.length > 0) {
        for (const plugin of character.plugins) {
            if (plugin.clients) {
                for (const client of plugin.clients) {
                    const startedClient = await client.start(runtime);
                    const clientType = determineClientType(client);
                    elizaLogger.debug(
                        `Initializing client of type: ${clientType}`,
                    );
                    clients[clientType] = startedClient;
                }
            }
        }
    }

    return clients;
}

function getSecret(character: Character, secret: string) {
    return character.settings?.secrets?.[secret] || process.env[secret];
}

let nodePlugin: any | undefined;

export async function createAgent(
    character: Character,
    db: IDatabaseAdapter,
    cache: ICacheManager,
    token: string,
): Promise<AgentRuntime> {
    elizaLogger.log(`Creating runtime for character ${character.name}`);

    nodePlugin ??= createNodePlugin();

    const teeMode = getSecret(character, "TEE_MODE") || "OFF";
    const walletSecretSalt = getSecret(character, "WALLET_SECRET_SALT");

    // Validate TEE configuration
    if (teeMode !== TEEMode.OFF && !walletSecretSalt) {
        elizaLogger.error(
            "A WALLET_SECRET_SALT required when TEE_MODE is enabled",
        );
        throw new Error("Invalid TEE configuration");
    }

    let goatPlugin: any | undefined;

    if (getSecret(character, "EVM_PRIVATE_KEY")) {
        goatPlugin = await createGoatPlugin((secret) =>
            getSecret(character, secret),
        );
    }

    // Initialize Reclaim adapter if environment variables are present
    // let verifiableInferenceAdapter;
    // if (
    //     process.env.RECLAIM_APP_ID &&
    //     process.env.RECLAIM_APP_SECRET &&
    //     process.env.VERIFIABLE_INFERENCE_ENABLED === "true"
    // ) {
    //     verifiableInferenceAdapter = new ReclaimAdapter({
    //         appId: process.env.RECLAIM_APP_ID,
    //         appSecret: process.env.RECLAIM_APP_SECRET,
    //         modelProvider: character.modelProvider,
    //         token,
    //     });
    //     elizaLogger.log("Verifiable inference adapter initialized");
    // }
    // Initialize Opacity adapter if environment variables are present
    let verifiableInferenceAdapter;
    if (
        process.env.OPACITY_TEAM_ID &&
        process.env.OPACITY_CLOUDFLARE_NAME &&
        process.env.OPACITY_PROVER_URL &&
        process.env.VERIFIABLE_INFERENCE_ENABLED === "true"
    ) {
        verifiableInferenceAdapter = new OpacityAdapter({
            teamId: process.env.OPACITY_TEAM_ID,
            teamName: process.env.OPACITY_CLOUDFLARE_NAME,
            opacityProverUrl: process.env.OPACITY_PROVER_URL,
            modelProvider: character.modelProvider,
            token: token,
        });
        elizaLogger.log("Verifiable inference adapter initialized");
        elizaLogger.log("teamId", process.env.OPACITY_TEAM_ID);
        elizaLogger.log("teamName", process.env.OPACITY_CLOUDFLARE_NAME);
        elizaLogger.log("opacityProverUrl", process.env.OPACITY_PROVER_URL);
        elizaLogger.log("modelProvider", character.modelProvider);
        elizaLogger.log("token", token);
    }
    if (
        process.env.PRIMUS_APP_ID &&
        process.env.PRIMUS_APP_SECRET &&
        process.env.VERIFIABLE_INFERENCE_ENABLED === "true"
    ) {
        verifiableInferenceAdapter = new PrimusAdapter({
            appId: process.env.PRIMUS_APP_ID,
            appSecret: process.env.PRIMUS_APP_SECRET,
            attMode: "proxytls",
            modelProvider: character.modelProvider,
            token,
        });
        elizaLogger.log("Verifiable inference primus adapter initialized");
    }

    return new AgentRuntime({
        databaseAdapter: db,
        token,
        modelProvider: character.modelProvider,
        evaluators: [],
        character,
        // character.plugins are handled when clients are added
        plugins: [
            getSecret(character, "IQ_WALLET_ADDRESS") &&
            getSecret(character, "IQSOlRPC")
                ? elizaCodeinPlugin
                : null,
            bootstrapPlugin,
            getSecret(character, "CDP_API_KEY_NAME") && getSecret(character, "CDP_API_KEY_PRIVATE_KEY") && getSecret(character, "CDP_AGENT_KIT_NETWORK")
                ? agentKitPlugin
                : null,
            getSecret(character, "DEXSCREENER_API_KEY")
                ? dexScreenerPlugin
                : null,
            getSecret(character, "CONFLUX_CORE_PRIVATE_KEY")
                ? confluxPlugin
                : null,
            nodePlugin,
            getSecret(character, "ROUTER_NITRO_EVM_PRIVATE_KEY") &&
            getSecret(character, "ROUTER_NITRO_EVM_ADDRESS")
                ? nitroPlugin
                : null,
            getSecret(character, "TAVILY_API_KEY") ? webSearchPlugin : null,
            getSecret(character, "SOLANA_PUBLIC_KEY") ||
            (getSecret(character, "WALLET_PUBLIC_KEY") &&
                !getSecret(character, "WALLET_PUBLIC_KEY")?.startsWith("0x"))
                ? solanaPlugin
                : null,
            getSecret(character, "SOLANA_PRIVATE_KEY")
                ? solanaAgentkitPlugin
                : null,
            getSecret(character, "AUTONOME_JWT_TOKEN") ? autonomePlugin : null,
            (getSecret(character, "NEAR_ADDRESS") ||
                getSecret(character, "NEAR_WALLET_PUBLIC_KEY")) &&
            getSecret(character, "NEAR_WALLET_SECRET_KEY")
                ? nearPlugin
                : null,
            getSecret(character, "EVM_PUBLIC_KEY") ||
            (getSecret(character, "WALLET_PUBLIC_KEY") &&
                getSecret(character, "WALLET_PUBLIC_KEY")?.startsWith("0x"))
                ? evmPlugin
                : null,
            (getSecret(character, "EVM_PUBLIC_KEY") ||
                getSecret(character, "INJECTIVE_PUBLIC_KEY")) &&
            getSecret(character, "INJECTIVE_PRIVATE_KEY")
                ? injectivePlugin
                : null,
            getSecret(character, "COSMOS_RECOVERY_PHRASE") &&
                getSecret(character, "COSMOS_AVAILABLE_CHAINS") &&
                createCosmosPlugin(),
            (getSecret(character, "SOLANA_PUBLIC_KEY") ||
                (getSecret(character, "WALLET_PUBLIC_KEY") &&
                    !getSecret(character, "WALLET_PUBLIC_KEY")?.startsWith(
                        "0x",
                    ))) &&
            getSecret(character, "SOLANA_ADMIN_PUBLIC_KEY") &&
            getSecret(character, "SOLANA_PRIVATE_KEY") &&
            getSecret(character, "SOLANA_ADMIN_PRIVATE_KEY")
                ? nftGenerationPlugin
                : null,
            getSecret(character, "ZEROG_PRIVATE_KEY") ? zgPlugin : null,
            getSecret(character, "COINMARKETCAP_API_KEY")
                ? coinmarketcapPlugin
                : null,
            getSecret(character, "COINBASE_COMMERCE_KEY")
                ? coinbaseCommercePlugin
                : null,
            getSecret(character, "FAL_API_KEY") ||
            getSecret(character, "OPENAI_API_KEY") ||
            getSecret(character, "VENICE_API_KEY") ||
            getSecret(character, "NVIDIA_API_KEY") ||
            getSecret(character, "NINETEEN_AI_API_KEY") ||
            getSecret(character, "HEURIST_API_KEY") ||
            getSecret(character, "LIVEPEER_GATEWAY_URL")
                ? imageGenerationPlugin
                : null,
            getSecret(character, "FAL_API_KEY") ? ThreeDGenerationPlugin : null,
            ...(getSecret(character, "COINBASE_API_KEY") &&
            getSecret(character, "COINBASE_PRIVATE_KEY")
                ? [
                      coinbaseMassPaymentsPlugin,
                      tradePlugin,
                      tokenContractPlugin,
                      advancedTradePlugin,
                  ]
                : []),
            ...(teeMode !== TEEMode.OFF && walletSecretSalt ? [teePlugin] : []),
            teeMode !== TEEMode.OFF &&
            walletSecretSalt &&
            getSecret(character, "VLOG")
                ? verifiableLogPlugin
                : null,
            getSecret(character, "SGX") ? sgxPlugin : null,
            getSecret(character, "ENABLE_TEE_LOG") &&
            ((teeMode !== TEEMode.OFF && walletSecretSalt) ||
                getSecret(character, "SGX"))
                ? teeLogPlugin
                : null,
            getSecret(character, "COINBASE_API_KEY") &&
            getSecret(character, "COINBASE_PRIVATE_KEY") &&
            getSecret(character, "COINBASE_NOTIFICATION_URI")
                ? webhookPlugin
                : null,
            goatPlugin,
            getSecret(character, "COINGECKO_API_KEY") ||
            getSecret(character, "COINGECKO_PRO_API_KEY")
                ? coingeckoPlugin
                : null,
            getSecret(character, "EVM_PROVIDER_URL") ? goatPlugin : null,
            getSecret(character, "ABSTRACT_PRIVATE_KEY")
                ? abstractPlugin
                : null,
            getSecret(character, "B2_PRIVATE_KEY") ? b2Plugin : null,
            getSecret(character, "BINANCE_API_KEY") &&
            getSecret(character, "BINANCE_SECRET_KEY")
                ? binancePlugin
                : null,
            getSecret(character, "FLOW_ADDRESS") &&
            getSecret(character, "FLOW_PRIVATE_KEY")
                ? flowPlugin
                : null,
            getSecret(character, "LENS_ADDRESS") &&
            getSecret(character, "LENS_PRIVATE_KEY")
                ? lensPlugin
                : null,
            getSecret(character, "APTOS_PRIVATE_KEY") ? aptosPlugin : null,
            getSecret(character, "MVX_PRIVATE_KEY") ? multiversxPlugin : null,
            getSecret(character, "ZKSYNC_PRIVATE_KEY") ? zksyncEraPlugin : null,
            getSecret(character, "CRONOSZKEVM_PRIVATE_KEY")
                ? cronosZkEVMPlugin
                : null,
            getSecret(character, "TEE_MARLIN") ? teeMarlinPlugin : null,
            getSecret(character, "TON_PRIVATE_KEY") ? tonPlugin : null,
            getSecret(character, "THIRDWEB_SECRET_KEY") ? thirdwebPlugin : null,
            getSecret(character, "SUI_PRIVATE_KEY") ? suiPlugin : null,
            getSecret(character, "STORY_PRIVATE_KEY") ? storyPlugin : null,
            getSecret(character, "SQUID_SDK_URL") &&
            getSecret(character, "SQUID_INTEGRATOR_ID") &&
            getSecret(character, "SQUID_EVM_ADDRESS") &&
            getSecret(character, "SQUID_EVM_PRIVATE_KEY") &&
            getSecret(character, "SQUID_API_THROTTLE_INTERVAL")
                ? squidRouterPlugin
                : null,
            getSecret(character, "FUEL_PRIVATE_KEY") ? fuelPlugin : null,
            getSecret(character, "AVALANCHE_PRIVATE_KEY")
                ? avalanchePlugin
                : null,
            getSecret(character, "BIRDEYE_API_KEY") ? birdeyePlugin : null,
            getSecret(character, "ECHOCHAMBERS_API_URL") &&
            getSecret(character, "ECHOCHAMBERS_API_KEY")
                ? echoChambersPlugin
                : null,
            getSecret(character, "LETZAI_API_KEY") ? letzAIPlugin : null,
            getSecret(character, "STARGAZE_ENDPOINT") ? stargazePlugin : null,
            getSecret(character, "GIPHY_API_KEY") ? giphyPlugin : null,
            getSecret(character, "PASSPORT_API_KEY")
                ? gitcoinPassportPlugin
                : null,
            getSecret(character, "GENLAYER_PRIVATE_KEY")
                ? genLayerPlugin
                : null,
            getSecret(character, "AVAIL_SEED") &&
            getSecret(character, "AVAIL_APP_ID")
                ? availPlugin
                : null,
            getSecret(character, "OPEN_WEATHER_API_KEY")
                ? openWeatherPlugin
                : null,
            getSecret(character, "OBSIDIAN_API_TOKEN") ? obsidianPlugin : null,
            getSecret(character, "ARTHERA_PRIVATE_KEY")?.startsWith("0x")
                ? artheraPlugin
                : null,
            getSecret(character, "ALLORA_API_KEY") ? alloraPlugin : null,
            getSecret(character, "HYPERLIQUID_PRIVATE_KEY")
                ? hyperliquidPlugin
                : null,
            getSecret(character, "HYPERLIQUID_TESTNET")
                ? hyperliquidPlugin
                : null,
            getSecret(character, "AKASH_MNEMONIC") &&
            getSecret(character, "AKASH_WALLET_ADDRESS")
                ? akashPlugin
                : null,
            getSecret(character, "QUAI_PRIVATE_KEY") ? quaiPlugin : null,
            getSecret(character, "RESERVOIR_API_KEY")
                ? createNFTCollectionsPlugin()
                : null,
<<<<<<< HEAD
            getSecret(character, "DKG_PRIVATE_KEY") ? dkgPlugin : null,
=======
            getSecret(character, "ZERO_EX_API_KEY") ? zxPlugin : null,
>>>>>>> a974af4d
            getSecret(character, "PYTH_TESTNET_PROGRAM_KEY") ||
            getSecret(character, "PYTH_MAINNET_PROGRAM_KEY")
                ? pythDataPlugin
                : null,
            getSecret(character, "LND_TLS_CERT") &&
            getSecret(character, "LND_MACAROON") &&
            getSecret(character, "LND_SOCKET")
                ? lightningPlugin
                : null,
            getSecret(character, "OPENAI_API_KEY") &&
            parseBooleanFromText(
                getSecret(character, "ENABLE_OPEN_AI_COMMUNITY_PLUGIN"),
            )
                ? openaiPlugin
                : null,
<<<<<<< HEAD
            getSecret(character, "DEVIN_API_TOKEN") ? devinPlugin : null,
            getSecret(character, "HOLDSTATION_PRIVATE_KEY")
                ? holdstationPlugin
=======
            getSecret(character, "DEVIN_API_TOKEN")
                ? devinPlugin
>>>>>>> a974af4d
                : null,
            getSecret(character, "INITIA_PRIVATE_KEY") ? initiaPlugin : null,

            getSecret(character, "NVIDIA_NIM_API_KEY") ||
            getSecret(character, "NVIDIA_NGC_API_KEY")
                ? nvidiaNimPlugin
                : null,
            getSecret(character, "INITIA_PRIVATE_KEY") && getSecret(character, "INITIA_NODE_URL") ? initiaPlugin : null,
            getSecret(character, "BNB_PRIVATE_KEY") ||
            getSecret(character, "BNB_PUBLIC_KEY")?.startsWith("0x")
                ? bnbPlugin
                : null,
        ].filter(Boolean),
        providers: [],
        actions: [],
        services: [],
        managers: [],
        cacheManager: cache,
        fetch: logFetch,
        verifiableInferenceAdapter,
    });
}

function initializeFsCache(baseDir: string, character: Character) {
    if (!character?.id) {
        throw new Error(
            "initializeFsCache requires id to be set in character definition",
        );
    }
    const cacheDir = path.resolve(baseDir, character.id, "cache");

    const cache = new CacheManager(new FsCacheAdapter(cacheDir));
    return cache;
}

function initializeDbCache(character: Character, db: IDatabaseCacheAdapter) {
    if (!character?.id) {
        throw new Error(
            "initializeFsCache requires id to be set in character definition",
        );
    }
    const cache = new CacheManager(new DbCacheAdapter(db, character.id));
    return cache;
}

function initializeCache(
    cacheStore: string,
    character: Character,
    baseDir?: string,
    db?: IDatabaseCacheAdapter,
) {
    switch (cacheStore) {
        case CacheStore.REDIS:
            if (process.env.REDIS_URL) {
                elizaLogger.info("Connecting to Redis...");
                const redisClient = new RedisClient(process.env.REDIS_URL);
                if (!character?.id) {
                    throw new Error(
                        "CacheStore.REDIS requires id to be set in character definition",
                    );
                }
                return new CacheManager(
                    new DbCacheAdapter(redisClient, character.id), // Using DbCacheAdapter since RedisClient also implements IDatabaseCacheAdapter
                );
            } else {
                throw new Error("REDIS_URL environment variable is not set.");
            }

        case CacheStore.DATABASE:
            if (db) {
                elizaLogger.info("Using Database Cache...");
                return initializeDbCache(character, db);
            } else {
                throw new Error(
                    "Database adapter is not provided for CacheStore.Database.",
                );
            }

        case CacheStore.FILESYSTEM:
            elizaLogger.info("Using File System Cache...");
            if (!baseDir) {
                throw new Error(
                    "baseDir must be provided for CacheStore.FILESYSTEM.",
                );
            }
            return initializeFsCache(baseDir, character);

        default:
            throw new Error(
                `Invalid cache store: ${cacheStore} or required configuration missing.`,
            );
    }
}

async function startAgent(
    character: Character,
    directClient: DirectClient,
): Promise<AgentRuntime> {
    let db: IDatabaseAdapter & IDatabaseCacheAdapter;
    try {
        character.id ??= stringToUuid(character.name);
        character.username ??= character.name;

        const token = getTokenForProvider(character.modelProvider, character);
        const dataDir = path.join(__dirname, "../data");

        if (!fs.existsSync(dataDir)) {
            fs.mkdirSync(dataDir, { recursive: true });
        }

        db = initializeDatabase(dataDir) as IDatabaseAdapter &
            IDatabaseCacheAdapter;

        await db.init();

        const cache = initializeCache(
            process.env.CACHE_STORE ?? CacheStore.DATABASE,
            character,
            "",
            db,
        ); // "" should be replaced with dir for file system caching. THOUGHTS: might probably make this into an env
        const runtime: AgentRuntime = await createAgent(
            character,
            db,
            cache,
            token,
        );

        // start services/plugins/process knowledge
        await runtime.initialize();

        // start assigned clients
        runtime.clients = await initializeClients(character, runtime);

        // add to container
        directClient.registerAgent(runtime);

        // report to console
        elizaLogger.debug(`Started ${character.name} as ${runtime.agentId}`);

        return runtime;
    } catch (error) {
        elizaLogger.error(
            `Error starting agent for character ${character.name}:`,
            error,
        );
        elizaLogger.error(error);
        if (db) {
            await db.close();
        }
        throw error;
    }
}

const checkPortAvailable = (port: number): Promise<boolean> => {
    return new Promise((resolve) => {
        const server = net.createServer();

        server.once("error", (err: NodeJS.ErrnoException) => {
            if (err.code === "EADDRINUSE") {
                resolve(false);
            }
        });

        server.once("listening", () => {
            server.close();
            resolve(true);
        });

        server.listen(port);
    });
};

const hasValidRemoteUrls = () =>
    process.env.REMOTE_CHARACTER_URLS &&
    process.env.REMOTE_CHARACTER_URLS !== "" &&
    process.env.REMOTE_CHARACTER_URLS.startsWith("http");

const startAgents = async () => {
    const directClient = new DirectClient();
    let serverPort = Number.parseInt(settings.SERVER_PORT || "3000");
    const args = parseArguments();
    const charactersArg = args.characters || args.character;
    let characters = [defaultCharacter];

    if (process.env.IQ_WALLET_ADDRESS && process.env.IQSOlRPC) {
        characters = await loadCharacterFromOnchain();
    }

    const notOnchainJson = !onchainJson || onchainJson == "null";

    if ((notOnchainJson && charactersArg) || hasValidRemoteUrls()) {
        characters = await loadCharacters(charactersArg);
    }

    // Normalize characters for injectable plugins
    characters = await Promise.all(characters.map(normalizeCharacter));

    try {
        for (const character of characters) {
            await startAgent(character, directClient);
        }
    } catch (error) {
        elizaLogger.error("Error starting agents:", error);
    }

    // Find available port
    while (!(await checkPortAvailable(serverPort))) {
        elizaLogger.warn(
            `Port ${serverPort} is in use, trying ${serverPort + 1}`,
        );
        serverPort++;
    }

    // upload some agent functionality into directClient
    directClient.startAgent = async (character) => {
        // Handle plugins
        character.plugins = await handlePluginImporting(character.plugins);

        // wrap it so we don't have to inject directClient later
        return startAgent(character, directClient);
    };

    directClient.loadCharacterTryPath = loadCharacterTryPath;
    directClient.jsonToCharacter = jsonToCharacter;

    directClient.start(serverPort);

    if (serverPort !== Number.parseInt(settings.SERVER_PORT || "3000")) {
        elizaLogger.log(`Server started on alternate port ${serverPort}`);
    }

    elizaLogger.log(
        "Run `pnpm start:client` to start the client and visit the outputted URL (http://localhost:5173) to chat with your agents. When running multiple agents, use client with different port `SERVER_PORT=3001 pnpm start:client`",
    );
};

startAgents().catch((error) => {
    elizaLogger.error("Unhandled error in startAgents:", error);
    process.exit(1);
});

// Prevent unhandled exceptions from crashing the process if desired
if (
    process.env.PREVENT_UNHANDLED_EXIT &&
    parseBooleanFromText(process.env.PREVENT_UNHANDLED_EXIT)
) {
    // Handle uncaught exceptions to prevent the process from crashing
    process.on("uncaughtException", (err) => {
        console.error("uncaughtException", err);
    });

    // Handle unhandled rejections to prevent the process from crashing
    process.on("unhandledRejection", (err) => {
        console.error("unhandledRejection", err);
    });
}<|MERGE_RESOLUTION|>--- conflicted
+++ resolved
@@ -1093,11 +1093,8 @@
             getSecret(character, "RESERVOIR_API_KEY")
                 ? createNFTCollectionsPlugin()
                 : null,
-<<<<<<< HEAD
+            getSecret(character, "ZERO_EX_API_KEY") ? zxPlugin : null,
             getSecret(character, "DKG_PRIVATE_KEY") ? dkgPlugin : null,
-=======
-            getSecret(character, "ZERO_EX_API_KEY") ? zxPlugin : null,
->>>>>>> a974af4d
             getSecret(character, "PYTH_TESTNET_PROGRAM_KEY") ||
             getSecret(character, "PYTH_MAINNET_PROGRAM_KEY")
                 ? pythDataPlugin
@@ -1113,14 +1110,8 @@
             )
                 ? openaiPlugin
                 : null,
-<<<<<<< HEAD
-            getSecret(character, "DEVIN_API_TOKEN") ? devinPlugin : null,
-            getSecret(character, "HOLDSTATION_PRIVATE_KEY")
-                ? holdstationPlugin
-=======
             getSecret(character, "DEVIN_API_TOKEN")
                 ? devinPlugin
->>>>>>> a974af4d
                 : null,
             getSecret(character, "INITIA_PRIVATE_KEY") ? initiaPlugin : null,
 
