import { PGLiteDatabaseAdapter } from "@elizaos/adapter-pglite";
import { PostgresDatabaseAdapter } from "@elizaos/adapter-postgres";
import { RedisClient } from "@elizaos/adapter-redis";
import { SqliteDatabaseAdapter } from "@elizaos/adapter-sqlite";
import { SupabaseDatabaseAdapter } from "@elizaos/adapter-supabase";
import { AutoClientInterface } from "@elizaos/client-auto";
import { DiscordClientInterface } from "@elizaos/client-discord";
import { FarcasterAgentClient } from "@elizaos/client-farcaster";
import { LensAgentClient } from "@elizaos/client-lens";
import { SlackClientInterface } from "@elizaos/client-slack";
import { TelegramClientInterface } from "@elizaos/client-telegram";
import { TwitterClientInterface } from "@elizaos/client-twitter";
// import { ReclaimAdapter } from "@elizaos/plugin-reclaim";
import { PrimusAdapter } from "@elizaos/plugin-primus";

import { NostrAgentClient } from "@elizaos/client-nostr";

import {
    AgentRuntime,
    CacheManager,
    CacheStore,
    Character,
    Client,
    Clients,
    DbCacheAdapter,
    defaultCharacter,
    elizaLogger,
    FsCacheAdapter,
    IAgentRuntime,
    ICacheManager,
    IDatabaseAdapter,
    IDatabaseCacheAdapter,
    ModelProviderName,
    settings,
    stringToUuid,
    validateCharacterConfig,
} from "@elizaos/core";
import { zgPlugin } from "@elizaos/plugin-0g";

import { bootstrapPlugin } from "@elizaos/plugin-bootstrap";
import createGoatPlugin from "@elizaos/plugin-goat";
// import { intifacePlugin } from "@elizaos/plugin-intiface";
import { ThreeDGenerationPlugin } from "@elizaos/plugin-3d-generation";
import { abstractPlugin } from "@elizaos/plugin-abstract";
import { alloraPlugin } from "@elizaos/plugin-allora";
import { aptosPlugin } from "@elizaos/plugin-aptos";
import { artheraPlugin } from "@elizaos/plugin-arthera";
import { availPlugin } from "@elizaos/plugin-avail";
import { avalanchePlugin } from "@elizaos/plugin-avalanche";
import { binancePlugin } from "@elizaos/plugin-binance";
import {
    advancedTradePlugin,
    coinbaseCommercePlugin,
    coinbaseMassPaymentsPlugin,
    tokenContractPlugin,
    tradePlugin,
    webhookPlugin,
} from "@elizaos/plugin-coinbase";
import { coinmarketcapPlugin } from "@elizaos/plugin-coinmarketcap";
import { coingeckoPlugin } from "@elizaos/plugin-coingecko";
import { confluxPlugin } from "@elizaos/plugin-conflux";
import { createCosmosPlugin } from "@elizaos/plugin-cosmos";
import { cronosZkEVMPlugin } from "@elizaos/plugin-cronoszkevm";
import { echoChambersPlugin } from "@elizaos/plugin-echochambers";
import { evmPlugin } from "@elizaos/plugin-evm";
import { flowPlugin } from "@elizaos/plugin-flow";
import { fuelPlugin } from "@elizaos/plugin-fuel";
import { genLayerPlugin } from "@elizaos/plugin-genlayer";
import { imageGenerationPlugin } from "@elizaos/plugin-image-generation";
import { multiversxPlugin } from "@elizaos/plugin-multiversx";
import { nearPlugin } from "@elizaos/plugin-near";
import { nftGenerationPlugin } from "@elizaos/plugin-nft-generation";
import { createNodePlugin } from "@elizaos/plugin-node";
import { obsidianPlugin } from "@elizaos/plugin-obsidian";
import { sgxPlugin } from "@elizaos/plugin-sgx";
import { solanaPlugin } from "@elizaos/plugin-solana";
import { solanaAgentkitPlguin } from "@elizaos/plugin-solana-agentkit";
import { autonomePlugin } from "@elizaos/plugin-autonome";
import { storyPlugin } from "@elizaos/plugin-story";
import { suiPlugin } from "@elizaos/plugin-sui";
import { TEEMode, teePlugin } from "@elizaos/plugin-tee";
import { teeLogPlugin } from "@elizaos/plugin-tee-log";
import { teeMarlinPlugin } from "@elizaos/plugin-tee-marlin";
import { tonPlugin } from "@elizaos/plugin-ton";
import { webSearchPlugin } from "@elizaos/plugin-web-search";

import { giphyPlugin } from "@elizaos/plugin-giphy";
import { letzAIPlugin } from "@elizaos/plugin-letzai";
import { thirdwebPlugin } from "@elizaos/plugin-thirdweb";
import { hyperliquidPlugin } from "@elizaos/plugin-hyperliquid";
import { zksyncEraPlugin } from "@elizaos/plugin-zksync-era";

import { OpacityAdapter } from "@elizaos/plugin-opacity";
import { openWeatherPlugin } from "@elizaos/plugin-open-weather";
import { stargazePlugin } from "@elizaos/plugin-stargaze";
import { akashPlugin } from "@elizaos/plugin-akash";
import { quaiPlugin } from "@elizaos/plugin-quai";
import Database from "better-sqlite3";
import fs from "fs";
import net from "net";
import path from "path";
import { fileURLToPath } from "url";
import yargs from "yargs";
<<<<<<< HEAD
=======
import { verifiableLogPlugin } from "@elizaos/plugin-tee-verifiable-log";
import createNFTCollectionsPlugin from "@elizaos/plugin-nft-collections";
>>>>>>> a11dd5a0

const __filename = fileURLToPath(import.meta.url); // get the resolved path to the file
const __dirname = path.dirname(__filename); // get the name of the directory

export const wait = (minTime: number = 1000, maxTime: number = 3000) => {
    const waitTime =
        Math.floor(Math.random() * (maxTime - minTime + 1)) + minTime;
    return new Promise((resolve) => setTimeout(resolve, waitTime));
};

const logFetch = async (url: string, options: any) => {
    elizaLogger.debug(`Fetching ${url}`);
    // Disabled to avoid disclosure of sensitive information such as API keys
    // elizaLogger.debug(JSON.stringify(options, null, 2));
    return fetch(url, options);
};

export function parseArguments(): {
    character?: string;
    characters?: string;
} {
    try {
        return yargs(process.argv.slice(3))
            .option("character", {
                type: "string",
                description: "Path to the character JSON file",
            })
            .option("characters", {
                type: "string",
                description:
                    "Comma separated list of paths to character JSON files",
            })
            .parseSync();
    } catch (error) {
        elizaLogger.error("Error parsing arguments:", error);
        return {};
    }
}

function tryLoadFile(filePath: string): string | null {
    try {
        return fs.readFileSync(filePath, "utf8");
    } catch (e) {
        return null;
    }
}
function mergeCharacters(base: Character, child: Character): Character {
    const mergeObjects = (baseObj: any, childObj: any) => {
        const result: any = {};
        const keys = new Set([
            ...Object.keys(baseObj || {}),
            ...Object.keys(childObj || {}),
        ]);
        keys.forEach((key) => {
            if (
                typeof baseObj[key] === "object" &&
                typeof childObj[key] === "object" &&
                !Array.isArray(baseObj[key]) &&
                !Array.isArray(childObj[key])
            ) {
                result[key] = mergeObjects(baseObj[key], childObj[key]);
            } else if (
                Array.isArray(baseObj[key]) ||
                Array.isArray(childObj[key])
            ) {
                result[key] = [
                    ...(baseObj[key] || []),
                    ...(childObj[key] || []),
                ];
            } else {
                result[key] =
                    childObj[key] !== undefined ? childObj[key] : baseObj[key];
            }
        });
        return result;
    };
    return mergeObjects(base, child);
}
async function loadCharacter(filePath: string): Promise<Character> {
    const content = tryLoadFile(filePath);
    if (!content) {
        throw new Error(`Character file not found: ${filePath}`);
    }
    let character = JSON.parse(content);
    validateCharacterConfig(character);

    // .id isn't really valid
    const characterId = character.id || character.name;
    const characterPrefix = `CHARACTER.${characterId.toUpperCase().replace(/ /g, "_")}.`;
    const characterSettings = Object.entries(process.env)
        .filter(([key]) => key.startsWith(characterPrefix))
        .reduce((settings, [key, value]) => {
            const settingKey = key.slice(characterPrefix.length);
            return { ...settings, [settingKey]: value };
        }, {});
    if (Object.keys(characterSettings).length > 0) {
        character.settings = character.settings || {};
        character.settings.secrets = {
            ...characterSettings,
            ...character.settings.secrets,
        };
    }
    // Handle plugins
    character.plugins = await handlePluginImporting(character.plugins);
    if (character.extends) {
        elizaLogger.info(
            `Merging  ${character.name} character with parent characters`
        );
        for (const extendPath of character.extends) {
            const baseCharacter = await loadCharacter(
                path.resolve(path.dirname(filePath), extendPath)
            );
            character = mergeCharacters(baseCharacter, character);
            elizaLogger.info(
                `Merged ${character.name} with ${baseCharacter.name}`
            );
        }
    }
    return character;
}

export async function loadCharacters(
    charactersArg: string
): Promise<Character[]> {
    let characterPaths = charactersArg
        ?.split(",")
        .map((filePath) => filePath.trim());
    const loadedCharacters: Character[] = [];

    if (characterPaths?.length > 0) {
        for (const characterPath of characterPaths) {
            let content: string | null = null;
            let resolvedPath = "";

            // Try different path resolutions in order
            const pathsToTry = [
                characterPath, // exact path as specified
                path.resolve(process.cwd(), characterPath), // relative to cwd
                path.resolve(process.cwd(), "agent", characterPath), // Add this
                path.resolve(__dirname, characterPath), // relative to current script
                path.resolve(
                    __dirname,
                    "characters",
                    path.basename(characterPath)
                ), // relative to agent/characters
                path.resolve(
                    __dirname,
                    "../characters",
                    path.basename(characterPath)
                ), // relative to characters dir from agent
                path.resolve(
                    __dirname,
                    "../../characters",
                    path.basename(characterPath)
                ), // relative to project root characters dir
            ];

            elizaLogger.info(
                "Trying paths:",
                pathsToTry.map((p) => ({
                    path: p,
                    exists: fs.existsSync(p),
                }))
            );

            for (const tryPath of pathsToTry) {
                content = tryLoadFile(tryPath);
                if (content !== null) {
                    resolvedPath = tryPath;
                    break;
                }
            }

            if (content === null) {
                elizaLogger.error(
                    `Error loading character from ${characterPath}: File not found in any of the expected locations`
                );
                elizaLogger.error("Tried the following paths:");
                pathsToTry.forEach((p) => elizaLogger.error(` - ${p}`));
                process.exit(1);
            }

            try {
                const character: Character = await loadCharacter(resolvedPath);

                loadedCharacters.push(character);
                elizaLogger.info(
                    `Successfully loaded character from: ${resolvedPath}`
                );
            } catch (e) {
                elizaLogger.error(
                    `Error parsing character from ${resolvedPath}: ${e}`
                );
                process.exit(1);
            }
        }
    }

    if (loadedCharacters.length === 0) {
        elizaLogger.info("No characters found, using default character");
        loadedCharacters.push(defaultCharacter);
    }

    return loadedCharacters;
}

async function handlePluginImporting(plugins: string[]) {
    if (plugins.length > 0) {
        elizaLogger.info("Plugins are: ", plugins);
        const importedPlugins = await Promise.all(
            plugins.map(async (plugin) => {
                try {
                    const importedPlugin = await import(plugin);
                    const functionName =
                        plugin
                            .replace("@elizaos/plugin-", "")
                            .replace(/-./g, (x) => x[1].toUpperCase()) +
                        "Plugin"; // Assumes plugin function is camelCased with Plugin suffix
                    return (
                        importedPlugin.default || importedPlugin[functionName]
                    );
                } catch (importError) {
                    elizaLogger.error(
                        `Failed to import plugin: ${plugin}`,
                        importError
                    );
                    return []; // Return null for failed imports
                }
            })
        );
        return importedPlugins;
    } else {
        return [];
    }
}

export function getTokenForProvider(
    provider: ModelProviderName,
    character: Character
): string | undefined {
    switch (provider) {
        // no key needed for llama_local or gaianet
        case ModelProviderName.LLAMALOCAL:
            return "";
        case ModelProviderName.OLLAMA:
            return "";
        case ModelProviderName.GAIANET:
            return "";
        case ModelProviderName.OPENAI:
            return (
                character.settings?.secrets?.OPENAI_API_KEY ||
                settings.OPENAI_API_KEY
            );
        case ModelProviderName.ETERNALAI:
            return (
                character.settings?.secrets?.ETERNALAI_API_KEY ||
                settings.ETERNALAI_API_KEY
            );
        case ModelProviderName.NINETEEN_AI:
            return (
                character.settings?.secrets?.NINETEEN_AI_API_KEY ||
                settings.NINETEEN_AI_API_KEY
            );
        case ModelProviderName.LLAMACLOUD:
        case ModelProviderName.TOGETHER:
            return (
                character.settings?.secrets?.LLAMACLOUD_API_KEY ||
                settings.LLAMACLOUD_API_KEY ||
                character.settings?.secrets?.TOGETHER_API_KEY ||
                settings.TOGETHER_API_KEY ||
                character.settings?.secrets?.OPENAI_API_KEY ||
                settings.OPENAI_API_KEY
            );
        case ModelProviderName.CLAUDE_VERTEX:
        case ModelProviderName.ANTHROPIC:
            return (
                character.settings?.secrets?.ANTHROPIC_API_KEY ||
                character.settings?.secrets?.CLAUDE_API_KEY ||
                settings.ANTHROPIC_API_KEY ||
                settings.CLAUDE_API_KEY
            );
        case ModelProviderName.REDPILL:
            return (
                character.settings?.secrets?.REDPILL_API_KEY ||
                settings.REDPILL_API_KEY
            );
        case ModelProviderName.OPENROUTER:
            return (
                character.settings?.secrets?.OPENROUTER ||
                settings.OPENROUTER_API_KEY
            );
        case ModelProviderName.GROK:
            return (
                character.settings?.secrets?.GROK_API_KEY ||
                settings.GROK_API_KEY
            );
        case ModelProviderName.HEURIST:
            return (
                character.settings?.secrets?.HEURIST_API_KEY ||
                settings.HEURIST_API_KEY
            );
        case ModelProviderName.GROQ:
            return (
                character.settings?.secrets?.GROQ_API_KEY ||
                settings.GROQ_API_KEY
            );
        case ModelProviderName.GALADRIEL:
            return (
                character.settings?.secrets?.GALADRIEL_API_KEY ||
                settings.GALADRIEL_API_KEY
            );
        case ModelProviderName.FAL:
            return (
                character.settings?.secrets?.FAL_API_KEY || settings.FAL_API_KEY
            );
        case ModelProviderName.ALI_BAILIAN:
            return (
                character.settings?.secrets?.ALI_BAILIAN_API_KEY ||
                settings.ALI_BAILIAN_API_KEY
            );
        case ModelProviderName.VOLENGINE:
            return (
                character.settings?.secrets?.VOLENGINE_API_KEY ||
                settings.VOLENGINE_API_KEY
            );
        case ModelProviderName.NANOGPT:
            return (
                character.settings?.secrets?.NANOGPT_API_KEY ||
                settings.NANOGPT_API_KEY
            );
        case ModelProviderName.HYPERBOLIC:
            return (
                character.settings?.secrets?.HYPERBOLIC_API_KEY ||
                settings.HYPERBOLIC_API_KEY
            );
        case ModelProviderName.VENICE:
            return (
                character.settings?.secrets?.VENICE_API_KEY ||
                settings.VENICE_API_KEY
            );
        case ModelProviderName.AKASH_CHAT_API:
            return (
                character.settings?.secrets?.AKASH_CHAT_API_KEY ||
                settings.AKASH_CHAT_API_KEY
            );
        case ModelProviderName.GOOGLE:
            return (
                character.settings?.secrets?.GOOGLE_GENERATIVE_AI_API_KEY ||
                settings.GOOGLE_GENERATIVE_AI_API_KEY
            );
        case ModelProviderName.MISTRAL:
            return (
                character.settings?.secrets?.MISTRAL_API_KEY ||
                settings.MISTRAL_API_KEY
            );
        case ModelProviderName.LETZAI:
            return (
                character.settings?.secrets?.LETZAI_API_KEY ||
                settings.LETZAI_API_KEY
            );
        case ModelProviderName.INFERA:
            return (
                character.settings?.secrets?.INFERA_API_KEY ||
                settings.INFERA_API_KEY
            );
        case ModelProviderName.DEEPSEEK:
            return (
                character.settings?.secrets?.DEEPSEEK_API_KEY ||
                settings.DEEPSEEK_API_KEY
            );
        default:
            const errorMessage = `Failed to get token - unsupported model provider: ${provider}`;
            elizaLogger.error(errorMessage);
            throw new Error(errorMessage);
    }
}

function initializeDatabase(dataDir: string) {
    if (process.env.SUPABASE_URL && process.env.SUPABASE_ANON_KEY) {
        elizaLogger.info("Initializing Supabase connection...");
        const db = new SupabaseDatabaseAdapter(
            process.env.SUPABASE_URL,
            process.env.SUPABASE_ANON_KEY
        );

        // Test the connection
        db.init()
            .then(() => {
                elizaLogger.success(
                    "Successfully connected to Supabase database"
                );
            })
            .catch((error) => {
                elizaLogger.error("Failed to connect to Supabase:", error);
            });

        return db;
    } else if (process.env.POSTGRES_URL) {
        elizaLogger.info("Initializing PostgreSQL connection...");
        const db = new PostgresDatabaseAdapter({
            connectionString: process.env.POSTGRES_URL,
            parseInputs: true,
        });

        // Test the connection
        db.init()
            .then(() => {
                elizaLogger.success(
                    "Successfully connected to PostgreSQL database"
                );
            })
            .catch((error) => {
                elizaLogger.error("Failed to connect to PostgreSQL:", error);
            });

        return db;
    } else if (process.env.PGLITE_DATA_DIR) {
        elizaLogger.info("Initializing PgLite adapter...");
        // `dataDir: memory://` for in memory pg
        const db = new PGLiteDatabaseAdapter({
            dataDir: process.env.PGLITE_DATA_DIR,
        });
        return db;
    } else {
        const filePath =
            process.env.SQLITE_FILE ?? path.resolve(dataDir, "db.sqlite");
        elizaLogger.info(`Initializing SQLite database at ${filePath}...`);
        const db = new SqliteDatabaseAdapter(new Database(filePath));

        // Test the connection
        db.init()
            .then(() => {
                elizaLogger.success(
                    "Successfully connected to SQLite database"
                );
            })
            .catch((error) => {
                elizaLogger.error("Failed to connect to SQLite:", error);
            });

        return db;
    }
}

// also adds plugins from character file into the runtime
export async function initializeClients(
    character: Character,
    runtime: IAgentRuntime
) {
    // each client can only register once
    // and if we want two we can explicitly support it
    const clients: Record<string, any> = {};
    const clientTypes: string[] =
        character.clients?.map((str) => str.toLowerCase()) || [];
    elizaLogger.log("initializeClients", clientTypes, "for", character.name);

    // Start Auto Client if "auto" detected as a configured client
    if (clientTypes.includes(Clients.AUTO)) {
        const autoClient = await AutoClientInterface.start(runtime);
        if (autoClient) clients.auto = autoClient;
    }

    if (clientTypes.includes(Clients.DISCORD)) {
        const discordClient = await DiscordClientInterface.start(runtime);
        if (discordClient) clients.discord = discordClient;
    }

    if (clientTypes.includes(Clients.TELEGRAM)) {
        const telegramClient = await TelegramClientInterface.start(runtime);
        if (telegramClient) clients.telegram = telegramClient;
    }

    if (clientTypes.includes(Clients.TWITTER)) {
        TwitterClientInterface.enableSearch = !isFalsish(
            getSecret(character, "TWITTER_SEARCH_ENABLE")
        );
        const twitterClient = await TwitterClientInterface.start(runtime);
        if (twitterClient) {
            clients.twitter = twitterClient;
        }
    }

    if (clientTypes.includes(Clients.FARCASTER)) {
        // why is this one different :(
        const farcasterClient = new FarcasterAgentClient(runtime);
        if (farcasterClient) {
            farcasterClient.start();
            clients.farcaster = farcasterClient;
        }
    }
    if (clientTypes.includes(Clients.LENS)) {
        const lensClient = new LensAgentClient(runtime);
        lensClient.start();
        clients.lens = lensClient;
    }

    if (clientTypes.includes(Clients.NOSTR)) {
        const nostrClient = new NostrAgentClient(runtime);
        if (nostrClient) {
            nostrClient.start();
            clients.nostr = nostrClient;
        }
    }

    elizaLogger.log("client keys", Object.keys(clients));

    // TODO: Add Slack client to the list
    if (clientTypes.includes(Clients.SLACK)) {
        const slackClient = await SlackClientInterface.start(runtime);
        if (slackClient) clients.slack = slackClient; // Use object property instead of push
    }

    function determineClientType(client: Client): string {
        // Check if client has a direct type identifier
        if ("type" in client) {
            return (client as any).type;
        }

        // Check constructor name
        const constructorName = client.constructor?.name;
        if (constructorName && !constructorName.includes("Object")) {
            return constructorName.toLowerCase().replace("client", "");
        }

        // Fallback: Generate a unique identifier
        return `client_${Date.now()}`;
    }

    if (character.plugins?.length > 0) {
        for (const plugin of character.plugins) {
            if (plugin.clients) {
                for (const client of plugin.clients) {
                    const startedClient = await client.start(runtime);
                    const clientType = determineClientType(client);
                    elizaLogger.debug(
                        `Initializing client of type: ${clientType}`
                    );
                    clients[clientType] = startedClient;
                }
            }
        }
    }

    return clients;
}

function getSecret(character: Character, secret: string) {
    return character.settings?.secrets?.[secret] || process.env[secret];
}

let nodePlugin: any | undefined;

export async function createAgent(
    character: Character,
    db: IDatabaseAdapter,
    cache: ICacheManager,
    token: string
): Promise<AgentRuntime> {
    elizaLogger.log(`Creating runtime for character ${character.name}`);

    nodePlugin ??= createNodePlugin();

    const teeMode = getSecret(character, "TEE_MODE") || "OFF";
    const walletSecretSalt = getSecret(character, "WALLET_SECRET_SALT");

    // Validate TEE configuration
    if (teeMode !== TEEMode.OFF && !walletSecretSalt) {
        elizaLogger.error(
            "WALLET_SECRET_SALT required when TEE_MODE is enabled"
        );
        throw new Error("Invalid TEE configuration");
    }

    let goatPlugin: any | undefined;

    if (getSecret(character, "EVM_PRIVATE_KEY")) {
        goatPlugin = await createGoatPlugin((secret) =>
            getSecret(character, secret)
        );
    }

    // Initialize Reclaim adapter if environment variables are present
    // let verifiableInferenceAdapter;
    // if (
    //     process.env.RECLAIM_APP_ID &&
    //     process.env.RECLAIM_APP_SECRET &&
    //     process.env.VERIFIABLE_INFERENCE_ENABLED === "true"
    // ) {
    //     verifiableInferenceAdapter = new ReclaimAdapter({
    //         appId: process.env.RECLAIM_APP_ID,
    //         appSecret: process.env.RECLAIM_APP_SECRET,
    //         modelProvider: character.modelProvider,
    //         token,
    //     });
    //     elizaLogger.log("Verifiable inference adapter initialized");
    // }
    // Initialize Opacity adapter if environment variables are present
    let verifiableInferenceAdapter;
    if (
        process.env.OPACITY_TEAM_ID &&
        process.env.OPACITY_CLOUDFLARE_NAME &&
        process.env.OPACITY_PROVER_URL &&
        process.env.VERIFIABLE_INFERENCE_ENABLED === "true"
    ) {
        verifiableInferenceAdapter = new OpacityAdapter({
            teamId: process.env.OPACITY_TEAM_ID,
            teamName: process.env.OPACITY_CLOUDFLARE_NAME,
            opacityProverUrl: process.env.OPACITY_PROVER_URL,
            modelProvider: character.modelProvider,
            token: token,
        });
        elizaLogger.log("Verifiable inference adapter initialized");
        elizaLogger.log("teamId", process.env.OPACITY_TEAM_ID);
        elizaLogger.log("teamName", process.env.OPACITY_CLOUDFLARE_NAME);
        elizaLogger.log("opacityProverUrl", process.env.OPACITY_PROVER_URL);
        elizaLogger.log("modelProvider", character.modelProvider);
        elizaLogger.log("token", token);
    }
    if (
        process.env.PRIMUS_APP_ID &&
        process.env.PRIMUS_APP_SECRET &&
        process.env.VERIFIABLE_INFERENCE_ENABLED === "true"
    ) {
        verifiableInferenceAdapter = new PrimusAdapter({
            appId: process.env.PRIMUS_APP_ID,
            appSecret: process.env.PRIMUS_APP_SECRET,
            attMode: "proxytls",
            modelProvider: character.modelProvider,
            token,
        });
        elizaLogger.log("Verifiable inference primus adapter initialized");
    }

    return new AgentRuntime({
        databaseAdapter: db,
        token,
        modelProvider: character.modelProvider,
        evaluators: [],
        character,
        // character.plugins are handled when clients are added
        plugins: [
            bootstrapPlugin,
            getSecret(character, "CONFLUX_CORE_PRIVATE_KEY")
                ? confluxPlugin
                : null,
            nodePlugin,
            getSecret(character, "TAVILY_API_KEY") ? webSearchPlugin : null,
            getSecret(character, "SOLANA_PUBLIC_KEY") ||
            (getSecret(character, "WALLET_PUBLIC_KEY") &&
                !getSecret(character, "WALLET_PUBLIC_KEY")?.startsWith("0x"))
                ? solanaPlugin
                : null,
            getSecret(character, "SOLANA_PRIVATE_KEY")
                ? solanaAgentkitPlguin
                : null,
            getSecret(character, "AUTONOME_JWT_TOKEN") ? autonomePlugin : null,
            (getSecret(character, "NEAR_ADDRESS") ||
                getSecret(character, "NEAR_WALLET_PUBLIC_KEY")) &&
            getSecret(character, "NEAR_WALLET_SECRET_KEY")
                ? nearPlugin
                : null,
            getSecret(character, "EVM_PUBLIC_KEY") ||
            (getSecret(character, "WALLET_PUBLIC_KEY") &&
                getSecret(character, "WALLET_PUBLIC_KEY")?.startsWith("0x"))
                ? evmPlugin
                : null,
            getSecret(character, "COSMOS_RECOVERY_PHRASE") &&
                getSecret(character, "COSMOS_AVAILABLE_CHAINS") &&
                createCosmosPlugin(),
            (getSecret(character, "SOLANA_PUBLIC_KEY") ||
                (getSecret(character, "WALLET_PUBLIC_KEY") &&
                    !getSecret(character, "WALLET_PUBLIC_KEY")?.startsWith(
                        "0x"
                    ))) &&
            getSecret(character, "SOLANA_ADMIN_PUBLIC_KEY") &&
            getSecret(character, "SOLANA_PRIVATE_KEY") &&
            getSecret(character, "SOLANA_ADMIN_PRIVATE_KEY")
                ? nftGenerationPlugin
                : null,
            getSecret(character, "ZEROG_PRIVATE_KEY") ? zgPlugin : null,
            getSecret(character, "COINMARKETCAP_API_KEY")
                ? coinmarketcapPlugin
                : null,
            getSecret(character, "COINBASE_COMMERCE_KEY")
                ? coinbaseCommercePlugin
                : null,
            getSecret(character, "FAL_API_KEY") ||
            getSecret(character, "OPENAI_API_KEY") ||
            getSecret(character, "VENICE_API_KEY") ||
            getSecret(character, "NINETEEN_AI_API_KEY") ||
            getSecret(character, "HEURIST_API_KEY") ||
            getSecret(character, "LIVEPEER_GATEWAY_URL")
                ? imageGenerationPlugin
                : null,
            getSecret(character, "FAL_API_KEY") ? ThreeDGenerationPlugin : null,
            ...(getSecret(character, "COINBASE_API_KEY") &&
            getSecret(character, "COINBASE_PRIVATE_KEY")
                ? [
                      coinbaseMassPaymentsPlugin,
                      tradePlugin,
                      tokenContractPlugin,
                      advancedTradePlugin,
                  ]
                : []),
            ...(teeMode !== TEEMode.OFF && walletSecretSalt ? [teePlugin] : []),
            (teeMode !== TEEMode.OFF && walletSecretSalt &&getSecret(character,"VLOG")
                ? verifiableLogPlugin
                : null),
            getSecret(character, "SGX") ? sgxPlugin : null,
            getSecret(character, "ENABLE_TEE_LOG") &&
            ((teeMode !== TEEMode.OFF && walletSecretSalt) ||
                getSecret(character, "SGX"))
                ? teeLogPlugin
                : null,
            getSecret(character, "COINBASE_API_KEY") &&
            getSecret(character, "COINBASE_PRIVATE_KEY") &&
            getSecret(character, "COINBASE_NOTIFICATION_URI")
                ? webhookPlugin
                : null,
            goatPlugin,
            getSecret(character, "COINGECKO_API_KEY") ||
            getSecret(character, "COINGECKO_PRO_API_KEY")
                ? coingeckoPlugin
                : null,
            getSecret(character, "EVM_PROVIDER_URL") ? goatPlugin : null,
            getSecret(character, "ABSTRACT_PRIVATE_KEY")
                ? abstractPlugin
                : null,
            getSecret(character, "BINANCE_API_KEY") &&
            getSecret(character, "BINANCE_SECRET_KEY")
                ? binancePlugin
                : null,
            getSecret(character, "FLOW_ADDRESS") &&
            getSecret(character, "FLOW_PRIVATE_KEY")
                ? flowPlugin
                : null,
            getSecret(character, "LENS_ADDRESS") &&
            getSecret(character, "LENS_PRIVATE_KEY")
                ? lensPlugin
                : null,
            getSecret(character, "APTOS_PRIVATE_KEY") ? aptosPlugin : null,
            getSecret(character, "MVX_PRIVATE_KEY") ? multiversxPlugin : null,
            getSecret(character, "ZKSYNC_PRIVATE_KEY") ? zksyncEraPlugin : null,
            getSecret(character, "CRONOSZKEVM_PRIVATE_KEY")
                ? cronosZkEVMPlugin
                : null,
            getSecret(character, "TEE_MARLIN") ? teeMarlinPlugin : null,
            getSecret(character, "TON_PRIVATE_KEY") ? tonPlugin : null,
            getSecret(character, "THIRDWEB_SECRET_KEY") ? thirdwebPlugin : null,
            getSecret(character, "SUI_PRIVATE_KEY") ? suiPlugin : null,
            getSecret(character, "STORY_PRIVATE_KEY") ? storyPlugin : null,
            getSecret(character, "FUEL_PRIVATE_KEY") ? fuelPlugin : null,
            getSecret(character, "AVALANCHE_PRIVATE_KEY")
                ? avalanchePlugin
                : null,
            getSecret(character, "ECHOCHAMBERS_API_URL") &&
            getSecret(character, "ECHOCHAMBERS_API_KEY")
                ? echoChambersPlugin
                : null,
            getSecret(character, "LETZAI_API_KEY") ? letzAIPlugin : null,
            getSecret(character, "STARGAZE_ENDPOINT") ? stargazePlugin : null,
            getSecret(character, "GIPHY_API_KEY") ? giphyPlugin : null,
            getSecret(character, "GENLAYER_PRIVATE_KEY")
                ? genLayerPlugin
                : null,
            getSecret(character, "AVAIL_SEED") &&
            getSecret(character, "AVAIL_APP_ID")
                ? availPlugin
                : null,
            getSecret(character, "OPEN_WEATHER_API_KEY")
                ? openWeatherPlugin
                : null,
            getSecret(character, "OBSIDIAN_API_TOKEN") ? obsidianPlugin : null,
            getSecret(character, "ARTHERA_PRIVATE_KEY")?.startsWith("0x")
                ? artheraPlugin
                : null,
            getSecret(character, "ALLORA_API_KEY") ? alloraPlugin : null,
            getSecret(character, "HYPERLIQUID_PRIVATE_KEY")
                ? hyperliquidPlugin
                : null,
            getSecret(character, "HYPERLIQUID_TESTNET")
                ? hyperliquidPlugin
                : null,
            getSecret(character, "AKASH_MNEMONIC") &&
            getSecret(character, "AKASH_WALLET_ADDRESS")
                ? akashPlugin
                : null,
            getSecret(character, "QUAI_PRIVATE_KEY") ? quaiPlugin : null,
<<<<<<< HEAD
=======
            getSecret(character, "RESERVOIR_API_KEY")
                ? createNFTCollectionsPlugin()
                : null,
>>>>>>> a11dd5a0
        ].filter(Boolean),
        providers: [],
        actions: [],
        services: [],
        managers: [],
        cacheManager: cache,
        fetch: logFetch,
        verifiableInferenceAdapter,
    });
}

function initializeFsCache(baseDir: string, character: Character) {
    if (!character?.id) {
        throw new Error(
            "initializeFsCache requires id to be set in character definition"
        );
    }
    const cacheDir = path.resolve(baseDir, character.id, "cache");

    const cache = new CacheManager(new FsCacheAdapter(cacheDir));
    return cache;
}

function initializeDbCache(character: Character, db: IDatabaseCacheAdapter) {
    if (!character?.id) {
        throw new Error(
            "initializeFsCache requires id to be set in character definition"
        );
    }
    const cache = new CacheManager(new DbCacheAdapter(db, character.id));
    return cache;
}

function initializeCache(
    cacheStore: string,
    character: Character,
    baseDir?: string,
    db?: IDatabaseCacheAdapter
) {
    switch (cacheStore) {
        case CacheStore.REDIS:
            if (process.env.REDIS_URL) {
                elizaLogger.info("Connecting to Redis...");
                const redisClient = new RedisClient(process.env.REDIS_URL);
                if (!character?.id) {
                    throw new Error(
                        "CacheStore.REDIS requires id to be set in character definition"
                    );
                }
                return new CacheManager(
                    new DbCacheAdapter(redisClient, character.id) // Using DbCacheAdapter since RedisClient also implements IDatabaseCacheAdapter
                );
            } else {
                throw new Error("REDIS_URL environment variable is not set.");
            }

        case CacheStore.DATABASE:
            if (db) {
                elizaLogger.info("Using Database Cache...");
                return initializeDbCache(character, db);
            } else {
                throw new Error(
                    "Database adapter is not provided for CacheStore.Database."
                );
            }

        case CacheStore.FILESYSTEM:
            elizaLogger.info("Using File System Cache...");
            if (!baseDir) {
                throw new Error(
                    "baseDir must be provided for CacheStore.FILESYSTEM."
                );
            }
            return initializeFsCache(baseDir, character);

        default:
            throw new Error(
                `Invalid cache store: ${cacheStore} or required configuration missing.`
            );
    }
}

async function startAgent(
    character: Character,
    directClient: DirectClient
): Promise<AgentRuntime> {
    let db: IDatabaseAdapter & IDatabaseCacheAdapter;
    try {
        character.id ??= stringToUuid(character.name);
        character.username ??= character.name;

        const token = getTokenForProvider(character.modelProvider, character);
        const dataDir = path.join(__dirname, "../data");

        if (!fs.existsSync(dataDir)) {
            fs.mkdirSync(dataDir, { recursive: true });
        }

        db = initializeDatabase(dataDir) as IDatabaseAdapter &
            IDatabaseCacheAdapter;

        await db.init();

        const cache = initializeCache(
            process.env.CACHE_STORE ?? CacheStore.DATABASE,
            character,
            "",
            db
        ); // "" should be replaced with dir for file system caching. THOUGHTS: might probably make this into an env
        const runtime: AgentRuntime = await createAgent(
            character,
            db,
            cache,
            token
        );

        // start services/plugins/process knowledge
        await runtime.initialize();

        // start assigned clients
        runtime.clients = await initializeClients(character, runtime);

        // add to container
        directClient.registerAgent(runtime);

        // report to console
        elizaLogger.debug(`Started ${character.name} as ${runtime.agentId}`);

        return runtime;
    } catch (error) {
        elizaLogger.error(
            `Error starting agent for character ${character.name}:`,
            error
        );
        elizaLogger.error(error);
        if (db) {
            await db.close();
        }
        throw error;
    }
}

const checkPortAvailable = (port: number): Promise<boolean> => {
    return new Promise((resolve) => {
        const server = net.createServer();

        server.once("error", (err: NodeJS.ErrnoException) => {
            if (err.code === "EADDRINUSE") {
                resolve(false);
            }
        });

        server.once("listening", () => {
            server.close();
            resolve(true);
        });

        server.listen(port);
    });
};

const startAgents = async () => {
    const directClient = new DirectClient();
    let serverPort = parseInt(settings.SERVER_PORT || "3000");
    const args = parseArguments();
    let charactersArg = args.characters || args.character;
    let characters = [defaultCharacter];

    if (charactersArg) {
        characters = await loadCharacters(charactersArg);
    }

    try {
        for (const character of characters) {
            await startAgent(character, directClient);
        }
    } catch (error) {
        elizaLogger.error("Error starting agents:", error);
    }

    // Find available port
    while (!(await checkPortAvailable(serverPort))) {
        elizaLogger.warn(
            `Port ${serverPort} is in use, trying ${serverPort + 1}`
        );
        serverPort++;
    }

    // upload some agent functionality into directClient
    directClient.startAgent = async (character) => {
        // Handle plugins
        character.plugins = await handlePluginImporting(character.plugins);

        // wrap it so we don't have to inject directClient later
        return startAgent(character, directClient);
    };

    directClient.start(serverPort);

    if (serverPort !== parseInt(settings.SERVER_PORT || "3000")) {
        elizaLogger.log(`Server started on alternate port ${serverPort}`);
    }

    elizaLogger.log(
        "Run `pnpm start:client` to start the client and visit the outputted URL (http://localhost:5173) to chat with your agents. When running multiple agents, use client with different port `SERVER_PORT=3001 pnpm start:client`"
    );
};

startAgents().catch((error) => {
    elizaLogger.error("Unhandled error in startAgents:", error);
    process.exit(1);
});<|MERGE_RESOLUTION|>--- conflicted
+++ resolved
@@ -101,11 +101,8 @@
 import path from "path";
 import { fileURLToPath } from "url";
 import yargs from "yargs";
-<<<<<<< HEAD
-=======
 import { verifiableLogPlugin } from "@elizaos/plugin-tee-verifiable-log";
 import createNFTCollectionsPlugin from "@elizaos/plugin-nft-collections";
->>>>>>> a11dd5a0
 
 const __filename = fileURLToPath(import.meta.url); // get the resolved path to the file
 const __dirname = path.dirname(__filename); // get the name of the directory
@@ -811,9 +808,11 @@
                   ]
                 : []),
             ...(teeMode !== TEEMode.OFF && walletSecretSalt ? [teePlugin] : []),
-            (teeMode !== TEEMode.OFF && walletSecretSalt &&getSecret(character,"VLOG")
+            teeMode !== TEEMode.OFF &&
+            walletSecretSalt &&
+            getSecret(character, "VLOG")
                 ? verifiableLogPlugin
-                : null),
+                : null,
             getSecret(character, "SGX") ? sgxPlugin : null,
             getSecret(character, "ENABLE_TEE_LOG") &&
             ((teeMode !== TEEMode.OFF && walletSecretSalt) ||
@@ -894,12 +893,9 @@
                 ? akashPlugin
                 : null,
             getSecret(character, "QUAI_PRIVATE_KEY") ? quaiPlugin : null,
-<<<<<<< HEAD
-=======
             getSecret(character, "RESERVOIR_API_KEY")
                 ? createNFTCollectionsPlugin()
                 : null,
->>>>>>> a11dd5a0
         ].filter(Boolean),
         providers: [],
         actions: [],
