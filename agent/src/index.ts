--- conflicted
+++ resolved
@@ -774,17 +774,8 @@
         db = (await initializeDatabase(dataDir)) as IDatabaseAdapter &
             IDatabaseCacheAdapter;
 
-<<<<<<< HEAD
 
         const cache = initializeDbCache(character, db);
-=======
-        const cache = initializeCache(
-            process.env.CACHE_STORE ?? CacheStore.DATABASE,
-            character,
-            "",
-            db
-        ); // "" should be replaced with dir for file system caching. THOUGHTS: might probably make this into an env
->>>>>>> cae46f56
         const runtime: AgentRuntime = await createAgent(
             character,
             db,
