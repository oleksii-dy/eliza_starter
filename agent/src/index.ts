import { PGLiteDatabaseAdapter } from "@elizaos/adapter-pglite"
import { PostgresDatabaseAdapter } from "@elizaos/adapter-postgres"
import { QdrantDatabaseAdapter } from "@elizaos/adapter-qdrant"
import { RedisClient } from "@elizaos/adapter-redis"
import { SqliteDatabaseAdapter } from "@elizaos/adapter-sqlite"
import { SupabaseDatabaseAdapter } from "@elizaos/adapter-supabase"
import { AutoClientInterface } from "@elizaos/client-auto"
import { DiscordClientInterface } from "@elizaos/client-discord"
import { InstagramClientInterface } from "@elizaos/client-instagram"
import { LensAgentClient } from "@elizaos/client-lens"
import { SlackClientInterface } from "@elizaos/client-slack"
import { TelegramClientInterface } from "@elizaos/client-telegram"
import { TwitterClientInterface } from "@elizaos/client-twitter"
import { FarcasterClientInterface } from "@elizaos/client-farcaster"
import { OmniflixPlugin } from "@elizaos/plugin-omniflix"
import { JeeterClientInterface } from "@elizaos/client-simsai"

import { DirectClient } from "@elizaos/client-direct"
import { agentKitPlugin } from "@elizaos/plugin-agentkit"

import { PrimusAdapter } from "@elizaos/plugin-primus"
import { lightningPlugin } from "@elizaos/plugin-lightning"
import { elizaCodeinPlugin, onchainJson } from "@elizaos/plugin-iq6900"

import {
    AgentRuntime,
    CacheManager,
    CacheStore,
    type Character,
    type Client,
    Clients,
    DbCacheAdapter,
    defaultCharacter,
    elizaLogger,
    FsCacheAdapter,
    type IAgentRuntime,
    type ICacheManager,
    type IDatabaseAdapter,
    type IDatabaseCacheAdapter,
    ModelProviderName,
    parseBooleanFromText,
    settings,
    stringToUuid,
    validateCharacterConfig,
} from "@elizaos/core"
import { zgPlugin } from "@elizaos/plugin-0g"
import { footballPlugin } from "@elizaos/plugin-football"

import { bootstrapPlugin } from "@elizaos/plugin-bootstrap"
import { normalizeCharacter } from "@elizaos/plugin-di"
import createGoatPlugin from "@elizaos/plugin-goat"
// import { intifacePlugin } from "@elizaos/plugin-intiface";
import { ThreeDGenerationPlugin } from "@elizaos/plugin-3d-generation"
import { abstractPlugin } from "@elizaos/plugin-abstract"
import { akashPlugin } from "@elizaos/plugin-akash"
import { alloraPlugin } from "@elizaos/plugin-allora"
import { aptosPlugin } from "@elizaos/plugin-aptos"
import { artheraPlugin } from "@elizaos/plugin-arthera"
import { autonomePlugin } from "@elizaos/plugin-autonome"
import { availPlugin } from "@elizaos/plugin-avail"
import { avalanchePlugin } from "@elizaos/plugin-avalanche"
import { b2Plugin } from "@elizaos/plugin-b2"
import { binancePlugin } from "@elizaos/plugin-binance"
import { birdeyePlugin } from "@elizaos/plugin-birdeye"
import { bnbPlugin } from "@elizaos/plugin-bnb"
import { advancedTradePlugin, coinbaseCommercePlugin, coinbaseMassPaymentsPlugin, tokenContractPlugin, tradePlugin, webhookPlugin } from "@elizaos/plugin-coinbase"
import { coingeckoPlugin } from "@elizaos/plugin-coingecko"
import { coinmarketcapPlugin } from "@elizaos/plugin-coinmarketcap"
import { confluxPlugin } from "@elizaos/plugin-conflux"
import { createCosmosPlugin } from "@elizaos/plugin-cosmos"
import { cronosZkEVMPlugin } from "@elizaos/plugin-cronoszkevm"
import { evmPlugin } from "@elizaos/plugin-evm"
import { flowPlugin } from "@elizaos/plugin-flow"
import { fuelPlugin } from "@elizaos/plugin-fuel"
import { genLayerPlugin } from "@elizaos/plugin-genlayer"
import { gitcoinPassportPlugin } from "@elizaos/plugin-gitcoin-passport"
import { initiaPlugin } from "@elizaos/plugin-initia"
import { imageGenerationPlugin } from "@elizaos/plugin-image-generation"
import { lensPlugin } from "@elizaos/plugin-lensNetwork"
import { multiversxPlugin } from "@elizaos/plugin-multiversx"
import { nearPlugin } from "@elizaos/plugin-near"
import createNFTCollectionsPlugin from "@elizaos/plugin-nft-collections"
import { nftGenerationPlugin } from "@elizaos/plugin-nft-generation"
import { createNodePlugin } from "@elizaos/plugin-node"
import { obsidianPlugin } from "@elizaos/plugin-obsidian"
import { OpacityAdapter } from "@elizaos/plugin-opacity"
import { openWeatherPlugin } from "@elizaos/plugin-open-weather"
import { quaiPlugin } from "@elizaos/plugin-quai"
import { sgxPlugin } from "@elizaos/plugin-sgx"
import { solanaPlugin } from "@elizaos/plugin-solana"
import { solanaAgentkitPlugin } from "@elizaos/plugin-solana-agent-kit"
import { squidRouterPlugin } from "@elizaos/plugin-squid-router"
import { stargazePlugin } from "@elizaos/plugin-stargaze"
import { storyPlugin } from "@elizaos/plugin-story"
import { suiPlugin } from "@elizaos/plugin-sui"
import { TEEMode, teePlugin } from "@elizaos/plugin-tee"
import { teeLogPlugin } from "@elizaos/plugin-tee-log"
import { teeMarlinPlugin } from "@elizaos/plugin-tee-marlin"
import { verifiableLogPlugin } from "@elizaos/plugin-tee-verifiable-log"
import { tonPlugin } from "@elizaos/plugin-ton"
import { webSearchPlugin } from "@elizaos/plugin-web-search"
import { dkgPlugin } from "@elizaos/plugin-dkg"
import { injectivePlugin } from "@elizaos/plugin-injective"
import { giphyPlugin } from "@elizaos/plugin-giphy"
import { letzAIPlugin } from "@elizaos/plugin-letzai"
import { thirdwebPlugin } from "@elizaos/plugin-thirdweb"
import { hyperliquidPlugin } from "@elizaos/plugin-hyperliquid"
import { echoChambersPlugin } from "@elizaos/plugin-echochambers"
import { dexScreenerPlugin } from "@elizaos/plugin-dexscreener"
import { pythDataPlugin } from "@elizaos/plugin-pyth-data"
import { openaiPlugin } from "@elizaos/plugin-openai"
import nitroPlugin from "@elizaos/plugin-router-nitro"
import { devinPlugin } from "@elizaos/plugin-devin"
import { zksyncEraPlugin } from "@elizaos/plugin-zksync-era"
import { chainbasePlugin } from "@elizaos/plugin-chainbase"
import { holdstationPlugin } from "@elizaos/plugin-holdstation"
import { nvidiaNimPlugin } from "@elizaos/plugin-nvidia-nim"
import { zxPlugin } from "@elizaos/plugin-0x"
import { hyperbolicPlugin } from "@elizaos/plugin-hyperbolic"
import { litPlugin } from "@elizaos/plugin-lit"
import Database from "better-sqlite3"
import fs from "fs"
import net from "net"
import path from "path"
import { fileURLToPath } from "url"
import yargs from "yargs"
import { emailPlugin } from "@elizaos/plugin-email"
import { seiPlugin } from "@elizaos/plugin-sei"
import { sunoPlugin } from "@elizaos/plugin-suno"
import { udioPlugin } from "@elizaos/plugin-udio"
import { imgflipPlugin } from "@elizaos/plugin-imgflip"
import { ethstoragePlugin } from "@elizaos/plugin-ethstorage"
<<<<<<< HEAD
import { zerionPlugin } from "@elizaos/plugin-zerion"

=======
import { minaPlugin } from "@elizaos/plugin-mina"
>>>>>>> 3d14fe2a

const __filename = fileURLToPath(import.meta.url) // get the resolved path to the file
const __dirname = path.dirname(__filename) // get the name of the directory

export const wait = (minTime = 1000, maxTime = 3000) => {
	const waitTime = Math.floor(Math.random() * (maxTime - minTime + 1)) + minTime
	return new Promise((resolve) => setTimeout(resolve, waitTime))
}

const logFetch = async (url: string, options: any) => {
	elizaLogger.debug(`Fetching ${url}`)
	// Disabled to avoid disclosure of sensitive information such as API keys
	// elizaLogger.debug(JSON.stringify(options, null, 2));
	return fetch(url, options)
}

export function parseArguments(): {
	character?: string
	characters?: string
} {
	try {
		return yargs(process.argv.slice(3))
			.option("character", {
				type: "string",
				description: "Path to the character JSON file",
			})
			.option("characters", {
				type: "string",
				description: "Comma separated list of paths to character JSON files",
			})
			.parseSync()
	} catch (error) {
		elizaLogger.error("Error parsing arguments:", error)
		return {}
	}
}

function tryLoadFile(filePath: string): string | null {
	try {
		return fs.readFileSync(filePath, "utf8")
	} catch (e) {
		return null
	}
}
function mergeCharacters(base: Character, child: Character): Character {
	const mergeObjects = (baseObj: any, childObj: any) => {
		const result: any = {}
		const keys = new Set([...Object.keys(baseObj || {}), ...Object.keys(childObj || {})])
		keys.forEach((key) => {
			if (typeof baseObj[key] === "object" && typeof childObj[key] === "object" && !Array.isArray(baseObj[key]) && !Array.isArray(childObj[key])) {
				result[key] = mergeObjects(baseObj[key], childObj[key])
			} else if (Array.isArray(baseObj[key]) || Array.isArray(childObj[key])) {
				result[key] = [...(baseObj[key] || []), ...(childObj[key] || [])]
			} else {
				result[key] = childObj[key] !== undefined ? childObj[key] : baseObj[key]
			}
		})
		return result
	}
	return mergeObjects(base, child)
}
function isAllStrings(arr: unknown[]): boolean {
	return Array.isArray(arr) && arr.every((item) => typeof item === "string")
}
export async function loadCharacterFromOnchain(): Promise<Character[]> {
	const jsonText = onchainJson

	console.log("JSON:", jsonText)
	if (!jsonText) return []
	const loadedCharacters = []
	try {
		const character = JSON.parse(jsonText)
		validateCharacterConfig(character)

		// .id isn't really valid
		const characterId = character.id || character.name
		const characterPrefix = `CHARACTER.${characterId.toUpperCase().replace(/ /g, "_")}.`

		const characterSettings = Object.entries(process.env)
			.filter(([key]) => key.startsWith(characterPrefix))
			.reduce((settings, [key, value]) => {
				const settingKey = key.slice(characterPrefix.length)
				settings[settingKey] = value
				return settings
			}, {})

		if (Object.keys(characterSettings).length > 0) {
			character.settings = character.settings || {}
			character.settings.secrets = {
				...characterSettings,
				...character.settings.secrets,
			}
		}

		// Handle plugins
		if (isAllStrings(character.plugins)) {
			elizaLogger.info("Plugins are: ", character.plugins)
			const importedPlugins = await Promise.all(
				character.plugins.map(async (plugin) => {
					const importedPlugin = await import(plugin)
					return importedPlugin.default
				})
			)
			character.plugins = importedPlugins
		}

		loadedCharacters.push(character)
		elizaLogger.info(`Successfully loaded character from: ${process.env.IQ_WALLET_ADDRESS}`)
		return loadedCharacters
	} catch (e) {
		elizaLogger.error(`Error parsing character from ${process.env.IQ_WALLET_ADDRESS}: ${e}`)
		process.exit(1)
	}
}

async function loadCharactersFromUrl(url: string): Promise<Character[]> {
	try {
		const response = await fetch(url)
		const responseJson = await response.json()

		let characters: Character[] = []
		if (Array.isArray(responseJson)) {
			characters = await Promise.all(responseJson.map((character) => jsonToCharacter(url, character)))
		} else {
			const character = await jsonToCharacter(url, responseJson)
			characters.push(character)
		}
		return characters
	} catch (e) {
		elizaLogger.error(`Error loading character(s) from ${url}: ${e}`)
		process.exit(1)
	}
}

async function jsonToCharacter(filePath: string, character: any): Promise<Character> {
	validateCharacterConfig(character)

	// .id isn't really valid
	const characterId = character.id || character.name
	const characterPrefix = `CHARACTER.${characterId.toUpperCase().replace(/ /g, "_")}.`
	const characterSettings = Object.entries(process.env)
		.filter(([key]) => key.startsWith(characterPrefix))
		.reduce((settings, [key, value]) => {
			const settingKey = key.slice(characterPrefix.length)
			return { ...settings, [settingKey]: value }
		}, {})
	if (Object.keys(characterSettings).length > 0) {
		character.settings = character.settings || {}
		character.settings.secrets = {
			...characterSettings,
			...character.settings.secrets,
		}
	}
	// Handle plugins
	character.plugins = await handlePluginImporting(character.plugins)
	if (character.extends) {
		elizaLogger.info(`Merging  ${character.name} character with parent characters`)
		for (const extendPath of character.extends) {
			const baseCharacter = await loadCharacter(path.resolve(path.dirname(filePath), extendPath))
			character = mergeCharacters(baseCharacter, character)
			elizaLogger.info(`Merged ${character.name} with ${baseCharacter.name}`)
		}
	}
	return character
}

async function loadCharacter(filePath: string): Promise<Character> {
	const content = tryLoadFile(filePath)
	if (!content) {
		throw new Error(`Character file not found: ${filePath}`)
	}
	const character = JSON.parse(content)
	return jsonToCharacter(filePath, character)
}

async function loadCharacterTryPath(characterPath: string): Promise<Character> {
	let content: string | null = null
	let resolvedPath = ""

	// Try different path resolutions in order
	const pathsToTry = [
		characterPath, // exact path as specified
		path.resolve(process.cwd(), characterPath), // relative to cwd
		path.resolve(process.cwd(), "agent", characterPath), // Add this
		path.resolve(__dirname, characterPath), // relative to current script
		path.resolve(__dirname, "characters", path.basename(characterPath)), // relative to agent/characters
		path.resolve(__dirname, "../characters", path.basename(characterPath)), // relative to characters dir from agent
		path.resolve(__dirname, "../../characters", path.basename(characterPath)), // relative to project root characters dir
	]

	elizaLogger.info(
		"Trying paths:",
		pathsToTry.map((p) => ({
			path: p,
			exists: fs.existsSync(p),
		}))
	)

	for (const tryPath of pathsToTry) {
		content = tryLoadFile(tryPath)
		if (content !== null) {
			resolvedPath = tryPath
			break
		}
	}

	if (content === null) {
		elizaLogger.error(`Error loading character from ${characterPath}: File not found in any of the expected locations`)
		elizaLogger.error("Tried the following paths:")
		pathsToTry.forEach((p) => elizaLogger.error(` - ${p}`))
		throw new Error(`Error loading character from ${characterPath}: File not found in any of the expected locations`)
	}
	try {
		const character: Character = await loadCharacter(resolvedPath)
		elizaLogger.info(`Successfully loaded character from: ${resolvedPath}`)
		return character
	} catch (e) {
		elizaLogger.error(`Error parsing character from ${resolvedPath}: ${e}`)
		throw new Error(`Error parsing character from ${resolvedPath}: ${e}`)
	}
}

function commaSeparatedStringToArray(commaSeparated: string): string[] {
	return commaSeparated?.split(",").map((value) => value.trim())
}

async function readCharactersFromStorage(characterPaths: string[]): Promise<string[]> {
	try {
		const uploadDir = path.join(process.cwd(), "data", "characters")
		await fs.promises.mkdir(uploadDir, { recursive: true })
		const fileNames = await fs.promises.readdir(uploadDir)
		fileNames.forEach((fileName) => {
			characterPaths.push(path.join(uploadDir, fileName))
		})
	} catch (err) {
		elizaLogger.error(`Error reading directory: ${err.message}`)
	}

	return characterPaths
}

export async function loadCharacters(charactersArg: string): Promise<Character[]> {
	let characterPaths = commaSeparatedStringToArray(charactersArg)

	if (process.env.USE_CHARACTER_STORAGE === "true") {
		characterPaths = await readCharactersFromStorage(characterPaths)
	}

	const loadedCharacters: Character[] = []

	if (characterPaths?.length > 0) {
		for (const characterPath of characterPaths) {
			try {
				const character: Character = await loadCharacterTryPath(characterPath)
				loadedCharacters.push(character)
			} catch (e) {
				process.exit(1)
			}
		}
	}

	if (hasValidRemoteUrls()) {
		elizaLogger.info("Loading characters from remote URLs")
		const characterUrls = commaSeparatedStringToArray(process.env.REMOTE_CHARACTER_URLS)
		for (const characterUrl of characterUrls) {
			const characters = await loadCharactersFromUrl(characterUrl)
			loadedCharacters.push(...characters)
		}
	}

	if (loadedCharacters.length === 0) {
		elizaLogger.info("No characters found, using default character")
		loadedCharacters.push(defaultCharacter)
	}

	return loadedCharacters
}

async function handlePluginImporting(plugins: string[]) {
	if (plugins.length > 0) {
		elizaLogger.info("Plugins are: ", plugins)
		const importedPlugins = await Promise.all(
			plugins.map(async (plugin) => {
				try {
					const importedPlugin = await import(plugin)
					const functionName = plugin.replace("@elizaos/plugin-", "").replace(/-./g, (x) => x[1].toUpperCase()) + "Plugin" // Assumes plugin function is camelCased with Plugin suffix
					return importedPlugin.default || importedPlugin[functionName]
				} catch (importError) {
					elizaLogger.error(`Failed to import plugin: ${plugin}`, importError)
					return [] // Return null for failed imports
				}
			})
		)
		return importedPlugins
	} else {
		return []
	}
}

export function getTokenForProvider(provider: ModelProviderName, character: Character): string | undefined {
	switch (provider) {
		// no key needed for llama_local or gaianet
		case ModelProviderName.LLAMALOCAL:
			return ""
		case ModelProviderName.OLLAMA:
			return ""
		case ModelProviderName.GAIANET:
			return ""
		case ModelProviderName.OPENAI:
			return character.settings?.secrets?.OPENAI_API_KEY || settings.OPENAI_API_KEY
		case ModelProviderName.ETERNALAI:
			return character.settings?.secrets?.ETERNALAI_API_KEY || settings.ETERNALAI_API_KEY
		case ModelProviderName.NINETEEN_AI:
			return character.settings?.secrets?.NINETEEN_AI_API_KEY || settings.NINETEEN_AI_API_KEY
		case ModelProviderName.LLAMACLOUD:
		case ModelProviderName.TOGETHER:
			return character.settings?.secrets?.LLAMACLOUD_API_KEY || settings.LLAMACLOUD_API_KEY || character.settings?.secrets?.TOGETHER_API_KEY || settings.TOGETHER_API_KEY || character.settings?.secrets?.OPENAI_API_KEY || settings.OPENAI_API_KEY
		case ModelProviderName.CLAUDE_VERTEX:
		case ModelProviderName.ANTHROPIC:
			return character.settings?.secrets?.ANTHROPIC_API_KEY || character.settings?.secrets?.CLAUDE_API_KEY || settings.ANTHROPIC_API_KEY || settings.CLAUDE_API_KEY
		case ModelProviderName.REDPILL:
			return character.settings?.secrets?.REDPILL_API_KEY || settings.REDPILL_API_KEY
		case ModelProviderName.OPENROUTER:
			return character.settings?.secrets?.OPENROUTER_API_KEY || settings.OPENROUTER_API_KEY
		case ModelProviderName.GROK:
			return character.settings?.secrets?.GROK_API_KEY || settings.GROK_API_KEY
		case ModelProviderName.HEURIST:
			return character.settings?.secrets?.HEURIST_API_KEY || settings.HEURIST_API_KEY
		case ModelProviderName.GROQ:
			return character.settings?.secrets?.GROQ_API_KEY || settings.GROQ_API_KEY
		case ModelProviderName.GALADRIEL:
			return character.settings?.secrets?.GALADRIEL_API_KEY || settings.GALADRIEL_API_KEY
		case ModelProviderName.FAL:
			return character.settings?.secrets?.FAL_API_KEY || settings.FAL_API_KEY
		case ModelProviderName.ALI_BAILIAN:
			return character.settings?.secrets?.ALI_BAILIAN_API_KEY || settings.ALI_BAILIAN_API_KEY
		case ModelProviderName.VOLENGINE:
			return character.settings?.secrets?.VOLENGINE_API_KEY || settings.VOLENGINE_API_KEY
		case ModelProviderName.NANOGPT:
			return character.settings?.secrets?.NANOGPT_API_KEY || settings.NANOGPT_API_KEY
		case ModelProviderName.HYPERBOLIC:
			return character.settings?.secrets?.HYPERBOLIC_API_KEY || settings.HYPERBOLIC_API_KEY

		case ModelProviderName.VENICE:
			return character.settings?.secrets?.VENICE_API_KEY || settings.VENICE_API_KEY
		case ModelProviderName.ATOMA:
			return character.settings?.secrets?.ATOMASDK_BEARER_AUTH || settings.ATOMASDK_BEARER_AUTH
		case ModelProviderName.NVIDIA:
			return character.settings?.secrets?.NVIDIA_API_KEY || settings.NVIDIA_API_KEY
		case ModelProviderName.NVIDIA:
			return character.settings?.secrets?.NVIDIA_API_KEY || settings.NVIDIA_API_KEY
		case ModelProviderName.AKASH_CHAT_API:
			return character.settings?.secrets?.AKASH_CHAT_API_KEY || settings.AKASH_CHAT_API_KEY
		case ModelProviderName.GOOGLE:
			return character.settings?.secrets?.GOOGLE_GENERATIVE_AI_API_KEY || settings.GOOGLE_GENERATIVE_AI_API_KEY
		case ModelProviderName.MISTRAL:
			return character.settings?.secrets?.MISTRAL_API_KEY || settings.MISTRAL_API_KEY
		case ModelProviderName.LETZAI:
			return character.settings?.secrets?.LETZAI_API_KEY || settings.LETZAI_API_KEY
		case ModelProviderName.INFERA:
			return character.settings?.secrets?.INFERA_API_KEY || settings.INFERA_API_KEY
		case ModelProviderName.DEEPSEEK:
			return character.settings?.secrets?.DEEPSEEK_API_KEY || settings.DEEPSEEK_API_KEY
		case ModelProviderName.LIVEPEER:
			return character.settings?.secrets?.LIVEPEER_GATEWAY_URL || settings.LIVEPEER_GATEWAY_URL
		default:
			const errorMessage = `Failed to get token - unsupported model provider: ${provider}`
			elizaLogger.error(errorMessage)
			throw new Error(errorMessage)
	}
}

function initializeDatabase(dataDir: string) {
	if (process.env.SUPABASE_URL && process.env.SUPABASE_ANON_KEY) {
		elizaLogger.info("Initializing Supabase connection...")
		const db = new SupabaseDatabaseAdapter(process.env.SUPABASE_URL, process.env.SUPABASE_ANON_KEY)

		// Test the connection
		db.init()
			.then(() => {
				elizaLogger.success("Successfully connected to Supabase database")
			})
			.catch((error) => {
				elizaLogger.error("Failed to connect to Supabase:", error)
			})

		return db
	} else if (process.env.POSTGRES_URL) {
		elizaLogger.info("Initializing PostgreSQL connection...")
		const db = new PostgresDatabaseAdapter({
			connectionString: process.env.POSTGRES_URL,
			parseInputs: true,
		})

		// Test the connection
		db.init()
			.then(() => {
				elizaLogger.success("Successfully connected to PostgreSQL database")
			})
			.catch((error) => {
				elizaLogger.error("Failed to connect to PostgreSQL:", error)
			})

		return db
	} else if (process.env.PGLITE_DATA_DIR) {
		elizaLogger.info("Initializing PgLite adapter...")
		// `dataDir: memory://` for in memory pg
		const db = new PGLiteDatabaseAdapter({
			dataDir: process.env.PGLITE_DATA_DIR,
		})
		return db
	} else if (process.env.QDRANT_URL && process.env.QDRANT_KEY && process.env.QDRANT_PORT && process.env.QDRANT_VECTOR_SIZE) {
		elizaLogger.info("Initializing Qdrant adapter...")
		const db = new QdrantDatabaseAdapter(process.env.QDRANT_URL, process.env.QDRANT_KEY, Number(process.env.QDRANT_PORT), Number(process.env.QDRANT_VECTOR_SIZE))
		return db
	} else {
		const filePath = process.env.SQLITE_FILE ?? path.resolve(dataDir, "db.sqlite")
		elizaLogger.info(`Initializing SQLite database at ${filePath}...`)
		const db = new SqliteDatabaseAdapter(new Database(filePath))

		// Test the connection
		db.init()
			.then(() => {
				elizaLogger.success("Successfully connected to SQLite database")
			})
			.catch((error) => {
				elizaLogger.error("Failed to connect to SQLite:", error)
			})

		return db
	}
}

// also adds plugins from character file into the runtime
export async function initializeClients(character: Character, runtime: IAgentRuntime) {
	// each client can only register once
	// and if we want two we can explicitly support it
	const clients: Record<string, any> = {}
	const clientTypes: string[] = character.clients?.map((str) => str.toLowerCase()) || []
	elizaLogger.log("initializeClients", clientTypes, "for", character.name)

	// Start Auto Client if "auto" detected as a configured client
	if (clientTypes.includes(Clients.AUTO)) {
		const autoClient = await AutoClientInterface.start(runtime)
		if (autoClient) clients.auto = autoClient
	}

	if (clientTypes.includes(Clients.DISCORD)) {
		const discordClient = await DiscordClientInterface.start(runtime)
		if (discordClient) clients.discord = discordClient
	}

	if (clientTypes.includes(Clients.TELEGRAM)) {
		const telegramClient = await TelegramClientInterface.start(runtime)
		if (telegramClient) clients.telegram = telegramClient
	}

	if (clientTypes.includes(Clients.TWITTER)) {
		const twitterClient = await TwitterClientInterface.start(runtime)
		if (twitterClient) {
			clients.twitter = twitterClient
		}
	}

	if (clientTypes.includes(Clients.INSTAGRAM)) {
		const instagramClient = await InstagramClientInterface.start(runtime)
		if (instagramClient) {
			clients.instagram = instagramClient
		}
	}

	if (clientTypes.includes(Clients.FARCASTER)) {
		const farcasterClient = await FarcasterClientInterface.start(runtime)
		if (farcasterClient) {
			clients.farcaster = farcasterClient
		}
	}

	if (clientTypes.includes("lens")) {
		const lensClient = new LensAgentClient(runtime)
		lensClient.start()
		clients.lens = lensClient
	}

	if (clientTypes.includes(Clients.SIMSAI)) {
		const simsaiClient = await JeeterClientInterface.start(runtime)
		if (simsaiClient) clients.simsai = simsaiClient
	}

	elizaLogger.log("client keys", Object.keys(clients))

	// TODO: Add Slack client to the list
	// Initialize clients as an object

	if (clientTypes.includes("slack")) {
		const slackClient = await SlackClientInterface.start(runtime)
		if (slackClient) clients.slack = slackClient // Use object property instead of push
	}

	function determineClientType(client: Client): string {
		// Check if client has a direct type identifier
		if ("type" in client) {
			return (client as any).type
		}

		// Check constructor name
		const constructorName = client.constructor?.name
		if (constructorName && !constructorName.includes("Object")) {
			return constructorName.toLowerCase().replace("client", "")
		}

		// Fallback: Generate a unique identifier
		return `client_${Date.now()}`
	}

	if (character.plugins?.length > 0) {
		for (const plugin of character.plugins) {
			if (plugin.clients) {
				for (const client of plugin.clients) {
					const startedClient = await client.start(runtime)
					const clientType = determineClientType(client)
					elizaLogger.debug(`Initializing client of type: ${clientType}`)
					clients[clientType] = startedClient
				}
			}
		}
	}

	return clients
}

function getSecret(character: Character, secret: string) {
	return character.settings?.secrets?.[secret] || process.env[secret]
}

let nodePlugin: any | undefined

export async function createAgent(character: Character, db: IDatabaseAdapter, cache: ICacheManager, token: string): Promise<AgentRuntime> {
	elizaLogger.log(`Creating runtime for character ${character.name}`)

	nodePlugin ??= createNodePlugin()

	const teeMode = getSecret(character, "TEE_MODE") || "OFF"
	const walletSecretSalt = getSecret(character, "WALLET_SECRET_SALT")

	// Validate TEE configuration
	if (teeMode !== TEEMode.OFF && !walletSecretSalt) {
		elizaLogger.error("A WALLET_SECRET_SALT required when TEE_MODE is enabled")
		throw new Error("Invalid TEE configuration")
	}

	let goatPlugin: any | undefined

	if (getSecret(character, "EVM_PRIVATE_KEY")) {
		goatPlugin = await createGoatPlugin((secret) => getSecret(character, secret))
	}

	// Initialize Reclaim adapter if environment variables are present
	// let verifiableInferenceAdapter;
	// if (
	//     process.env.RECLAIM_APP_ID &&
	//     process.env.RECLAIM_APP_SECRET &&
	//     process.env.VERIFIABLE_INFERENCE_ENABLED === "true"
	// ) {
	//     verifiableInferenceAdapter = new ReclaimAdapter({
	//         appId: process.env.RECLAIM_APP_ID,
	//         appSecret: process.env.RECLAIM_APP_SECRET,
	//         modelProvider: character.modelProvider,
	//         token,
	//     });
	//     elizaLogger.log("Verifiable inference adapter initialized");
	// }
	// Initialize Opacity adapter if environment variables are present
	let verifiableInferenceAdapter
	if (process.env.OPACITY_TEAM_ID && process.env.OPACITY_CLOUDFLARE_NAME && process.env.OPACITY_PROVER_URL && process.env.VERIFIABLE_INFERENCE_ENABLED === "true") {
		verifiableInferenceAdapter = new OpacityAdapter({
			teamId: process.env.OPACITY_TEAM_ID,
			teamName: process.env.OPACITY_CLOUDFLARE_NAME,
			opacityProverUrl: process.env.OPACITY_PROVER_URL,
			modelProvider: character.modelProvider,
			token: token,
		})
		elizaLogger.log("Verifiable inference adapter initialized")
		elizaLogger.log("teamId", process.env.OPACITY_TEAM_ID)
		elizaLogger.log("teamName", process.env.OPACITY_CLOUDFLARE_NAME)
		elizaLogger.log("opacityProverUrl", process.env.OPACITY_PROVER_URL)
		elizaLogger.log("modelProvider", character.modelProvider)
		elizaLogger.log("token", token)
	}
	if (process.env.PRIMUS_APP_ID && process.env.PRIMUS_APP_SECRET && process.env.VERIFIABLE_INFERENCE_ENABLED === "true") {
		verifiableInferenceAdapter = new PrimusAdapter({
			appId: process.env.PRIMUS_APP_ID,
			appSecret: process.env.PRIMUS_APP_SECRET,
			attMode: "proxytls",
			modelProvider: character.modelProvider,
			token,
		})
		elizaLogger.log("Verifiable inference primus adapter initialized")
	}

	return new AgentRuntime({
		databaseAdapter: db,
		token,
		modelProvider: character.modelProvider,
		evaluators: [],
		character,
		// character.plugins are handled when clients are added
		plugins: [
			getSecret(character, "IQ_WALLET_ADDRESS") && getSecret(character, "IQSOlRPC") ? elizaCodeinPlugin : null,
			bootstrapPlugin,
			getSecret(character, "CDP_API_KEY_NAME") && getSecret(character, "CDP_API_KEY_PRIVATE_KEY") && getSecret(character, "CDP_AGENT_KIT_NETWORK") ? agentKitPlugin : null,
			getSecret(character, "DEXSCREENER_API_KEY") ? dexScreenerPlugin : null,
			getSecret(character, "FOOTBALL_API_KEY") ? footballPlugin : null,
			getSecret(character, "CONFLUX_CORE_PRIVATE_KEY") ? confluxPlugin : null,
			nodePlugin,
			getSecret(character, "ROUTER_NITRO_EVM_PRIVATE_KEY") && getSecret(character, "ROUTER_NITRO_EVM_ADDRESS") ? nitroPlugin : null,
			getSecret(character, "TAVILY_API_KEY") ? webSearchPlugin : null,
			getSecret(character, "SOLANA_PUBLIC_KEY") || (getSecret(character, "WALLET_PUBLIC_KEY") && !getSecret(character, "WALLET_PUBLIC_KEY")?.startsWith("0x")) ? solanaPlugin : null,
			getSecret(character, "SOLANA_PRIVATE_KEY") ? solanaAgentkitPlugin : null,
			getSecret(character, "AUTONOME_JWT_TOKEN") ? autonomePlugin : null,
			(getSecret(character, "NEAR_ADDRESS") || getSecret(character, "NEAR_WALLET_PUBLIC_KEY")) && getSecret(character, "NEAR_WALLET_SECRET_KEY") ? nearPlugin : null,
			getSecret(character, "EVM_PUBLIC_KEY") || (getSecret(character, "WALLET_PUBLIC_KEY") && getSecret(character, "WALLET_PUBLIC_KEY")?.startsWith("0x")) ? evmPlugin : null,
			(getSecret(character, "EVM_PUBLIC_KEY") || getSecret(character, "INJECTIVE_PUBLIC_KEY")) && getSecret(character, "INJECTIVE_PRIVATE_KEY") ? injectivePlugin : null,
			getSecret(character, "COSMOS_RECOVERY_PHRASE") && getSecret(character, "COSMOS_AVAILABLE_CHAINS") && createCosmosPlugin(),
			(getSecret(character, "SOLANA_PUBLIC_KEY") || (getSecret(character, "WALLET_PUBLIC_KEY") && !getSecret(character, "WALLET_PUBLIC_KEY")?.startsWith("0x"))) &&
			getSecret(character, "SOLANA_ADMIN_PUBLIC_KEY") &&
			getSecret(character, "SOLANA_PRIVATE_KEY") &&
			getSecret(character, "SOLANA_ADMIN_PRIVATE_KEY")
				? nftGenerationPlugin
				: null,
			getSecret(character, "ZEROG_PRIVATE_KEY") ? zgPlugin : null,
			getSecret(character, "COINMARKETCAP_API_KEY") ? coinmarketcapPlugin : null,
			getSecret(character, "ZERION_API_KEY") ? zerionPlugin : null,
			getSecret(character, "COINBASE_COMMERCE_KEY") ? coinbaseCommercePlugin : null,
			getSecret(character, "FAL_API_KEY") ||
			getSecret(character, "OPENAI_API_KEY") ||
			getSecret(character, "VENICE_API_KEY") ||
			getSecret(character, "NVIDIA_API_KEY") ||
			getSecret(character, "NINETEEN_AI_API_KEY") ||
			getSecret(character, "HEURIST_API_KEY") ||
			getSecret(character, "LIVEPEER_GATEWAY_URL")
				? imageGenerationPlugin
				: null,
			getSecret(character, "FAL_API_KEY") ? ThreeDGenerationPlugin : null,
			...(getSecret(character, "COINBASE_API_KEY") && getSecret(character, "COINBASE_PRIVATE_KEY") ? [coinbaseMassPaymentsPlugin, tradePlugin, tokenContractPlugin, advancedTradePlugin] : []),
			...(teeMode !== TEEMode.OFF && walletSecretSalt ? [teePlugin] : []),
			teeMode !== TEEMode.OFF && walletSecretSalt && getSecret(character, "VLOG") ? verifiableLogPlugin : null,
			getSecret(character, "SGX") ? sgxPlugin : null,
			getSecret(character, "ENABLE_TEE_LOG") && ((teeMode !== TEEMode.OFF && walletSecretSalt) || getSecret(character, "SGX")) ? teeLogPlugin : null,
			getSecret(character, "OMNIFLIX_API_URL") && getSecret(character, "OMNIFLIX_MNEMONIC") ? OmniflixPlugin : null,
			getSecret(character, "COINBASE_API_KEY") && getSecret(character, "COINBASE_PRIVATE_KEY") && getSecret(character, "COINBASE_NOTIFICATION_URI") ? webhookPlugin : null,
			goatPlugin,
			getSecret(character, "COINGECKO_API_KEY") || getSecret(character, "COINGECKO_PRO_API_KEY") ? coingeckoPlugin : null,
			getSecret(character, "EVM_PROVIDER_URL") ? goatPlugin : null,
			getSecret(character, "ABSTRACT_PRIVATE_KEY") ? abstractPlugin : null,
			getSecret(character, "B2_PRIVATE_KEY") ? b2Plugin : null,
			getSecret(character, "BINANCE_API_KEY") && getSecret(character, "BINANCE_SECRET_KEY") ? binancePlugin : null,
			getSecret(character, "FLOW_ADDRESS") && getSecret(character, "FLOW_PRIVATE_KEY") ? flowPlugin : null,
			getSecret(character, "LENS_ADDRESS") && getSecret(character, "LENS_PRIVATE_KEY") ? lensPlugin : null,
			getSecret(character, "APTOS_PRIVATE_KEY") ? aptosPlugin : null,
			getSecret(character, "MVX_PRIVATE_KEY") ? multiversxPlugin : null,
			getSecret(character, "ZKSYNC_PRIVATE_KEY") ? zksyncEraPlugin : null,
			getSecret(character, "CRONOSZKEVM_PRIVATE_KEY") ? cronosZkEVMPlugin : null,
			getSecret(character, "TEE_MARLIN") ? teeMarlinPlugin : null,
			getSecret(character, "TON_PRIVATE_KEY") ? tonPlugin : null,
			getSecret(character, "THIRDWEB_SECRET_KEY") ? thirdwebPlugin : null,
			getSecret(character, "SUI_PRIVATE_KEY") ? suiPlugin : null,
			getSecret(character, "STORY_PRIVATE_KEY") ? storyPlugin : null,
			getSecret(character, "SQUID_SDK_URL") && getSecret(character, "SQUID_INTEGRATOR_ID") && getSecret(character, "SQUID_EVM_ADDRESS") && getSecret(character, "SQUID_EVM_PRIVATE_KEY") && getSecret(character, "SQUID_API_THROTTLE_INTERVAL")
				? squidRouterPlugin
				: null,
			getSecret(character, "FUEL_PRIVATE_KEY") ? fuelPlugin : null,
			getSecret(character, "AVALANCHE_PRIVATE_KEY") ? avalanchePlugin : null,
			getSecret(character, "BIRDEYE_API_KEY") ? birdeyePlugin : null,
			getSecret(character, "ECHOCHAMBERS_API_URL") && getSecret(character, "ECHOCHAMBERS_API_KEY") ? echoChambersPlugin : null,
			getSecret(character, "LETZAI_API_KEY") ? letzAIPlugin : null,
			getSecret(character, "STARGAZE_ENDPOINT") ? stargazePlugin : null,
			getSecret(character, "GIPHY_API_KEY") ? giphyPlugin : null,
			getSecret(character, "PASSPORT_API_KEY") ? gitcoinPassportPlugin : null,
			getSecret(character, "GENLAYER_PRIVATE_KEY") ? genLayerPlugin : null,
			getSecret(character, "AVAIL_SEED") && getSecret(character, "AVAIL_APP_ID") ? availPlugin : null,
			getSecret(character, "OPEN_WEATHER_API_KEY") ? openWeatherPlugin : null,
			getSecret(character, "OBSIDIAN_API_TOKEN") ? obsidianPlugin : null,
			getSecret(character, "ARTHERA_PRIVATE_KEY")?.startsWith("0x") ? artheraPlugin : null,
			getSecret(character, "ALLORA_API_KEY") ? alloraPlugin : null,
			getSecret(character, "HYPERLIQUID_PRIVATE_KEY") ? hyperliquidPlugin : null,
			getSecret(character, "HYPERLIQUID_TESTNET") ? hyperliquidPlugin : null,
			getSecret(character, "AKASH_MNEMONIC") && getSecret(character, "AKASH_WALLET_ADDRESS") ? akashPlugin : null,
			getSecret(character, "CHAINBASE_API_KEY") ? chainbasePlugin : null,
			getSecret(character, "QUAI_PRIVATE_KEY") ? quaiPlugin : null,
			getSecret(character, "RESERVOIR_API_KEY") ? createNFTCollectionsPlugin() : null,
			getSecret(character, "ZERO_EX_API_KEY") ? zxPlugin : null,
			getSecret(character, "DKG_PRIVATE_KEY") ? dkgPlugin : null,
			getSecret(character, "PYTH_TESTNET_PROGRAM_KEY") || getSecret(character, "PYTH_MAINNET_PROGRAM_KEY") ? pythDataPlugin : null,
			getSecret(character, "LND_TLS_CERT") && getSecret(character, "LND_MACAROON") && getSecret(character, "LND_SOCKET") ? lightningPlugin : null,
			getSecret(character, "OPENAI_API_KEY") && parseBooleanFromText(getSecret(character, "ENABLE_OPEN_AI_COMMUNITY_PLUGIN")) ? openaiPlugin : null,
			getSecret(character, "DEVIN_API_TOKEN") ? devinPlugin : null,
			getSecret(character, "INITIA_PRIVATE_KEY") ? initiaPlugin : null,
			getSecret(character, "HOLDSTATION_PRIVATE_KEY") ? holdstationPlugin : null,
			getSecret(character, "NVIDIA_NIM_API_KEY") || getSecret(character, "NVIDIA_NGC_API_KEY") ? nvidiaNimPlugin : null,
			getSecret(character, "INITIA_PRIVATE_KEY") && getSecret(character, "INITIA_NODE_URL") ? initiaPlugin : null,
			getSecret(character, "BNB_PRIVATE_KEY") || getSecret(character, "BNB_PUBLIC_KEY")?.startsWith("0x") ? bnbPlugin : null,
			(getSecret(character, "EMAIL_INCOMING_USER") && getSecret(character, "EMAIL_INCOMING_PASS")) || (getSecret(character, "EMAIL_OUTGOING_USER") && getSecret(character, "EMAIL_OUTGOING_PASS")) ? emailPlugin : null,
			getSecret(character, "SEI_PRIVATE_KEY") ? seiPlugin : null,
			getSecret(character, "HYPERBOLIC_API_KEY") ? hyperbolicPlugin : null,
			getSecret(character, "SUNO_API_KEY") ? sunoPlugin : null,
			getSecret(character, "UDIO_AUTH_TOKEN") ? udioPlugin : null,
			getSecret(character, "IMGFLIP_USERNAME") && getSecret(character, "IMGFLIP_PASSWORD") ? imgflipPlugin : null,
			getSecret(character, "FUNDING_PRIVATE_KEY") && getSecret(character, "EVM_RPC_URL") ? litPlugin : null,
			getSecret(character, "ETHSTORAGE_PRIVATE_KEY") ? ethstoragePlugin : null,
			getSecret(character, "MINA_PRIVATE_KEY") ? minaPlugin : null,
		].filter(Boolean),
		providers: [],
		managers: [],
		cacheManager: cache,
		fetch: logFetch,
		verifiableInferenceAdapter,
	})
}

function initializeFsCache(baseDir: string, character: Character) {
	if (!character?.id) {
		throw new Error("initializeFsCache requires id to be set in character definition")
	}
	const cacheDir = path.resolve(baseDir, character.id, "cache")

	const cache = new CacheManager(new FsCacheAdapter(cacheDir))
	return cache
}

function initializeDbCache(character: Character, db: IDatabaseCacheAdapter) {
	if (!character?.id) {
		throw new Error("initializeFsCache requires id to be set in character definition")
	}
	const cache = new CacheManager(new DbCacheAdapter(db, character.id))
	return cache
}

function initializeCache(cacheStore: string, character: Character, baseDir?: string, db?: IDatabaseCacheAdapter) {
	switch (cacheStore) {
		case CacheStore.REDIS:
			if (process.env.REDIS_URL) {
				elizaLogger.info("Connecting to Redis...")
				const redisClient = new RedisClient(process.env.REDIS_URL)
				if (!character?.id) {
					throw new Error("CacheStore.REDIS requires id to be set in character definition")
				}
				return new CacheManager(
					new DbCacheAdapter(redisClient, character.id) // Using DbCacheAdapter since RedisClient also implements IDatabaseCacheAdapter
				)
			} else {
				throw new Error("REDIS_URL environment variable is not set.")
			}

		case CacheStore.DATABASE:
			if (db) {
				elizaLogger.info("Using Database Cache...")
				return initializeDbCache(character, db)
			} else {
				throw new Error("Database adapter is not provided for CacheStore.Database.")
			}

		case CacheStore.FILESYSTEM:
			elizaLogger.info("Using File System Cache...")
			if (!baseDir) {
				throw new Error("baseDir must be provided for CacheStore.FILESYSTEM.")
			}
			return initializeFsCache(baseDir, character)

		default:
			throw new Error(`Invalid cache store: ${cacheStore} or required configuration missing.`)
	}
}

async function startAgent(character: Character, directClient: DirectClient): Promise<AgentRuntime> {
	let db: IDatabaseAdapter & IDatabaseCacheAdapter
	try {
		character.id ??= stringToUuid(character.name)
		character.username ??= character.name

		const token = getTokenForProvider(character.modelProvider, character)
		const dataDir = path.join(__dirname, "../data")

		if (!fs.existsSync(dataDir)) {
			fs.mkdirSync(dataDir, { recursive: true })
		}

		db = initializeDatabase(dataDir) as IDatabaseAdapter & IDatabaseCacheAdapter

		await db.init()

		const cache = initializeCache(process.env.CACHE_STORE ?? CacheStore.DATABASE, character, "", db) // "" should be replaced with dir for file system caching. THOUGHTS: might probably make this into an env
		const runtime: AgentRuntime = await createAgent(character, db, cache, token)

		// start services/plugins/process knowledge
		await runtime.initialize()

		// start assigned clients
		runtime.clients = await initializeClients(character, runtime)

		// add to container
		directClient.registerAgent(runtime)

		// report to console
		elizaLogger.debug(`Started ${character.name} as ${runtime.agentId}`)

		return runtime
	} catch (error) {
		elizaLogger.error(`Error starting agent for character ${character.name}:`, error)
		elizaLogger.error(error)
		if (db) {
			await db.close()
		}
		throw error
	}
}

const checkPortAvailable = (port: number): Promise<boolean> => {
	return new Promise((resolve) => {
		const server = net.createServer()

		server.once("error", (err: NodeJS.ErrnoException) => {
			if (err.code === "EADDRINUSE") {
				resolve(false)
			}
		})

		server.once("listening", () => {
			server.close()
			resolve(true)
		})

		server.listen(port)
	})
}

const hasValidRemoteUrls = () => process.env.REMOTE_CHARACTER_URLS && process.env.REMOTE_CHARACTER_URLS !== "" && process.env.REMOTE_CHARACTER_URLS.startsWith("http")

const startAgents = async () => {
	const directClient = new DirectClient()
	let serverPort = Number.parseInt(settings.SERVER_PORT || "3000")
	const args = parseArguments()
	const charactersArg = args.characters || args.character
	let characters = [defaultCharacter]

	if (process.env.IQ_WALLET_ADDRESS && process.env.IQSOlRPC) {
		characters = await loadCharacterFromOnchain()
	}

	const notOnchainJson = !onchainJson || onchainJson == "null"

	if ((notOnchainJson && charactersArg) || hasValidRemoteUrls()) {
		characters = await loadCharacters(charactersArg)
	}

	// Normalize characters for injectable plugins
	characters = await Promise.all(characters.map(normalizeCharacter))

	try {
		for (const character of characters) {
			await startAgent(character, directClient)
		}
	} catch (error) {
		elizaLogger.error("Error starting agents:", error)
	}

	// Find available port
	while (!(await checkPortAvailable(serverPort))) {
		elizaLogger.warn(`Port ${serverPort} is in use, trying ${serverPort + 1}`)
		serverPort++
	}

	// upload some agent functionality into directClient
	directClient.startAgent = async (character) => {
		// Handle plugins
		character.plugins = await handlePluginImporting(character.plugins)

		// wrap it so we don't have to inject directClient later
		return startAgent(character, directClient)
	}

	directClient.loadCharacterTryPath = loadCharacterTryPath
	directClient.jsonToCharacter = jsonToCharacter

	directClient.start(serverPort)

	if (serverPort !== Number.parseInt(settings.SERVER_PORT || "3000")) {
		elizaLogger.log(`Server started on alternate port ${serverPort}`)
	}

	elizaLogger.log("Run `pnpm start:client` to start the client and visit the outputted URL (http://localhost:5173) to chat with your agents. When running multiple agents, use client with different port `SERVER_PORT=3001 pnpm start:client`")
}

startAgents().catch((error) => {
	elizaLogger.error("Unhandled error in startAgents:", error)
	process.exit(1)
})

// Prevent unhandled exceptions from crashing the process if desired
if (process.env.PREVENT_UNHANDLED_EXIT && parseBooleanFromText(process.env.PREVENT_UNHANDLED_EXIT)) {
	// Handle uncaught exceptions to prevent the process from crashing
	process.on("uncaughtException", function (err) {
		console.error("uncaughtException", err)
	})

	// Handle unhandled rejections to prevent the process from crashing
	process.on("unhandledRejection", function (err) {
		console.error("unhandledRejection", err)
	})
}<|MERGE_RESOLUTION|>--- conflicted
+++ resolved
@@ -130,12 +130,8 @@
 import { udioPlugin } from "@elizaos/plugin-udio"
 import { imgflipPlugin } from "@elizaos/plugin-imgflip"
 import { ethstoragePlugin } from "@elizaos/plugin-ethstorage"
-<<<<<<< HEAD
 import { zerionPlugin } from "@elizaos/plugin-zerion"
-
-=======
 import { minaPlugin } from "@elizaos/plugin-mina"
->>>>>>> 3d14fe2a
 
 const __filename = fileURLToPath(import.meta.url) // get the resolved path to the file
 const __dirname = path.dirname(__filename) // get the name of the directory
