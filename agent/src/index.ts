import { PostgresDatabaseAdapter } from "@elizaos/adapter-postgres";
import { SqliteDatabaseAdapter } from "@elizaos/adapter-sqlite";
import { AutoClientInterface } from "@elizaos/client-auto";
import { DiscordClientInterface } from "@elizaos/client-discord";
import { FarcasterAgentClient } from "@elizaos/client-farcaster";
import { LensAgentClient } from "@elizaos/client-lens";
import { SlackClientInterface } from "@elizaos/client-slack";
import { TelegramClientInterface } from "@elizaos/client-telegram";
import { TwitterClientInterface } from "@elizaos/client-twitter";
import {
    AgentRuntime,
    CacheManager,
    Character,
    Clients,
    DbCacheAdapter,
    defaultCharacter,
    elizaLogger,
    FsCacheAdapter,
    IAgentRuntime,
    ICacheManager,
    IDatabaseAdapter,
    IDatabaseCacheAdapter,
    ModelProviderName,
    settings,
    stringToUuid,
    validateCharacterConfig,
    CacheStore,
    getSecret,
    loadPlugins,
} from "@elizaos/core";
import { RedisClient } from "@elizaos/adapter-redis";
import { bootstrapPlugin } from "@elizaos/plugin-bootstrap";
import { DirectClient } from "@elizaos/client-direct";
import { createNodePlugin } from "@elizaos/plugin-node";
<<<<<<< HEAD
=======
import { solanaPlugin } from "@elizaos/plugin-solana";
import { suiPlugin } from "@elizaos/plugin-sui";
import { TEEMode, teePlugin } from "@elizaos/plugin-tee";
import { tonPlugin } from "@elizaos/plugin-ton";
import { zksyncEraPlugin } from "@elizaos/plugin-zksync-era";
import { cronosZkEVMPlugin } from "@elizaos/plugin-cronoszkevm";
import { abstractPlugin } from "@elizaos/plugin-abstract";
>>>>>>> 9f519239
import Database from "better-sqlite3";
import fs from "fs";
import path from "path";
import { fileURLToPath } from "url";
import yargs from "yargs";
import net from "net";

const __filename = fileURLToPath(import.meta.url); // get the resolved path to the file
const __dirname = path.dirname(__filename); // get the name of the directory

export const wait = (minTime: number = 1000, maxTime: number = 3000) => {
    const waitTime =
        Math.floor(Math.random() * (maxTime - minTime + 1)) + minTime;
    return new Promise((resolve) => setTimeout(resolve, waitTime));
};

const logFetch = async (url: string, options: any) => {
    elizaLogger.debug(`Fetching ${url}`);
    // Disabled to avoid disclosure of sensitive information such as API keys
    // elizaLogger.debug(JSON.stringify(options, null, 2));
    return fetch(url, options);
};

export function parseArguments(): {
    character?: string;
    characters?: string;
} {
    try {
        return yargs(process.argv.slice(3))
            .option("character", {
                type: "string",
                description: "Path to the character JSON file",
            })
            .option("characters", {
                type: "string",
                description:
                    "Comma separated list of paths to character JSON files",
            })
            .parseSync();
    } catch (error) {
        elizaLogger.error("Error parsing arguments:", error);
        return {};
    }
}

function tryLoadFile(filePath: string): string | null {
    try {
        return fs.readFileSync(filePath, "utf8");
    } catch (e) {
        return null;
    }
}

function isAllStrings(arr: unknown[]): boolean {
    return Array.isArray(arr) && arr.every((item) => typeof item === "string");
}

export async function loadCharacters(
    charactersArg: string
): Promise<Character[]> {
    let characterPaths = charactersArg
        ?.split(",")
        .map((filePath) => filePath.trim());
    const loadedCharacters = [];

    if (characterPaths?.length > 0) {
        for (const characterPath of characterPaths) {
            let content = null;
            let resolvedPath = "";

            // Try different path resolutions in order
            const pathsToTry = [
                characterPath, // exact path as specified
                path.resolve(process.cwd(), characterPath), // relative to cwd
                path.resolve(process.cwd(), "agent", characterPath), // Add this
                path.resolve(__dirname, characterPath), // relative to current script
                path.resolve(
                    __dirname,
                    "characters",
                    path.basename(characterPath)
                ), // relative to agent/characters
                path.resolve(
                    __dirname,
                    "../characters",
                    path.basename(characterPath)
                ), // relative to characters dir from agent
                path.resolve(
                    __dirname,
                    "../../characters",
                    path.basename(characterPath)
                ), // relative to project root characters dir
            ];

            elizaLogger.info(
                "Trying paths:",
                pathsToTry.map((p) => ({
                    path: p,
                    exists: fs.existsSync(p),
                }))
            );

            for (const tryPath of pathsToTry) {
                content = tryLoadFile(tryPath);
                if (content !== null) {
                    resolvedPath = tryPath;
                    break;
                }
            }

            if (content === null) {
                elizaLogger.error(
                    `Error loading character from ${characterPath}: File not found in any of the expected locations`
                );
                elizaLogger.error("Tried the following paths:");
                pathsToTry.forEach((p) => elizaLogger.error(` - ${p}`));
                process.exit(1);
            }

            try {
                const character = JSON.parse(content);
                validateCharacterConfig(character);

                // .id isn't really valid
                const characterId = character.id || character.name;
                const characterPrefix = `CHARACTER.${characterId.toUpperCase().replace(/ /g, "_")}.`;

                const characterSettings = Object.entries(process.env)
                    .filter(([key]) => key.startsWith(characterPrefix))
                    .reduce((settings, [key, value]) => {
                        const settingKey = key.slice(characterPrefix.length);
                        return { ...settings, [settingKey]: value };
                    }, {});

                if (Object.keys(characterSettings).length > 0) {
                    character.settings = character.settings || {};
                    character.settings.secrets = {
                        ...characterSettings,
                        ...character.settings.secrets,
                    };
                }

                // Handle plugins
                if (isAllStrings(character.plugins)) {
                    elizaLogger.info("Plugins are: ", character.plugins);
                    const importedPlugins = await Promise.all(
                        character.plugins.map(async (plugin) => {
                            const importedPlugin = await import(plugin);
                            return importedPlugin.default;
                        })
                    );
                    character.plugins = importedPlugins;
                }

                loadedCharacters.push(character);
                elizaLogger.info(
                    `Successfully loaded character from: ${resolvedPath}`
                );
            } catch (e) {
                elizaLogger.error(
                    `Error parsing character from ${resolvedPath}: ${e}`
                );
                process.exit(1);
            }
        }
    }

    if (loadedCharacters.length === 0) {
        elizaLogger.info("No characters found, using default character");
        loadedCharacters.push(defaultCharacter);
    }

    return loadedCharacters;
}

export function getTokenForProvider(
    provider: ModelProviderName,
    character: Character
): string {
    switch (provider) {
        // no key needed for llama_local or gaianet
        case ModelProviderName.LLAMALOCAL:
            return "";
        case ModelProviderName.OLLAMA:
            return "";
        case ModelProviderName.GAIANET:
            return "";
        case ModelProviderName.OPENAI:
            return (
                character.settings?.secrets?.OPENAI_API_KEY ||
                settings.OPENAI_API_KEY
            );
        case ModelProviderName.ETERNALAI:
            return (
                character.settings?.secrets?.ETERNALAI_API_KEY ||
                settings.ETERNALAI_API_KEY
            );
        case ModelProviderName.LLAMACLOUD:
        case ModelProviderName.TOGETHER:
            return (
                character.settings?.secrets?.LLAMACLOUD_API_KEY ||
                settings.LLAMACLOUD_API_KEY ||
                character.settings?.secrets?.TOGETHER_API_KEY ||
                settings.TOGETHER_API_KEY ||
                character.settings?.secrets?.XAI_API_KEY ||
                settings.XAI_API_KEY ||
                character.settings?.secrets?.OPENAI_API_KEY ||
                settings.OPENAI_API_KEY
            );
        case ModelProviderName.CLAUDE_VERTEX:
        case ModelProviderName.ANTHROPIC:
            return (
                character.settings?.secrets?.ANTHROPIC_API_KEY ||
                character.settings?.secrets?.CLAUDE_API_KEY ||
                settings.ANTHROPIC_API_KEY ||
                settings.CLAUDE_API_KEY
            );
        case ModelProviderName.REDPILL:
            return (
                character.settings?.secrets?.REDPILL_API_KEY ||
                settings.REDPILL_API_KEY
            );
        case ModelProviderName.OPENROUTER:
            return (
                character.settings?.secrets?.OPENROUTER ||
                settings.OPENROUTER_API_KEY
            );
        case ModelProviderName.GROK:
            return (
                character.settings?.secrets?.GROK_API_KEY ||
                settings.GROK_API_KEY
            );
        case ModelProviderName.HEURIST:
            return (
                character.settings?.secrets?.HEURIST_API_KEY ||
                settings.HEURIST_API_KEY
            );
        case ModelProviderName.GROQ:
            return (
                character.settings?.secrets?.GROQ_API_KEY ||
                settings.GROQ_API_KEY
            );
        case ModelProviderName.GALADRIEL:
            return (
                character.settings?.secrets?.GALADRIEL_API_KEY ||
                settings.GALADRIEL_API_KEY
            );
        case ModelProviderName.FAL:
            return (
                character.settings?.secrets?.FAL_API_KEY || settings.FAL_API_KEY
            );
        case ModelProviderName.ALI_BAILIAN:
            return (
                character.settings?.secrets?.ALI_BAILIAN_API_KEY ||
                settings.ALI_BAILIAN_API_KEY
            );
        case ModelProviderName.VOLENGINE:
            return (
                character.settings?.secrets?.VOLENGINE_API_KEY ||
                settings.VOLENGINE_API_KEY
            );
        case ModelProviderName.NANOGPT:
            return (
                character.settings?.secrets?.NANOGPT_API_KEY ||
                settings.NANOGPT_API_KEY
            );
        case ModelProviderName.HYPERBOLIC:
            return (
                character.settings?.secrets?.HYPERBOLIC_API_KEY ||
                settings.HYPERBOLIC_API_KEY
            );
        case ModelProviderName.VENICE:
            return (
                character.settings?.secrets?.VENICE_API_KEY ||
                settings.VENICE_API_KEY
            );
        case ModelProviderName.AKASH_CHAT_API:
            return (
                character.settings?.secrets?.AKASH_CHAT_API_KEY ||
                settings.AKASH_CHAT_API_KEY
            );
        case ModelProviderName.GOOGLE:
            return (
                character.settings?.secrets?.GOOGLE_GENERATIVE_AI_API_KEY ||
                settings.GOOGLE_GENERATIVE_AI_API_KEY
            );
        default:
            const errorMessage = `Failed to get token - unsupported model provider: ${provider}`;
            elizaLogger.error(errorMessage);
            throw new Error(errorMessage);
    }
}

function initializeDatabase(dataDir: string) {
    if (process.env.POSTGRES_URL) {
        elizaLogger.info("Initializing PostgreSQL connection...");
        const db = new PostgresDatabaseAdapter({
            connectionString: process.env.POSTGRES_URL,
            parseInputs: true,
        });

        // Test the connection
        db.init()
            .then(() => {
                elizaLogger.success(
                    "Successfully connected to PostgreSQL database"
                );
            })
            .catch((error) => {
                elizaLogger.error("Failed to connect to PostgreSQL:", error);
            });

        return db;
    } else {
        const filePath =
            process.env.SQLITE_FILE ?? path.resolve(dataDir, "db.sqlite");
        // ":memory:";
        const db = new SqliteDatabaseAdapter(new Database(filePath));
        return db;
    }
}

// also adds plugins from character file into the runtime
export async function initializeClients(
    character: Character,
    runtime: IAgentRuntime
) {
    // each client can only register once
    // and if we want two we can explicitly support it
    const clients: Record<string, any> = {};
    const clientTypes: string[] =
        character.clients?.map((str) => str.toLowerCase()) || [];
    elizaLogger.log("initializeClients", clientTypes, "for", character.name);

    if (clientTypes.includes(Clients.DIRECT)) {
        const autoClient = await AutoClientInterface.start(runtime);
        if (autoClient) clients.auto = autoClient;
    }

    if (clientTypes.includes(Clients.DISCORD)) {
        const discordClient = await DiscordClientInterface.start(runtime);
        if (discordClient) clients.discord = discordClient;
    }

    if (clientTypes.includes(Clients.TELEGRAM)) {
        const telegramClient = await TelegramClientInterface.start(runtime);
        if (telegramClient) clients.telegram = telegramClient;
    }

    if (clientTypes.includes(Clients.TWITTER)) {
        const twitterClient = await TwitterClientInterface.start(runtime);
        if (twitterClient) {
            clients.twitter = twitterClient;
        }
    }

    if (clientTypes.includes(Clients.FARCASTER)) {
        // why is this one different :(
        const farcasterClient = new FarcasterAgentClient(runtime);
        if (farcasterClient) {
            farcasterClient.start();
            clients.farcaster = farcasterClient;
        }
    }
    if (clientTypes.includes("lens")) {
        const lensClient = new LensAgentClient(runtime);
        lensClient.start();
        clients.lens = lensClient;
    }

    elizaLogger.log("client keys", Object.keys(clients));

    // TODO: Add Slack client to the list
    // Initialize clients as an object

    if (clientTypes.includes("slack")) {
        const slackClient = await SlackClientInterface.start(runtime);
        if (slackClient) clients.slack = slackClient; // Use object property instead of push
    }

    if (character.plugins?.length > 0) {
        for (const plugin of character.plugins) {
            if (plugin.clients) {
                for (const client of plugin.clients) {
                    const startedClient = await client.start(runtime);
                    clients[client.name] = startedClient; // Assuming client has a name property
                }
            }
        }
    }

    return clients;
}

let nodePlugin: any | undefined;

export async function createAgent(
    character: Character,
    db: IDatabaseAdapter,
    cache: ICacheManager,
    token: string
): Promise<AgentRuntime> {
    elizaLogger.success(
        elizaLogger.successesTitle,
        "Creating runtime for character",
        character.name
    );

    nodePlugin ??= createNodePlugin();

    const teeMode = getSecret(character, "TEE_MODE") || "OFF";
    const walletSecretSalt = getSecret(character, "WALLET_SECRET_SALT");

    // Validate TEE configuration
    if (teeMode !== "OFF" && !walletSecretSalt) {
        elizaLogger.error(
            "WALLET_SECRET_SALT required when TEE_MODE is enabled"
        );
        throw new Error("Invalid TEE configuration");
    }

    const dynamicPlugins = await loadPlugins(character, [
        {
            secrets: ["COINBASE_API_KEY", "COINBASE_PRIVATE_KEY"],
            importFn: () =>
                import("@elizaos/plugin-coinbase").then((m) => [
                    m.coinbaseMassPaymentsPlugin,
                    m.tradePlugin,
                    m.tokenContractPlugin,
                    m.advancedTradePlugin,
                ]),
        },
        {
            secrets: "COINBASE_COMMERCE_KEY",
            importFn: () =>
                import("@elizaos/plugin-coinbase").then(
                    (m) => m.coinbaseCommercePlugin
                ),
        },
        {
            secrets: [
                "COINBASE_API_KEY",
                "COINBASE_PRIVATE_KEY",
                "COINBASE_NOTIFICATION_URI",
            ],
            importFn: () =>
                import("@elizaos/plugin-coinbase").then((m) => m.webhookPlugin),
        },
        {
            secrets: "CONFLUX_CORE_PRIVATE_KEY",
            importFn: () =>
                import("@elizaos/plugin-conflux").then((m) => m.confluxPlugin),
        },
        {
            secrets: "SOLANA_PUBLIC_KEY",
            importFn: () =>
                import("@elizaos/plugin-solana").then((m) => m.solanaPlugin),
        },
        {
            secrets: [
                "NEAR_ADDRESS",
                "NEAR_WALLET_PUBLIC_KEY",
                "NEAR_WALLET_SECRET_KEY",
            ],
            importFn: () =>
                import("@elizaos/plugin-near").then((m) => m.nearPlugin),
        },
        {
            secrets: "EVM_PUBLIC_KEY",
            importFn: () =>
                import("@ai16z/plugin-evm").then((m) => m.evmPlugin),
        },
        {
            secrets: [
                "SOLANA_PUBLIC_KEY",
                "SOLANA_ADMIN_PUBLIC_KEY",
                "SOLANA_PRIVATE_KEY",
                "SOLANA_ADMIN_PRIVATE_KEY",
            ],
            importFn: () =>
                import("@elizaos/plugin-nft-generation").then(
                    (m) => m.nftGenerationPlugin
                ),
        },
        {
            secrets: "ZEROG_PRIVATE_KEY",
            importFn: () =>
                import("@elizaos/plugin-0g").then((m) => m.zgPlugin),
        },
        {
            secrets: [
                "FAL_API_KEY",
                "OPENAI_API_KEY",
                "VENICE_API_KEY",
                "HEURIST_API_KEY",
            ],
            importFn: () =>
                import("@elizaos/plugin-image-generation").then(
                    (m) => m.imageGenerationPlugin
                ),
        },
        {
            secrets: ["ABSTRACT_PRIVATE_KEY"],
            importFn: () =>
                import("@elizaos/plugin-abstract").then(
                    (m) => m.abstractPlugin
                ),
        },
        {
            secrets: ["FLOW_ADDRESS", "FLOW_PRIVATE_KEY"],
            importFn: () =>
                import("@elizaos/plugin-flow").then((m) => m.flowPlugin),
        },
        {
            secrets: "APTOS_PRIVATE_KEY",
            importFn: () =>
                import("@elizaos/plugin-aptos").then((m) => m.aptosPlugin),
        },
        {
            secrets: "MVX_PRIVATE_KEY",
            importFn: () =>
                import("@elizaos/plugin-multiversx").then(
                    (m) => m.multiversxPlugin
                ),
        },
        {
            secrets: "ZKSYNC_PRIVATE_KEY",
            importFn: () =>
                import("@elizaos/plugin-zksync-era").then(
                    (m) => m.zksyncEraPlugin
                ),
        },
        {
            secrets: "TON_PRIVATE_KEY",
            importFn: () =>
                import("@elizaos/plugin-ton").then((m) => m.tonPlugin),
        },
        {
            secrets: "SUI_PRIVATE_KEY",
            importFn: () =>
                import("@elizaos/plugin-sui").then((m) => m.suiPlugin),
        },
        {
            secrets: "STORY_PRIVATE_KEY",
            importFn: () =>
                import("@elizaos/plugin-story").then((m) => m.storyPlugin),
        },
        ...(teeMode === "OFF" &&
            walletSecretSalt && [
                {
                    secrets: [],
                    importFn: () =>
                        import("@elizaos/plugin-tee").then((m) => m.teePlugin),
                },
            ]),
    ]);

    return new AgentRuntime({
        databaseAdapter: db,
        token,
        modelProvider: character.modelProvider,
        evaluators: [],
        character,
        // character.plugins are handled when clients are added
<<<<<<< HEAD
        plugins: [bootstrapPlugin, nodePlugin, ...dynamicPlugins].filter(
            Boolean
        ),
=======
        plugins: [
            bootstrapPlugin,
            getSecret(character, "CONFLUX_CORE_PRIVATE_KEY")
                ? confluxPlugin
                : null,
            nodePlugin,
            getSecret(character, "SOLANA_PUBLIC_KEY") ||
            (getSecret(character, "WALLET_PUBLIC_KEY") &&
                !getSecret(character, "WALLET_PUBLIC_KEY")?.startsWith("0x"))
                ? solanaPlugin
                : null,
            (getSecret(character, "NEAR_ADDRESS") ||
                getSecret(character, "NEAR_WALLET_PUBLIC_KEY")) &&
            getSecret(character, "NEAR_WALLET_SECRET_KEY")
                ? nearPlugin
                : null,
            getSecret(character, "EVM_PUBLIC_KEY") ||
            (getSecret(character, "WALLET_PUBLIC_KEY") &&
                getSecret(character, "WALLET_PUBLIC_KEY")?.startsWith("0x"))
                ? evmPlugin
                : null,
            (getSecret(character, "SOLANA_PUBLIC_KEY") ||
                (getSecret(character, "WALLET_PUBLIC_KEY") &&
                    !getSecret(character, "WALLET_PUBLIC_KEY")?.startsWith(
                        "0x"
                    ))) &&
            getSecret(character, "SOLANA_ADMIN_PUBLIC_KEY") &&
            getSecret(character, "SOLANA_PRIVATE_KEY") &&
            getSecret(character, "SOLANA_ADMIN_PRIVATE_KEY")
                ? nftGenerationPlugin
                : null,
            getSecret(character, "ZEROG_PRIVATE_KEY") ? zgPlugin : null,
            getSecret(character, "COINBASE_COMMERCE_KEY")
                ? coinbaseCommercePlugin
                : null,
            getSecret(character, "FAL_API_KEY") ||
            getSecret(character, "OPENAI_API_KEY") ||
            getSecret(character, "VENICE_API_KEY") ||
            getSecret(character, "HEURIST_API_KEY")
                ? imageGenerationPlugin
                : null,
            getSecret(character, "FAL_API_KEY") ? ThreeDGenerationPlugin : null,
            ...(getSecret(character, "COINBASE_API_KEY") &&
            getSecret(character, "COINBASE_PRIVATE_KEY")
                ? [
                      coinbaseMassPaymentsPlugin,
                      tradePlugin,
                      tokenContractPlugin,
                      advancedTradePlugin,
                  ]
                : []),
            ...(teeMode !== TEEMode.OFF && walletSecretSalt
                ? [teePlugin, solanaPlugin]
                : []),
            getSecret(character, "COINBASE_API_KEY") &&
            getSecret(character, "COINBASE_PRIVATE_KEY") &&
            getSecret(character, "COINBASE_NOTIFICATION_URI")
                ? webhookPlugin
                : null,
            getSecret(character, "EVM_PROVIDER_URL") ? goatPlugin : null,
            getSecret(character, "ABSTRACT_PRIVATE_KEY")
                ? abstractPlugin
                : null,
            getSecret(character, "FLOW_ADDRESS") &&
            getSecret(character, "FLOW_PRIVATE_KEY")
                ? flowPlugin
                : null,
            getSecret(character, "APTOS_PRIVATE_KEY") ? aptosPlugin : null,
            getSecret(character, "MVX_PRIVATE_KEY") ? multiversxPlugin : null,
            getSecret(character, "ZKSYNC_PRIVATE_KEY") ? zksyncEraPlugin : null,
            getSecret(character, "CRONOSZKEVM_PRIVATE_KEY")
                ? cronosZkEVMPlugin
                : null,
            getSecret(character, "TON_PRIVATE_KEY") ? tonPlugin : null,
            getSecret(character, "SUI_PRIVATE_KEY") ? suiPlugin : null,
            getSecret(character, "STORY_PRIVATE_KEY") ? storyPlugin : null,
        ].filter(Boolean),
>>>>>>> 9f519239
        providers: [],
        actions: [],
        services: [],
        managers: [],
        cacheManager: cache,
        fetch: logFetch,
    });
}

function initializeFsCache(baseDir: string, character: Character) {
    const cacheDir = path.resolve(baseDir, character.id, "cache");

    const cache = new CacheManager(new FsCacheAdapter(cacheDir));
    return cache;
}

function initializeDbCache(character: Character, db: IDatabaseCacheAdapter) {
    const cache = new CacheManager(new DbCacheAdapter(db, character.id));
    return cache;
}

function initializeCache(
    cacheStore: string,
    character: Character,
    baseDir?: string,
    db?: IDatabaseCacheAdapter
) {
    switch (cacheStore) {
        case CacheStore.REDIS:
            if (process.env.REDIS_URL) {
                elizaLogger.info("Connecting to Redis...");
                const redisClient = new RedisClient(process.env.REDIS_URL);
                return new CacheManager(
                    new DbCacheAdapter(redisClient, character.id) // Using DbCacheAdapter since RedisClient also implements IDatabaseCacheAdapter
                );
            } else {
                throw new Error("REDIS_URL environment variable is not set.");
            }

        case CacheStore.DATABASE:
            if (db) {
                elizaLogger.info("Using Database Cache...");
                return initializeDbCache(character, db);
            } else {
                throw new Error(
                    "Database adapter is not provided for CacheStore.Database."
                );
            }

        case CacheStore.FILESYSTEM:
            elizaLogger.info("Using File System Cache...");
            return initializeFsCache(baseDir, character);

        default:
            throw new Error(
                `Invalid cache store: ${cacheStore} or required configuration missing.`
            );
    }
}

async function startAgent(
    character: Character,
    directClient: DirectClient
): Promise<AgentRuntime> {
    let db: IDatabaseAdapter & IDatabaseCacheAdapter;
    try {
        character.id ??= stringToUuid(character.name);
        character.username ??= character.name;

        const token = getTokenForProvider(character.modelProvider, character);
        const dataDir = path.join(__dirname, "../data");

        if (!fs.existsSync(dataDir)) {
            fs.mkdirSync(dataDir, { recursive: true });
        }

        db = initializeDatabase(dataDir) as IDatabaseAdapter &
            IDatabaseCacheAdapter;

        await db.init();

        const cache = initializeCache(
            process.env.CACHE_STORE ?? CacheStore.DATABASE,
            character,
            "",
            db
        ); // "" should be replaced with dir for file system caching. THOUGHTS: might probably make this into an env
        const runtime: AgentRuntime = await createAgent(
            character,
            db,
            cache,
            token
        );

        // start services/plugins/process knowledge
        await runtime.initialize();

        // start assigned clients
        runtime.clients = await initializeClients(character, runtime);

        // add to container
        directClient.registerAgent(runtime);

        // report to console
        elizaLogger.debug(`Started ${character.name} as ${runtime.agentId}`);

        return runtime;
    } catch (error) {
        elizaLogger.error(
            `Error starting agent for character ${character.name}:`,
            error
        );
        elizaLogger.error(error);
        if (db) {
            await db.close();
        }
        throw error;
    }
}

const checkPortAvailable = (port: number): Promise<boolean> => {
    return new Promise((resolve) => {
        const server = net.createServer();

        server.once("error", (err: NodeJS.ErrnoException) => {
            if (err.code === "EADDRINUSE") {
                resolve(false);
            }
        });

        server.once("listening", () => {
            server.close();
            resolve(true);
        });

        server.listen(port);
    });
};

const startAgents = async () => {
    const directClient = new DirectClient();
    let serverPort = parseInt(settings.SERVER_PORT || "3000");
    const args = parseArguments();
    let charactersArg = args.characters || args.character;
    let characters = [defaultCharacter];

    if (charactersArg) {
        characters = await loadCharacters(charactersArg);
    }

    try {
        for (const character of characters) {
            await startAgent(character, directClient);
        }
    } catch (error) {
        elizaLogger.error("Error starting agents:", error);
    }

    // Find available port
    while (!(await checkPortAvailable(serverPort))) {
        elizaLogger.warn(
            `Port ${serverPort} is in use, trying ${serverPort + 1}`
        );
        serverPort++;
    }

    // upload some agent functionality into directClient
    directClient.startAgent = async (character: Character) => {
        // wrap it so we don't have to inject directClient later
        return startAgent(character, directClient);
    };

    directClient.start(serverPort);

    if (serverPort !== parseInt(settings.SERVER_PORT || "3000")) {
        elizaLogger.log(`Server started on alternate port ${serverPort}`);
    }

    elizaLogger.log(
        "Run `pnpm start:client` to start the client and visit the outputted URL (http://localhost:5173) to chat with your agents. When running multiple agents, use client with different port `SERVER_PORT=3001 pnpm start:client`"
    );
};

startAgents().catch((error) => {
    elizaLogger.error("Unhandled error in startAgents:", error);
    process.exit(1);
});<|MERGE_RESOLUTION|>--- conflicted
+++ resolved
@@ -32,16 +32,6 @@
 import { bootstrapPlugin } from "@elizaos/plugin-bootstrap";
 import { DirectClient } from "@elizaos/client-direct";
 import { createNodePlugin } from "@elizaos/plugin-node";
-<<<<<<< HEAD
-=======
-import { solanaPlugin } from "@elizaos/plugin-solana";
-import { suiPlugin } from "@elizaos/plugin-sui";
-import { TEEMode, teePlugin } from "@elizaos/plugin-tee";
-import { tonPlugin } from "@elizaos/plugin-ton";
-import { zksyncEraPlugin } from "@elizaos/plugin-zksync-era";
-import { cronosZkEVMPlugin } from "@elizaos/plugin-cronoszkevm";
-import { abstractPlugin } from "@elizaos/plugin-abstract";
->>>>>>> 9f519239
 import Database from "better-sqlite3";
 import fs from "fs";
 import path from "path";
@@ -605,89 +595,9 @@
         evaluators: [],
         character,
         // character.plugins are handled when clients are added
-<<<<<<< HEAD
         plugins: [bootstrapPlugin, nodePlugin, ...dynamicPlugins].filter(
             Boolean
         ),
-=======
-        plugins: [
-            bootstrapPlugin,
-            getSecret(character, "CONFLUX_CORE_PRIVATE_KEY")
-                ? confluxPlugin
-                : null,
-            nodePlugin,
-            getSecret(character, "SOLANA_PUBLIC_KEY") ||
-            (getSecret(character, "WALLET_PUBLIC_KEY") &&
-                !getSecret(character, "WALLET_PUBLIC_KEY")?.startsWith("0x"))
-                ? solanaPlugin
-                : null,
-            (getSecret(character, "NEAR_ADDRESS") ||
-                getSecret(character, "NEAR_WALLET_PUBLIC_KEY")) &&
-            getSecret(character, "NEAR_WALLET_SECRET_KEY")
-                ? nearPlugin
-                : null,
-            getSecret(character, "EVM_PUBLIC_KEY") ||
-            (getSecret(character, "WALLET_PUBLIC_KEY") &&
-                getSecret(character, "WALLET_PUBLIC_KEY")?.startsWith("0x"))
-                ? evmPlugin
-                : null,
-            (getSecret(character, "SOLANA_PUBLIC_KEY") ||
-                (getSecret(character, "WALLET_PUBLIC_KEY") &&
-                    !getSecret(character, "WALLET_PUBLIC_KEY")?.startsWith(
-                        "0x"
-                    ))) &&
-            getSecret(character, "SOLANA_ADMIN_PUBLIC_KEY") &&
-            getSecret(character, "SOLANA_PRIVATE_KEY") &&
-            getSecret(character, "SOLANA_ADMIN_PRIVATE_KEY")
-                ? nftGenerationPlugin
-                : null,
-            getSecret(character, "ZEROG_PRIVATE_KEY") ? zgPlugin : null,
-            getSecret(character, "COINBASE_COMMERCE_KEY")
-                ? coinbaseCommercePlugin
-                : null,
-            getSecret(character, "FAL_API_KEY") ||
-            getSecret(character, "OPENAI_API_KEY") ||
-            getSecret(character, "VENICE_API_KEY") ||
-            getSecret(character, "HEURIST_API_KEY")
-                ? imageGenerationPlugin
-                : null,
-            getSecret(character, "FAL_API_KEY") ? ThreeDGenerationPlugin : null,
-            ...(getSecret(character, "COINBASE_API_KEY") &&
-            getSecret(character, "COINBASE_PRIVATE_KEY")
-                ? [
-                      coinbaseMassPaymentsPlugin,
-                      tradePlugin,
-                      tokenContractPlugin,
-                      advancedTradePlugin,
-                  ]
-                : []),
-            ...(teeMode !== TEEMode.OFF && walletSecretSalt
-                ? [teePlugin, solanaPlugin]
-                : []),
-            getSecret(character, "COINBASE_API_KEY") &&
-            getSecret(character, "COINBASE_PRIVATE_KEY") &&
-            getSecret(character, "COINBASE_NOTIFICATION_URI")
-                ? webhookPlugin
-                : null,
-            getSecret(character, "EVM_PROVIDER_URL") ? goatPlugin : null,
-            getSecret(character, "ABSTRACT_PRIVATE_KEY")
-                ? abstractPlugin
-                : null,
-            getSecret(character, "FLOW_ADDRESS") &&
-            getSecret(character, "FLOW_PRIVATE_KEY")
-                ? flowPlugin
-                : null,
-            getSecret(character, "APTOS_PRIVATE_KEY") ? aptosPlugin : null,
-            getSecret(character, "MVX_PRIVATE_KEY") ? multiversxPlugin : null,
-            getSecret(character, "ZKSYNC_PRIVATE_KEY") ? zksyncEraPlugin : null,
-            getSecret(character, "CRONOSZKEVM_PRIVATE_KEY")
-                ? cronosZkEVMPlugin
-                : null,
-            getSecret(character, "TON_PRIVATE_KEY") ? tonPlugin : null,
-            getSecret(character, "SUI_PRIVATE_KEY") ? suiPlugin : null,
-            getSecret(character, "STORY_PRIVATE_KEY") ? storyPlugin : null,
-        ].filter(Boolean),
->>>>>>> 9f519239
         providers: [],
         actions: [],
         services: [],
