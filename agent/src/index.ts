--- conflicted
+++ resolved
@@ -12,22 +12,18 @@
 import { TelegramClientInterface } from "@elizaos/client-telegram";
 import { TelegramAccountClientInterface } from "@elizaos/client-telegram-account";
 import { TwitterClientInterface } from "@elizaos/client-twitter";
+import { LinkedInClient } from "@elizaos/client-linkedin";
 import { AlexaClientInterface } from "@elizaos/client-alexa";
 import { MongoDBDatabaseAdapter } from "@elizaos/adapter-mongodb";
 import { DevaClientInterface } from "@elizaos/client-deva";
 
 import { FarcasterClientInterface } from "@elizaos/client-farcaster";
-<<<<<<< HEAD
-import { LinkedInClient } from "@elizaos/client-linkedin";
-// import { ReclaimAdapter } from "@elizaos/plugin-reclaim";
-=======
 import { OmniflixPlugin } from "@elizaos/plugin-omniflix";
 import { JeeterClientInterface } from "@elizaos/client-simsai";
 import { XmtpClientInterface } from "@elizaos/client-xmtp";
 import { DirectClient } from "@elizaos/client-direct";
 import { agentKitPlugin } from "@elizaos/plugin-agentkit";
 import { gelatoPlugin } from "@elizaos/plugin-gelato";
->>>>>>> ca5d7ccc
 import { PrimusAdapter } from "@elizaos/plugin-primus";
 import { lightningPlugin } from "@elizaos/plugin-lightning";
 import { elizaCodeinPlugin, onchainJson } from "@elizaos/plugin-iq6900";
@@ -860,7 +856,6 @@
         }
     }
 
-<<<<<<< HEAD
     if (clientTypes.includes(Clients.LINKEDIN)) {
         const linkedInClient = await LinkedInClient.start(runtime);
 
@@ -868,8 +863,6 @@
             clients.linkedin = LinkedInClient;
         }
     }
-=======
->>>>>>> ca5d7ccc
     if (clientTypes.includes("lens")) {
         const lensClient = new LensAgentClient(runtime);
         lensClient.start();
