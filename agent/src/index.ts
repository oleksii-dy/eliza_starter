import { PGLiteDatabaseAdapter } from "@elizaos/adapter-pglite";
import { PostgresDatabaseAdapter } from "@elizaos/adapter-postgres";
import { RedisClient } from "@elizaos/adapter-redis";
import { SqliteDatabaseAdapter } from "@elizaos/adapter-sqlite";
import { SupabaseDatabaseAdapter } from "@elizaos/adapter-supabase";
import { AutoClientInterface } from "@elizaos/client-auto";
import { DiscordClientInterface } from "@elizaos/client-discord";
import { InstagramClientInterface } from "@elizaos/client-instagram";
import { LensAgentClient } from "@elizaos/client-lens";
import { SlackClientInterface } from "@elizaos/client-slack";
import { TelegramClientInterface } from "@elizaos/client-telegram";
import { TwitterClientInterface } from "@elizaos/client-twitter";
import { FarcasterClientInterface } from "@elizaos/client-farcaster";
// import { ReclaimAdapter } from "@elizaos/plugin-reclaim";
import { PrimusAdapter } from "@elizaos/plugin-primus";

import {
    AgentRuntime,
    CacheManager,
    CacheStore,
    Character,
    Client,
    Clients,
    DbCacheAdapter,
    defaultCharacter,
    elizaLogger,
    FsCacheAdapter,
    IAgentRuntime,
    ICacheManager,
    IDatabaseAdapter,
    IDatabaseCacheAdapter,
    ModelProviderName,
    parseBooleanFromText,
    settings,
    stringToUuid,
    validateCharacterConfig,
} from "@elizaos/core";
import { zgPlugin } from "@elizaos/plugin-0g";

import { bootstrapPlugin } from "@elizaos/plugin-bootstrap";
import createGoatPlugin from "@elizaos/plugin-goat";
// import { intifacePlugin } from "@elizaos/plugin-intiface";
import { DirectClient } from "@elizaos/client-direct";
import { ThreeDGenerationPlugin } from "@elizaos/plugin-3d-generation";
import { abstractPlugin } from "@elizaos/plugin-abstract";
import { akashPlugin } from "@elizaos/plugin-akash";
import { alloraPlugin } from "@elizaos/plugin-allora";
import { aptosPlugin } from "@elizaos/plugin-aptos";
import { artheraPlugin } from "@elizaos/plugin-arthera";
import { autonomePlugin } from "@elizaos/plugin-autonome";
import { availPlugin } from "@elizaos/plugin-avail";
import { avalanchePlugin } from "@elizaos/plugin-avalanche";
import { b2Plugin } from "@elizaos/plugin-b2";
import { binancePlugin } from "@elizaos/plugin-binance";
import { birdeyePlugin } from "@elizaos/plugin-birdeye";
import {
    advancedTradePlugin,
    coinbaseCommercePlugin,
    coinbaseMassPaymentsPlugin,
    tokenContractPlugin,
    tradePlugin,
    webhookPlugin,
} from "@elizaos/plugin-coinbase";
import { coingeckoPlugin } from "@elizaos/plugin-coingecko";
import { coinmarketcapPlugin } from "@elizaos/plugin-coinmarketcap";
import { confluxPlugin } from "@elizaos/plugin-conflux";
import { createCosmosPlugin } from "@elizaos/plugin-cosmos";
import { cronosZkEVMPlugin } from "@elizaos/plugin-cronoszkevm";
import { evmPlugin } from "@elizaos/plugin-evm";
import { flowPlugin } from "@elizaos/plugin-flow";
import { fuelPlugin } from "@elizaos/plugin-fuel";
import { genLayerPlugin } from "@elizaos/plugin-genlayer";
import { gitcoinPassportPlugin } from "@elizaos/plugin-gitcoin-passport";
import { imageGenerationPlugin } from "@elizaos/plugin-image-generation";
import { lensPlugin } from "@elizaos/plugin-lensNetwork";
import { multiversxPlugin } from "@elizaos/plugin-multiversx";
import { nearPlugin } from "@elizaos/plugin-near";
import createNFTCollectionsPlugin from "@elizaos/plugin-nft-collections";
import { nftGenerationPlugin } from "@elizaos/plugin-nft-generation";
import { createNodePlugin } from "@elizaos/plugin-node";
import { obsidianPlugin } from "@elizaos/plugin-obsidian";
import { OpacityAdapter } from "@elizaos/plugin-opacity";
import { openWeatherPlugin } from "@elizaos/plugin-open-weather";
import { quaiPlugin } from "@elizaos/plugin-quai";
import { sgxPlugin } from "@elizaos/plugin-sgx";
import { solanaPlugin } from "@elizaos/plugin-solana";
import { solanaAgentkitPlugin } from "@elizaos/plugin-solana-agentkit";
import { squidRouterPlugin } from "@elizaos/plugin-squid-router";
import { stargazePlugin } from "@elizaos/plugin-stargaze";
import { storyPlugin } from "@elizaos/plugin-story";
import { suiPlugin } from "@elizaos/plugin-sui";
import { TEEMode, teePlugin } from "@elizaos/plugin-tee";
import { teeLogPlugin } from "@elizaos/plugin-tee-log";
import { teeMarlinPlugin } from "@elizaos/plugin-tee-marlin";
import { verifiableLogPlugin } from "@elizaos/plugin-tee-verifiable-log";
import { tonPlugin } from "@elizaos/plugin-ton";
import { webSearchPlugin } from "@elizaos/plugin-web-search";
<<<<<<< HEAD
import { dkgPlugin } from "@elizaos/plugin-dkg";
=======
import { injectivePlugin } from "@elizaos/plugin-injective";
import { giphyPlugin } from "@elizaos/plugin-giphy";
import { letzAIPlugin } from "@elizaos/plugin-letzai";
import { thirdwebPlugin } from "@elizaos/plugin-thirdweb";
import { hyperliquidPlugin } from "@elizaos/plugin-hyperliquid";
>>>>>>> 52565607
import { echoChambersPlugin } from "@elizaos/plugin-echochambers";
import { dexScreenerPlugin } from "@elizaos/plugin-dexscreener";

import { zksyncEraPlugin } from "@elizaos/plugin-zksync-era";
import Database from "better-sqlite3";
import fs from "fs";
import net from "net";
import path from "path";
import { fileURLToPath } from "url";
import yargs from "yargs";

const __filename = fileURLToPath(import.meta.url); // get the resolved path to the file
const __dirname = path.dirname(__filename); // get the name of the directory

export const wait = (minTime: number = 1000, maxTime: number = 3000) => {
    const waitTime =
        Math.floor(Math.random() * (maxTime - minTime + 1)) + minTime;
    return new Promise((resolve) => setTimeout(resolve, waitTime));
};

const logFetch = async (url: string, options: any) => {
    elizaLogger.debug(`Fetching ${url}`);
    // Disabled to avoid disclosure of sensitive information such as API keys
    // elizaLogger.debug(JSON.stringify(options, null, 2));
    return fetch(url, options);
};

export function parseArguments(): {
    character?: string;
    characters?: string;
} {
    try {
        return yargs(process.argv.slice(3))
            .option("character", {
                type: "string",
                description: "Path to the character JSON file",
            })
            .option("characters", {
                type: "string",
                description:
                    "Comma separated list of paths to character JSON files",
            })
            .parseSync();
    } catch (error) {
        elizaLogger.error("Error parsing arguments:", error);
        return {};
    }
}

function tryLoadFile(filePath: string): string | null {
    try {
        return fs.readFileSync(filePath, "utf8");
    } catch (e) {
        return null;
    }
}
function mergeCharacters(base: Character, child: Character): Character {
    const mergeObjects = (baseObj: any, childObj: any) => {
        const result: any = {};
        const keys = new Set([
            ...Object.keys(baseObj || {}),
            ...Object.keys(childObj || {}),
        ]);
        keys.forEach((key) => {
            if (
                typeof baseObj[key] === "object" &&
                typeof childObj[key] === "object" &&
                !Array.isArray(baseObj[key]) &&
                !Array.isArray(childObj[key])
            ) {
                result[key] = mergeObjects(baseObj[key], childObj[key]);
            } else if (
                Array.isArray(baseObj[key]) ||
                Array.isArray(childObj[key])
            ) {
                result[key] = [
                    ...(baseObj[key] || []),
                    ...(childObj[key] || []),
                ];
            } else {
                result[key] =
                    childObj[key] !== undefined ? childObj[key] : baseObj[key];
            }
        });
        return result;
    };
    return mergeObjects(base, child);
}

async function loadCharacterFromUrl(url: string): Promise<Character> {
    const response = await fetch(url);
    const character = await response.json();
    return jsonToCharacter(url, character);
}

async function jsonToCharacter(
    filePath: string,
    character: any
): Promise<Character> {
    validateCharacterConfig(character);

    // .id isn't really valid
    const characterId = character.id || character.name;
    const characterPrefix = `CHARACTER.${characterId.toUpperCase().replace(/ /g, "_")}.`;
    const characterSettings = Object.entries(process.env)
        .filter(([key]) => key.startsWith(characterPrefix))
        .reduce((settings, [key, value]) => {
            const settingKey = key.slice(characterPrefix.length);
            return { ...settings, [settingKey]: value };
        }, {});
    if (Object.keys(characterSettings).length > 0) {
        character.settings = character.settings || {};
        character.settings.secrets = {
            ...characterSettings,
            ...character.settings.secrets,
        };
    }
    // Handle plugins
    character.plugins = await handlePluginImporting(character.plugins);
    if (character.extends) {
        elizaLogger.info(
            `Merging  ${character.name} character with parent characters`
        );
        for (const extendPath of character.extends) {
            const baseCharacter = await loadCharacter(
                path.resolve(path.dirname(filePath), extendPath)
            );
            character = mergeCharacters(baseCharacter, character);
            elizaLogger.info(
                `Merged ${character.name} with ${baseCharacter.name}`
            );
        }
    }
    return character;
}

async function loadCharacter(filePath: string): Promise<Character> {
    const content = tryLoadFile(filePath);
    if (!content) {
        throw new Error(`Character file not found: ${filePath}`);
    }
    let character = JSON.parse(content);
    return jsonToCharacter(filePath, character);
}

function commaSeparatedStringToArray(commaSeparated: string): string[] {
    return commaSeparated?.split(",").map((value) => value.trim());
}

export async function loadCharacters(
    charactersArg: string
): Promise<Character[]> {
    let characterPaths = commaSeparatedStringToArray(charactersArg);
    const loadedCharacters: Character[] = [];

    if (characterPaths?.length > 0) {
        for (const characterPath of characterPaths) {
            let content: string | null = null;
            let resolvedPath = "";

            // Try different path resolutions in order
            const pathsToTry = [
                characterPath, // exact path as specified
                path.resolve(process.cwd(), characterPath), // relative to cwd
                path.resolve(process.cwd(), "agent", characterPath), // Add this
                path.resolve(__dirname, characterPath), // relative to current script
                path.resolve(
                    __dirname,
                    "characters",
                    path.basename(characterPath)
                ), // relative to agent/characters
                path.resolve(
                    __dirname,
                    "../characters",
                    path.basename(characterPath)
                ), // relative to characters dir from agent
                path.resolve(
                    __dirname,
                    "../../characters",
                    path.basename(characterPath)
                ), // relative to project root characters dir
            ];

            elizaLogger.info(
                "Trying paths:",
                pathsToTry.map((p) => ({
                    path: p,
                    exists: fs.existsSync(p),
                }))
            );

            for (const tryPath of pathsToTry) {
                content = tryLoadFile(tryPath);
                if (content !== null) {
                    resolvedPath = tryPath;
                    break;
                }
            }

            if (content === null) {
                elizaLogger.error(
                    `Error loading character from ${characterPath}: File not found in any of the expected locations`
                );
                elizaLogger.error("Tried the following paths:");
                pathsToTry.forEach((p) => elizaLogger.error(` - ${p}`));
                process.exit(1);
            }

            try {
                const character: Character = await loadCharacter(resolvedPath);

                loadedCharacters.push(character);
                elizaLogger.info(
                    `Successfully loaded character from: ${resolvedPath}`
                );
            } catch (e) {
                elizaLogger.error(
                    `Error parsing character from ${resolvedPath}: ${e}`
                );
                process.exit(1);
            }
        }
    }

    if (hasValidRemoteUrls()) {
        elizaLogger.info("Loading characters from remote URLs");
        let characterUrls = commaSeparatedStringToArray(
            process.env.REMOTE_CHARACTER_URLS
        );
        for (const characterUrl of characterUrls) {
            const character = await loadCharacterFromUrl(characterUrl);
            loadedCharacters.push(character);
        }
    }

    if (loadedCharacters.length === 0) {
        elizaLogger.info("No characters found, using default character");
        loadedCharacters.push(defaultCharacter);
    }

    return loadedCharacters;
}

async function handlePluginImporting(plugins: string[]) {
    if (plugins.length > 0) {
        elizaLogger.info("Plugins are: ", plugins);
        const importedPlugins = await Promise.all(
            plugins.map(async (plugin) => {
                try {
                    const importedPlugin = await import(plugin);
                    const functionName =
                        plugin
                            .replace("@elizaos/plugin-", "")
                            .replace(/-./g, (x) => x[1].toUpperCase()) +
                        "Plugin"; // Assumes plugin function is camelCased with Plugin suffix
                    return (
                        importedPlugin.default || importedPlugin[functionName]
                    );
                } catch (importError) {
                    elizaLogger.error(
                        `Failed to import plugin: ${plugin}`,
                        importError
                    );
                    return []; // Return null for failed imports
                }
            })
        );
        return importedPlugins;
    } else {
        return [];
    }
}

export function getTokenForProvider(
    provider: ModelProviderName,
    character: Character
): string | undefined {
    switch (provider) {
        // no key needed for llama_local or gaianet
        case ModelProviderName.LLAMALOCAL:
            return "";
        case ModelProviderName.OLLAMA:
            return "";
        case ModelProviderName.GAIANET:
            return "";
        case ModelProviderName.OPENAI:
            return (
                character.settings?.secrets?.OPENAI_API_KEY ||
                settings.OPENAI_API_KEY
            );
        case ModelProviderName.ETERNALAI:
            return (
                character.settings?.secrets?.ETERNALAI_API_KEY ||
                settings.ETERNALAI_API_KEY
            );
        case ModelProviderName.NINETEEN_AI:
            return (
                character.settings?.secrets?.NINETEEN_AI_API_KEY ||
                settings.NINETEEN_AI_API_KEY
            );
        case ModelProviderName.LLAMACLOUD:
        case ModelProviderName.TOGETHER:
            return (
                character.settings?.secrets?.LLAMACLOUD_API_KEY ||
                settings.LLAMACLOUD_API_KEY ||
                character.settings?.secrets?.TOGETHER_API_KEY ||
                settings.TOGETHER_API_KEY ||
                character.settings?.secrets?.OPENAI_API_KEY ||
                settings.OPENAI_API_KEY
            );
        case ModelProviderName.CLAUDE_VERTEX:
        case ModelProviderName.ANTHROPIC:
            return (
                character.settings?.secrets?.ANTHROPIC_API_KEY ||
                character.settings?.secrets?.CLAUDE_API_KEY ||
                settings.ANTHROPIC_API_KEY ||
                settings.CLAUDE_API_KEY
            );
        case ModelProviderName.REDPILL:
            return (
                character.settings?.secrets?.REDPILL_API_KEY ||
                settings.REDPILL_API_KEY
            );
        case ModelProviderName.OPENROUTER:
            return (
                character.settings?.secrets?.OPENROUTER_API_KEY ||
                settings.OPENROUTER_API_KEY
            );
        case ModelProviderName.GROK:
            return (
                character.settings?.secrets?.GROK_API_KEY ||
                settings.GROK_API_KEY
            );
        case ModelProviderName.HEURIST:
            return (
                character.settings?.secrets?.HEURIST_API_KEY ||
                settings.HEURIST_API_KEY
            );
        case ModelProviderName.GROQ:
            return (
                character.settings?.secrets?.GROQ_API_KEY ||
                settings.GROQ_API_KEY
            );
        case ModelProviderName.GALADRIEL:
            return (
                character.settings?.secrets?.GALADRIEL_API_KEY ||
                settings.GALADRIEL_API_KEY
            );
        case ModelProviderName.FAL:
            return (
                character.settings?.secrets?.FAL_API_KEY || settings.FAL_API_KEY
            );
        case ModelProviderName.ALI_BAILIAN:
            return (
                character.settings?.secrets?.ALI_BAILIAN_API_KEY ||
                settings.ALI_BAILIAN_API_KEY
            );
        case ModelProviderName.VOLENGINE:
            return (
                character.settings?.secrets?.VOLENGINE_API_KEY ||
                settings.VOLENGINE_API_KEY
            );
        case ModelProviderName.NANOGPT:
            return (
                character.settings?.secrets?.NANOGPT_API_KEY ||
                settings.NANOGPT_API_KEY
            );
        case ModelProviderName.HYPERBOLIC:
            return (
                character.settings?.secrets?.HYPERBOLIC_API_KEY ||
                settings.HYPERBOLIC_API_KEY
            );
        case ModelProviderName.VENICE:
            return (
                character.settings?.secrets?.VENICE_API_KEY ||
                settings.VENICE_API_KEY
            );
        case ModelProviderName.ATOMA:
            return (
                character.settings?.secrets?.ATOMASDK_BEARER_AUTH ||
                settings.ATOMASDK_BEARER_AUTH
            );
        case ModelProviderName.AKASH_CHAT_API:
            return (
                character.settings?.secrets?.AKASH_CHAT_API_KEY ||
                settings.AKASH_CHAT_API_KEY
            );
        case ModelProviderName.GOOGLE:
            return (
                character.settings?.secrets?.GOOGLE_GENERATIVE_AI_API_KEY ||
                settings.GOOGLE_GENERATIVE_AI_API_KEY
            );
        case ModelProviderName.MISTRAL:
            return (
                character.settings?.secrets?.MISTRAL_API_KEY ||
                settings.MISTRAL_API_KEY
            );
        case ModelProviderName.LETZAI:
            return (
                character.settings?.secrets?.LETZAI_API_KEY ||
                settings.LETZAI_API_KEY
            );
        case ModelProviderName.INFERA:
            return (
                character.settings?.secrets?.INFERA_API_KEY ||
                settings.INFERA_API_KEY
            );
        case ModelProviderName.DEEPSEEK:
            return (
                character.settings?.secrets?.DEEPSEEK_API_KEY ||
                settings.DEEPSEEK_API_KEY
            );
        case ModelProviderName.LIVEPEER:
            return (
                character.settings?.secrets?.LIVEPEER_GATEWAY_URL ||
                settings.LIVEPEER_GATEWAY_URL
            );
        default:
            const errorMessage = `Failed to get token - unsupported model provider: ${provider}`;
            elizaLogger.error(errorMessage);
            throw new Error(errorMessage);
    }
}

function initializeDatabase(dataDir: string) {
    if (process.env.SUPABASE_URL && process.env.SUPABASE_ANON_KEY) {
        elizaLogger.info("Initializing Supabase connection...");
        const db = new SupabaseDatabaseAdapter(
            process.env.SUPABASE_URL,
            process.env.SUPABASE_ANON_KEY
        );

        // Test the connection
        db.init()
            .then(() => {
                elizaLogger.success(
                    "Successfully connected to Supabase database"
                );
            })
            .catch((error) => {
                elizaLogger.error("Failed to connect to Supabase:", error);
            });

        return db;
    } else if (process.env.POSTGRES_URL) {
        elizaLogger.info("Initializing PostgreSQL connection...");
        const db = new PostgresDatabaseAdapter({
            connectionString: process.env.POSTGRES_URL,
            parseInputs: true,
        });

        // Test the connection
        db.init()
            .then(() => {
                elizaLogger.success(
                    "Successfully connected to PostgreSQL database"
                );
            })
            .catch((error) => {
                elizaLogger.error("Failed to connect to PostgreSQL:", error);
            });

        return db;
    } else if (process.env.PGLITE_DATA_DIR) {
        elizaLogger.info("Initializing PgLite adapter...");
        // `dataDir: memory://` for in memory pg
        const db = new PGLiteDatabaseAdapter({
            dataDir: process.env.PGLITE_DATA_DIR,
        });
        return db;
    } else {
        const filePath =
            process.env.SQLITE_FILE ?? path.resolve(dataDir, "db.sqlite");
        elizaLogger.info(`Initializing SQLite database at ${filePath}...`);
        const db = new SqliteDatabaseAdapter(new Database(filePath));

        // Test the connection
        db.init()
            .then(() => {
                elizaLogger.success(
                    "Successfully connected to SQLite database"
                );
            })
            .catch((error) => {
                elizaLogger.error("Failed to connect to SQLite:", error);
            });

        return db;
    }
}

// also adds plugins from character file into the runtime
export async function initializeClients(
    character: Character,
    runtime: IAgentRuntime
) {
    // each client can only register once
    // and if we want two we can explicitly support it
    const clients: Record<string, any> = {};
    const clientTypes: string[] =
        character.clients?.map((str) => str.toLowerCase()) || [];
    elizaLogger.log("initializeClients", clientTypes, "for", character.name);

    // Start Auto Client if "auto" detected as a configured client
    if (clientTypes.includes(Clients.AUTO)) {
        const autoClient = await AutoClientInterface.start(runtime);
        if (autoClient) clients.auto = autoClient;
    }

    if (clientTypes.includes(Clients.DISCORD)) {
        const discordClient = await DiscordClientInterface.start(runtime);
        if (discordClient) clients.discord = discordClient;
    }

    if (clientTypes.includes(Clients.TELEGRAM)) {
        const telegramClient = await TelegramClientInterface.start(runtime);
        if (telegramClient) clients.telegram = telegramClient;
    }

    if (clientTypes.includes(Clients.TWITTER)) {
        const twitterClient = await TwitterClientInterface.start(runtime);
        if (twitterClient) {
            clients.twitter = twitterClient;
        }
    }

    if (clientTypes.includes(Clients.INSTAGRAM)) {
        const instagramClient = await InstagramClientInterface.start(runtime);
        if (instagramClient) {
            clients.instagram = instagramClient;
        }
    }

    if (clientTypes.includes(Clients.FARCASTER)) {
        const farcasterClient = await FarcasterClientInterface.start(runtime);
        if (farcasterClient) {
            clients.farcaster = farcasterClient;
        }
    }
    if (clientTypes.includes("lens")) {
        const lensClient = new LensAgentClient(runtime);
        lensClient.start();
        clients.lens = lensClient;
    }

    elizaLogger.log("client keys", Object.keys(clients));

    // TODO: Add Slack client to the list
    // Initialize clients as an object

    if (clientTypes.includes("slack")) {
        const slackClient = await SlackClientInterface.start(runtime);
        if (slackClient) clients.slack = slackClient; // Use object property instead of push
    }

    function determineClientType(client: Client): string {
        // Check if client has a direct type identifier
        if ("type" in client) {
            return (client as any).type;
        }

        // Check constructor name
        const constructorName = client.constructor?.name;
        if (constructorName && !constructorName.includes("Object")) {
            return constructorName.toLowerCase().replace("client", "");
        }

        // Fallback: Generate a unique identifier
        return `client_${Date.now()}`;
    }

    if (character.plugins?.length > 0) {
        for (const plugin of character.plugins) {
            if (plugin.clients) {
                for (const client of plugin.clients) {
                    const startedClient = await client.start(runtime);
                    const clientType = determineClientType(client);
                    elizaLogger.debug(
                        `Initializing client of type: ${clientType}`
                    );
                    clients[clientType] = startedClient;
                }
            }
        }
    }

    return clients;
}

function getSecret(character: Character, secret: string) {
    return character.settings?.secrets?.[secret] || process.env[secret];
}

let nodePlugin: any | undefined;

export async function createAgent(
    character: Character,
    db: IDatabaseAdapter,
    cache: ICacheManager,
    token: string
): Promise<AgentRuntime> {
    elizaLogger.log(`Creating runtime for character ${character.name}`);

    nodePlugin ??= createNodePlugin();

    const teeMode = getSecret(character, "TEE_MODE") || "OFF";
    const walletSecretSalt = getSecret(character, "WALLET_SECRET_SALT");

    // Validate TEE configuration
    if (teeMode !== TEEMode.OFF && !walletSecretSalt) {
        elizaLogger.error(
            "WALLET_SECRET_SALT required when TEE_MODE is enabled"
        );
        throw new Error("Invalid TEE configuration");
    }

    let goatPlugin: any | undefined;

    if (getSecret(character, "EVM_PRIVATE_KEY")) {
        goatPlugin = await createGoatPlugin((secret) =>
            getSecret(character, secret)
        );
    }

    // Initialize Reclaim adapter if environment variables are present
    // let verifiableInferenceAdapter;
    // if (
    //     process.env.RECLAIM_APP_ID &&
    //     process.env.RECLAIM_APP_SECRET &&
    //     process.env.VERIFIABLE_INFERENCE_ENABLED === "true"
    // ) {
    //     verifiableInferenceAdapter = new ReclaimAdapter({
    //         appId: process.env.RECLAIM_APP_ID,
    //         appSecret: process.env.RECLAIM_APP_SECRET,
    //         modelProvider: character.modelProvider,
    //         token,
    //     });
    //     elizaLogger.log("Verifiable inference adapter initialized");
    // }
    // Initialize Opacity adapter if environment variables are present
    let verifiableInferenceAdapter;
    if (
        process.env.OPACITY_TEAM_ID &&
        process.env.OPACITY_CLOUDFLARE_NAME &&
        process.env.OPACITY_PROVER_URL &&
        process.env.VERIFIABLE_INFERENCE_ENABLED === "true"
    ) {
        verifiableInferenceAdapter = new OpacityAdapter({
            teamId: process.env.OPACITY_TEAM_ID,
            teamName: process.env.OPACITY_CLOUDFLARE_NAME,
            opacityProverUrl: process.env.OPACITY_PROVER_URL,
            modelProvider: character.modelProvider,
            token: token,
        });
        elizaLogger.log("Verifiable inference adapter initialized");
        elizaLogger.log("teamId", process.env.OPACITY_TEAM_ID);
        elizaLogger.log("teamName", process.env.OPACITY_CLOUDFLARE_NAME);
        elizaLogger.log("opacityProverUrl", process.env.OPACITY_PROVER_URL);
        elizaLogger.log("modelProvider", character.modelProvider);
        elizaLogger.log("token", token);
    }
    if (
        process.env.PRIMUS_APP_ID &&
        process.env.PRIMUS_APP_SECRET &&
        process.env.VERIFIABLE_INFERENCE_ENABLED === "true"
    ) {
        verifiableInferenceAdapter = new PrimusAdapter({
            appId: process.env.PRIMUS_APP_ID,
            appSecret: process.env.PRIMUS_APP_SECRET,
            attMode: "proxytls",
            modelProvider: character.modelProvider,
            token,
        });
        elizaLogger.log("Verifiable inference primus adapter initialized");
    }

    return new AgentRuntime({
        databaseAdapter: db,
        token,
        modelProvider: character.modelProvider,
        evaluators: [],
        character,
        // character.plugins are handled when clients are added
        plugins: [
            bootstrapPlugin,
            getSecret(character, "DEXSCREENER_API_KEY")
                ? dexScreenerPlugin
                : null,
            getSecret(character, "CONFLUX_CORE_PRIVATE_KEY")
                ? confluxPlugin
                : null,
            nodePlugin,
            getSecret(character, "TAVILY_API_KEY") ? webSearchPlugin : null,
            getSecret(character, "SOLANA_PUBLIC_KEY") ||
            (getSecret(character, "WALLET_PUBLIC_KEY") &&
                !getSecret(character, "WALLET_PUBLIC_KEY")?.startsWith("0x"))
                ? solanaPlugin
                : null,
            getSecret(character, "SOLANA_PRIVATE_KEY")
                ? solanaAgentkitPlugin
                : null,
            getSecret(character, "AUTONOME_JWT_TOKEN") ? autonomePlugin : null,
            (getSecret(character, "NEAR_ADDRESS") ||
                getSecret(character, "NEAR_WALLET_PUBLIC_KEY")) &&
            getSecret(character, "NEAR_WALLET_SECRET_KEY")
                ? nearPlugin
                : null,
            getSecret(character, "EVM_PUBLIC_KEY") ||
            (getSecret(character, "WALLET_PUBLIC_KEY") &&
                getSecret(character, "WALLET_PUBLIC_KEY")?.startsWith("0x"))
                ? evmPlugin
                : null,
            ((getSecret(character, "EVM_PUBLIC_KEY") || getSecret(character, "INJECTIVE_PUBLIC_KEY")) &&
                getSecret(character, "INJECTIVE_PRIVATE_KEY"))
                ? injectivePlugin
                : null,
            getSecret(character, "COSMOS_RECOVERY_PHRASE") &&
                getSecret(character, "COSMOS_AVAILABLE_CHAINS") &&
                createCosmosPlugin(),
            (getSecret(character, "SOLANA_PUBLIC_KEY") ||
                (getSecret(character, "WALLET_PUBLIC_KEY") &&
                    !getSecret(character, "WALLET_PUBLIC_KEY")?.startsWith(
                        "0x"
                    ))) &&
            getSecret(character, "SOLANA_ADMIN_PUBLIC_KEY") &&
            getSecret(character, "SOLANA_PRIVATE_KEY") &&
            getSecret(character, "SOLANA_ADMIN_PRIVATE_KEY")
                ? nftGenerationPlugin
                : null,
            getSecret(character, "ZEROG_PRIVATE_KEY") ? zgPlugin : null,
            getSecret(character, "COINMARKETCAP_API_KEY")
                ? coinmarketcapPlugin
                : null,
            getSecret(character, "COINBASE_COMMERCE_KEY")
                ? coinbaseCommercePlugin
                : null,
            getSecret(character, "FAL_API_KEY") ||
            getSecret(character, "OPENAI_API_KEY") ||
            getSecret(character, "VENICE_API_KEY") ||
            getSecret(character, "NINETEEN_AI_API_KEY") ||
            getSecret(character, "HEURIST_API_KEY") ||
            getSecret(character, "LIVEPEER_GATEWAY_URL")
                ? imageGenerationPlugin
                : null,
            getSecret(character, "FAL_API_KEY") ? ThreeDGenerationPlugin : null,
            ...(getSecret(character, "COINBASE_API_KEY") &&
            getSecret(character, "COINBASE_PRIVATE_KEY")
                ? [
                      coinbaseMassPaymentsPlugin,
                      tradePlugin,
                      tokenContractPlugin,
                      advancedTradePlugin,
                  ]
                : []),
            ...(teeMode !== TEEMode.OFF && walletSecretSalt ? [teePlugin] : []),
            teeMode !== TEEMode.OFF &&
            walletSecretSalt &&
            getSecret(character, "VLOG")
                ? verifiableLogPlugin
                : null,
            getSecret(character, "SGX") ? sgxPlugin : null,
            getSecret(character, "ENABLE_TEE_LOG") &&
            ((teeMode !== TEEMode.OFF && walletSecretSalt) ||
                getSecret(character, "SGX"))
                ? teeLogPlugin
                : null,
            getSecret(character, "COINBASE_API_KEY") &&
            getSecret(character, "COINBASE_PRIVATE_KEY") &&
            getSecret(character, "COINBASE_NOTIFICATION_URI")
                ? webhookPlugin
                : null,
            goatPlugin,
            getSecret(character, "COINGECKO_API_KEY") ||
            getSecret(character, "COINGECKO_PRO_API_KEY")
                ? coingeckoPlugin
                : null,
            getSecret(character, "EVM_PROVIDER_URL") ? goatPlugin : null,
            getSecret(character, "ABSTRACT_PRIVATE_KEY")
                ? abstractPlugin
                : null,
            getSecret(character, "B2_PRIVATE_KEY") ? b2Plugin : null,
            getSecret(character, "BINANCE_API_KEY") &&
            getSecret(character, "BINANCE_SECRET_KEY")
                ? binancePlugin
                : null,
            getSecret(character, "FLOW_ADDRESS") &&
            getSecret(character, "FLOW_PRIVATE_KEY")
                ? flowPlugin
                : null,
            getSecret(character, "LENS_ADDRESS") &&
            getSecret(character, "LENS_PRIVATE_KEY")
                ? lensPlugin
                : null,
            getSecret(character, "APTOS_PRIVATE_KEY") ? aptosPlugin : null,
            getSecret(character, "MVX_PRIVATE_KEY") ? multiversxPlugin : null,
            getSecret(character, "ZKSYNC_PRIVATE_KEY") ? zksyncEraPlugin : null,
            getSecret(character, "CRONOSZKEVM_PRIVATE_KEY")
                ? cronosZkEVMPlugin
                : null,
            getSecret(character, "TEE_MARLIN") ? teeMarlinPlugin : null,
            getSecret(character, "TON_PRIVATE_KEY") ? tonPlugin : null,
            getSecret(character, "THIRDWEB_SECRET_KEY") ? thirdwebPlugin : null,
            getSecret(character, "SUI_PRIVATE_KEY") ? suiPlugin : null,
            getSecret(character, "STORY_PRIVATE_KEY") ? storyPlugin : null,
            getSecret(character, "SQUID_SDK_URL") &&
            getSecret(character, "SQUID_INTEGRATOR_ID") &&
            getSecret(character, "SQUID_EVM_ADDRESS") &&
            getSecret(character, "SQUID_EVM_PRIVATE_KEY") &&
            getSecret(character, "SQUID_API_THROTTLE_INTERVAL")
                ? squidRouterPlugin
                : null,
            getSecret(character, "FUEL_PRIVATE_KEY") ? fuelPlugin : null,
            getSecret(character, "AVALANCHE_PRIVATE_KEY")
                ? avalanchePlugin
                : null,
            getSecret(character, "BIRDEYE_API_KEY") ? birdeyePlugin : null,
            getSecret(character, "ECHOCHAMBERS_API_URL") &&
            getSecret(character, "ECHOCHAMBERS_API_KEY")
                ? echoChambersPlugin
                : null,
            getSecret(character, "LETZAI_API_KEY") ? letzAIPlugin : null,
            getSecret(character, "STARGAZE_ENDPOINT") ? stargazePlugin : null,
            getSecret(character, "GIPHY_API_KEY") ? giphyPlugin : null,
            getSecret(character, "PASSPORT_API_KEY")
                ? gitcoinPassportPlugin
                : null,
            getSecret(character, "GENLAYER_PRIVATE_KEY")
                ? genLayerPlugin
                : null,
            getSecret(character, "AVAIL_SEED") &&
            getSecret(character, "AVAIL_APP_ID")
                ? availPlugin
                : null,
            getSecret(character, "OPEN_WEATHER_API_KEY")
                ? openWeatherPlugin
                : null,
            getSecret(character, "OBSIDIAN_API_TOKEN") ? obsidianPlugin : null,
            getSecret(character, "ARTHERA_PRIVATE_KEY")?.startsWith("0x")
                ? artheraPlugin
                : null,
            getSecret(character, "ALLORA_API_KEY") ? alloraPlugin : null,
            getSecret(character, "HYPERLIQUID_PRIVATE_KEY")
                ? hyperliquidPlugin
                : null,
            getSecret(character, "HYPERLIQUID_TESTNET")
                ? hyperliquidPlugin
                : null,
            getSecret(character, "AKASH_MNEMONIC") &&
            getSecret(character, "AKASH_WALLET_ADDRESS")
                ? akashPlugin
                : null,
            getSecret(character, "QUAI_PRIVATE_KEY") ? quaiPlugin : null,
            getSecret(character, "RESERVOIR_API_KEY")
                ? createNFTCollectionsPlugin()
                : null,
            getSecret(character, "DKG_PRIVATE_KEY") ? dkgPlugin : null,
        ].filter(Boolean),
        providers: [],
        actions: [],
        services: [],
        managers: [],
        cacheManager: cache,
        fetch: logFetch,
        verifiableInferenceAdapter,
    });
}

function initializeFsCache(baseDir: string, character: Character) {
    if (!character?.id) {
        throw new Error(
            "initializeFsCache requires id to be set in character definition"
        );
    }
    const cacheDir = path.resolve(baseDir, character.id, "cache");

    const cache = new CacheManager(new FsCacheAdapter(cacheDir));
    return cache;
}

function initializeDbCache(character: Character, db: IDatabaseCacheAdapter) {
    if (!character?.id) {
        throw new Error(
            "initializeFsCache requires id to be set in character definition"
        );
    }
    const cache = new CacheManager(new DbCacheAdapter(db, character.id));
    return cache;
}

function initializeCache(
    cacheStore: string,
    character: Character,
    baseDir?: string,
    db?: IDatabaseCacheAdapter
) {
    switch (cacheStore) {
        case CacheStore.REDIS:
            if (process.env.REDIS_URL) {
                elizaLogger.info("Connecting to Redis...");
                const redisClient = new RedisClient(process.env.REDIS_URL);
                if (!character?.id) {
                    throw new Error(
                        "CacheStore.REDIS requires id to be set in character definition"
                    );
                }
                return new CacheManager(
                    new DbCacheAdapter(redisClient, character.id) // Using DbCacheAdapter since RedisClient also implements IDatabaseCacheAdapter
                );
            } else {
                throw new Error("REDIS_URL environment variable is not set.");
            }

        case CacheStore.DATABASE:
            if (db) {
                elizaLogger.info("Using Database Cache...");
                return initializeDbCache(character, db);
            } else {
                throw new Error(
                    "Database adapter is not provided for CacheStore.Database."
                );
            }

        case CacheStore.FILESYSTEM:
            elizaLogger.info("Using File System Cache...");
            if (!baseDir) {
                throw new Error(
                    "baseDir must be provided for CacheStore.FILESYSTEM."
                );
            }
            return initializeFsCache(baseDir, character);

        default:
            throw new Error(
                `Invalid cache store: ${cacheStore} or required configuration missing.`
            );
    }
}

async function startAgent(
    character: Character,
    directClient: DirectClient
): Promise<AgentRuntime> {
    let db: IDatabaseAdapter & IDatabaseCacheAdapter;
    try {
        character.id ??= stringToUuid(character.name);
        character.username ??= character.name;

        const token = getTokenForProvider(character.modelProvider, character);
        const dataDir = path.join(__dirname, "../data");

        if (!fs.existsSync(dataDir)) {
            fs.mkdirSync(dataDir, { recursive: true });
        }

        db = initializeDatabase(dataDir) as IDatabaseAdapter &
            IDatabaseCacheAdapter;

        await db.init();

        const cache = initializeCache(
            process.env.CACHE_STORE ?? CacheStore.DATABASE,
            character,
            "",
            db
        ); // "" should be replaced with dir for file system caching. THOUGHTS: might probably make this into an env
        const runtime: AgentRuntime = await createAgent(
            character,
            db,
            cache,
            token
        );

        // start services/plugins/process knowledge
        await runtime.initialize();

        // start assigned clients
        runtime.clients = await initializeClients(character, runtime);

        // add to container
        directClient.registerAgent(runtime);

        // report to console
        elizaLogger.debug(`Started ${character.name} as ${runtime.agentId}`);

        return runtime;
    } catch (error) {
        elizaLogger.error(
            `Error starting agent for character ${character.name}:`,
            error
        );
        elizaLogger.error(error);
        if (db) {
            await db.close();
        }
        throw error;
    }
}

const checkPortAvailable = (port: number): Promise<boolean> => {
    return new Promise((resolve) => {
        const server = net.createServer();

        server.once("error", (err: NodeJS.ErrnoException) => {
            if (err.code === "EADDRINUSE") {
                resolve(false);
            }
        });

        server.once("listening", () => {
            server.close();
            resolve(true);
        });

        server.listen(port);
    });
};


const hasValidRemoteUrls = () =>
<<<<<<< HEAD
    process.env.REMOTE_CHARACTER_URLS != "" &&
    process.env.REMOTE_CHARACTER_URLS.startsWith("http");
=======
    process.env.REMOTE_CHARACTER_URLS &&
    process.env.REMOTE_CHARACTER_URLS !== "" &&
    process.env.REMOTE_CHARACTER_URLS.startsWith("http");

>>>>>>> 52565607

const startAgents = async () => {
    const directClient = new DirectClient();
    let serverPort = parseInt(settings.SERVER_PORT || "3000");
    const args = parseArguments();
    let charactersArg = args.characters || args.character;
    let characters = [defaultCharacter];

    if (charactersArg || hasValidRemoteUrls()) {
        characters = await loadCharacters(charactersArg);
    }

    try {
        for (const character of characters) {
            await startAgent(character, directClient);
        }
    } catch (error) {
        elizaLogger.error("Error starting agents:", error);
    }

    // Find available port
    while (!(await checkPortAvailable(serverPort))) {
        elizaLogger.warn(
            `Port ${serverPort} is in use, trying ${serverPort + 1}`
        );
        serverPort++;
    }

    // upload some agent functionality into directClient
    directClient.startAgent = async (character) => {
        // Handle plugins
        character.plugins = await handlePluginImporting(character.plugins);

        // wrap it so we don't have to inject directClient later
        return startAgent(character, directClient);
    };

    directClient.start(serverPort);

    if (serverPort !== parseInt(settings.SERVER_PORT || "3000")) {
        elizaLogger.log(`Server started on alternate port ${serverPort}`);
    }

    elizaLogger.log(
        "Run `pnpm start:client` to start the client and visit the outputted URL (http://localhost:5173) to chat with your agents. When running multiple agents, use client with different port `SERVER_PORT=3001 pnpm start:client`"
    );
};

startAgents().catch((error) => {
    elizaLogger.error("Unhandled error in startAgents:", error);
    process.exit(1);
});

// Prevent unhandled exceptions from crashing the process if desired
if (
    process.env.PREVENT_UNHANDLED_EXIT &&
    parseBooleanFromText(process.env.PREVENT_UNHANDLED_EXIT)
) {
    // Handle uncaught exceptions to prevent the process from crashing
    process.on("uncaughtException", function (err) {
        console.error("uncaughtException", err);
    });

    // Handle unhandled rejections to prevent the process from crashing
    process.on("unhandledRejection", function (err) {
        console.error("unhandledRejection", err);
    });
}<|MERGE_RESOLUTION|>--- conflicted
+++ resolved
@@ -95,15 +95,12 @@
 import { verifiableLogPlugin } from "@elizaos/plugin-tee-verifiable-log";
 import { tonPlugin } from "@elizaos/plugin-ton";
 import { webSearchPlugin } from "@elizaos/plugin-web-search";
-<<<<<<< HEAD
 import { dkgPlugin } from "@elizaos/plugin-dkg";
-=======
 import { injectivePlugin } from "@elizaos/plugin-injective";
 import { giphyPlugin } from "@elizaos/plugin-giphy";
 import { letzAIPlugin } from "@elizaos/plugin-letzai";
 import { thirdwebPlugin } from "@elizaos/plugin-thirdweb";
 import { hyperliquidPlugin } from "@elizaos/plugin-hyperliquid";
->>>>>>> 52565607
 import { echoChambersPlugin } from "@elizaos/plugin-echochambers";
 import { dexScreenerPlugin } from "@elizaos/plugin-dexscreener";
 
@@ -816,8 +813,9 @@
                 getSecret(character, "WALLET_PUBLIC_KEY")?.startsWith("0x"))
                 ? evmPlugin
                 : null,
-            ((getSecret(character, "EVM_PUBLIC_KEY") || getSecret(character, "INJECTIVE_PUBLIC_KEY")) &&
-                getSecret(character, "INJECTIVE_PRIVATE_KEY"))
+            (getSecret(character, "EVM_PUBLIC_KEY") ||
+                getSecret(character, "INJECTIVE_PUBLIC_KEY")) &&
+            getSecret(character, "INJECTIVE_PRIVATE_KEY")
                 ? injectivePlugin
                 : null,
             getSecret(character, "COSMOS_RECOVERY_PHRASE") &&
@@ -1121,17 +1119,10 @@
     });
 };
 
-
 const hasValidRemoteUrls = () =>
-<<<<<<< HEAD
-    process.env.REMOTE_CHARACTER_URLS != "" &&
-    process.env.REMOTE_CHARACTER_URLS.startsWith("http");
-=======
     process.env.REMOTE_CHARACTER_URLS &&
     process.env.REMOTE_CHARACTER_URLS !== "" &&
     process.env.REMOTE_CHARACTER_URLS.startsWith("http");
-
->>>>>>> 52565607
 
 const startAgents = async () => {
     const directClient = new DirectClient();
