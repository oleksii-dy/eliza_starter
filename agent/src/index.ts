import { PGLiteDatabaseAdapter } from "@elizaos/adapter-pglite"
import { PostgresDatabaseAdapter } from "@elizaos/adapter-postgres"
import { QdrantDatabaseAdapter } from "@elizaos/adapter-qdrant"
import { RedisClient } from "@elizaos/adapter-redis"
import { SqliteDatabaseAdapter } from "@elizaos/adapter-sqlite"
import { SupabaseDatabaseAdapter } from "@elizaos/adapter-supabase"
import { AutoClientInterface } from "@elizaos/client-auto"
import { DiscordClientInterface } from "@elizaos/client-discord"
import { InstagramClientInterface } from "@elizaos/client-instagram"
import { LensAgentClient } from "@elizaos/client-lens"
import { SlackClientInterface } from "@elizaos/client-slack"
import { TelegramClientInterface } from "@elizaos/client-telegram"
import { TwitterClientInterface } from "@elizaos/client-twitter"
import { FarcasterClientInterface } from "@elizaos/client-farcaster"
import { OmniflixPlugin } from "@elizaos/plugin-omniflix"
import { JeeterClientInterface } from "@elizaos/client-simsai"

import { DirectClient } from "@elizaos/client-direct"
import { agentKitPlugin } from "@elizaos/plugin-agentkit"

import { PrimusAdapter } from "@elizaos/plugin-primus"
import { lightningPlugin } from "@elizaos/plugin-lightning"
import { elizaCodeinPlugin, onchainJson } from "@elizaos/plugin-iq6900"

import {
	AgentRuntime,
	CacheManager,
	CacheStore,
	type Character,
	type Client,
	Clients,
	DbCacheAdapter,
	defaultCharacter,
	elizaLogger,
	FsCacheAdapter,
	type IAgentRuntime,
	type ICacheManager,
	type IDatabaseAdapter,
	type IDatabaseCacheAdapter,
	ModelProviderName,
	parseBooleanFromText,
	settings,
	stringToUuid,
	validateCharacterConfig,
} from "@elizaos/core"
import { zgPlugin } from "@elizaos/plugin-0g"
import { footballPlugin } from "@elizaos/plugin-football"

import { bootstrapPlugin } from "@elizaos/plugin-bootstrap"
import { normalizeCharacter } from "@elizaos/plugin-di"
import createGoatPlugin from "@elizaos/plugin-goat"
// import { intifacePlugin } from "@elizaos/plugin-intiface";
import { ThreeDGenerationPlugin } from "@elizaos/plugin-3d-generation"
import { abstractPlugin } from "@elizaos/plugin-abstract"
import { akashPlugin } from "@elizaos/plugin-akash"
import { alloraPlugin } from "@elizaos/plugin-allora"
import { aptosPlugin } from "@elizaos/plugin-aptos"
import { artheraPlugin } from "@elizaos/plugin-arthera"
import { autonomePlugin } from "@elizaos/plugin-autonome"
import { availPlugin } from "@elizaos/plugin-avail"
import { avalanchePlugin } from "@elizaos/plugin-avalanche"
import { b2Plugin } from "@elizaos/plugin-b2"
import { binancePlugin } from "@elizaos/plugin-binance"
import { birdeyePlugin } from "@elizaos/plugin-birdeye"
import { bnbPlugin } from "@elizaos/plugin-bnb"
import { advancedTradePlugin, coinbaseCommercePlugin, coinbaseMassPaymentsPlugin, tokenContractPlugin, tradePlugin, webhookPlugin } from "@elizaos/plugin-coinbase"
import { coingeckoPlugin } from "@elizaos/plugin-coingecko"
import { coinmarketcapPlugin } from "@elizaos/plugin-coinmarketcap"
import { confluxPlugin } from "@elizaos/plugin-conflux"
import { createCosmosPlugin } from "@elizaos/plugin-cosmos"
import { cronosZkEVMPlugin } from "@elizaos/plugin-cronoszkevm"
import { evmPlugin } from "@elizaos/plugin-evm"
import { flowPlugin } from "@elizaos/plugin-flow"
import { fuelPlugin } from "@elizaos/plugin-fuel"
import { genLayerPlugin } from "@elizaos/plugin-genlayer"
import { gitcoinPassportPlugin } from "@elizaos/plugin-gitcoin-passport"
import { initiaPlugin } from "@elizaos/plugin-initia"
import { imageGenerationPlugin } from "@elizaos/plugin-image-generation"
import { lensPlugin } from "@elizaos/plugin-lensNetwork"
import { multiversxPlugin } from "@elizaos/plugin-multiversx"
import { nearPlugin } from "@elizaos/plugin-near"
import createNFTCollectionsPlugin from "@elizaos/plugin-nft-collections"
import { nftGenerationPlugin } from "@elizaos/plugin-nft-generation"
import { createNodePlugin } from "@elizaos/plugin-node"
import { obsidianPlugin } from "@elizaos/plugin-obsidian"
import { OpacityAdapter } from "@elizaos/plugin-opacity"
import { openWeatherPlugin } from "@elizaos/plugin-open-weather"
import { quaiPlugin } from "@elizaos/plugin-quai"
import { sgxPlugin } from "@elizaos/plugin-sgx"
import { solanaPlugin } from "@elizaos/plugin-solana"
import { solanaAgentkitPlugin } from "@elizaos/plugin-solana-agent-kit"
import { squidRouterPlugin } from "@elizaos/plugin-squid-router"
import { stargazePlugin } from "@elizaos/plugin-stargaze"
import { storyPlugin } from "@elizaos/plugin-story"
import { suiPlugin } from "@elizaos/plugin-sui"
import { TEEMode, teePlugin } from "@elizaos/plugin-tee"
import { teeLogPlugin } from "@elizaos/plugin-tee-log"
import { teeMarlinPlugin } from "@elizaos/plugin-tee-marlin"
import { verifiableLogPlugin } from "@elizaos/plugin-tee-verifiable-log"
import { tonPlugin } from "@elizaos/plugin-ton"
import { webSearchPlugin } from "@elizaos/plugin-web-search"
import { dkgPlugin } from "@elizaos/plugin-dkg"
import { injectivePlugin } from "@elizaos/plugin-injective"
import { giphyPlugin } from "@elizaos/plugin-giphy"
import { letzAIPlugin } from "@elizaos/plugin-letzai"
import { thirdwebPlugin } from "@elizaos/plugin-thirdweb"
import { hyperliquidPlugin } from "@elizaos/plugin-hyperliquid"
import { echoChambersPlugin } from "@elizaos/plugin-echochambers"
import { dexScreenerPlugin } from "@elizaos/plugin-dexscreener"
import { pythDataPlugin } from "@elizaos/plugin-pyth-data"
import { openaiPlugin } from "@elizaos/plugin-openai"
import nitroPlugin from "@elizaos/plugin-router-nitro"
import { devinPlugin } from "@elizaos/plugin-devin"
import { zksyncEraPlugin } from "@elizaos/plugin-zksync-era"
import { chainbasePlugin } from "@elizaos/plugin-chainbase"
import { holdstationPlugin } from "@elizaos/plugin-holdstation"
import { nvidiaNimPlugin } from "@elizaos/plugin-nvidia-nim"
import { zxPlugin } from "@elizaos/plugin-0x"
import { hyperbolicPlugin } from "@elizaos/plugin-hyperbolic"
import { litPlugin } from "@elizaos/plugin-lit"
import Database from "better-sqlite3"
import fs from "fs"
import net from "net"
import path from "path"
import { fileURLToPath } from "url"
import yargs from "yargs"
import { emailPlugin } from "@elizaos/plugin-email"
import { seiPlugin } from "@elizaos/plugin-sei"
import { sunoPlugin } from "@elizaos/plugin-suno"
import { udioPlugin } from "@elizaos/plugin-udio"
import { imgflipPlugin } from "@elizaos/plugin-imgflip"
import { ethstoragePlugin } from "@elizaos/plugin-ethstorage"
import { minaPlugin } from "@elizaos/plugin-mina"

const __filename = fileURLToPath(import.meta.url) // get the resolved path to the file
const __dirname = path.dirname(__filename) // get the name of the directory

export const wait = (minTime = 1000, maxTime = 3000) => {
	const waitTime = Math.floor(Math.random() * (maxTime - minTime + 1)) + minTime
	return new Promise((resolve) => setTimeout(resolve, waitTime))
}

const logFetch = async (url: string, options: any) => {
	elizaLogger.debug(`Fetching ${url}`)
	// Disabled to avoid disclosure of sensitive information such as API keys
	// elizaLogger.debug(JSON.stringify(options, null, 2));
	return fetch(url, options)
}

export function parseArguments(): {
	character?: string
	characters?: string
} {
	try {
		return yargs(process.argv.slice(3))
			.option("character", {
				type: "string",
				description: "Path to the character JSON file",
			})
			.option("characters", {
				type: "string",
				description: "Comma separated list of paths to character JSON files",
			})
			.parseSync()
	} catch (error) {
		elizaLogger.error("Error parsing arguments:", error)
		return {}
	}
}

function tryLoadFile(filePath: string): string | null {
	try {
		return fs.readFileSync(filePath, "utf8")
	} catch (e) {
		return null
	}
}
function mergeCharacters(base: Character, child: Character): Character {
	const mergeObjects = (baseObj: any, childObj: any) => {
		const result: any = {}
		const keys = new Set([...Object.keys(baseObj || {}), ...Object.keys(childObj || {})])
		keys.forEach((key) => {
			if (typeof baseObj[key] === "object" && typeof childObj[key] === "object" && !Array.isArray(baseObj[key]) && !Array.isArray(childObj[key])) {
				result[key] = mergeObjects(baseObj[key], childObj[key])
			} else if (Array.isArray(baseObj[key]) || Array.isArray(childObj[key])) {
				result[key] = [...(baseObj[key] || []), ...(childObj[key] || [])]
			} else {
				result[key] = childObj[key] !== undefined ? childObj[key] : baseObj[key]
			}
		})
		return result
	}
	return mergeObjects(base, child)
}
function isAllStrings(arr: unknown[]): boolean {
	return Array.isArray(arr) && arr.every((item) => typeof item === "string")
}
export async function loadCharacterFromOnchain(): Promise<Character[]> {
	const jsonText = onchainJson

	console.log("JSON:", jsonText)
	if (!jsonText) return []
	const loadedCharacters = []
	try {
		const character = JSON.parse(jsonText)
		validateCharacterConfig(character)

		// .id isn't really valid
		const characterId = character.id || character.name
		const characterPrefix = `CHARACTER.${characterId.toUpperCase().replace(/ /g, "_")}.`

		const characterSettings = Object.entries(process.env)
			.filter(([key]) => key.startsWith(characterPrefix))
			.reduce((settings, [key, value]) => {
				const settingKey = key.slice(characterPrefix.length)
				settings[settingKey] = value
				return settings
			}, {})

		if (Object.keys(characterSettings).length > 0) {
			character.settings = character.settings || {}
			character.settings.secrets = {
				...characterSettings,
				...character.settings.secrets,
			}
		}

		// Handle plugins
		if (isAllStrings(character.plugins)) {
			elizaLogger.info("Plugins are: ", character.plugins)
			const importedPlugins = await Promise.all(
				character.plugins.map(async (plugin) => {
					const importedPlugin = await import(plugin)
					return importedPlugin.default
				})
			)
			character.plugins = importedPlugins
		}

		loadedCharacters.push(character)
		elizaLogger.info(`Successfully loaded character from: ${process.env.IQ_WALLET_ADDRESS}`)
		return loadedCharacters
	} catch (e) {
		elizaLogger.error(`Error parsing character from ${process.env.IQ_WALLET_ADDRESS}: ${e}`)
		process.exit(1)
	}
}

async function loadCharactersFromUrl(url: string): Promise<Character[]> {
	try {
		const response = await fetch(url)
		const responseJson = await response.json()

		let characters: Character[] = []
		if (Array.isArray(responseJson)) {
			characters = await Promise.all(responseJson.map((character) => jsonToCharacter(url, character)))
		} else {
			const character = await jsonToCharacter(url, responseJson)
			characters.push(character)
		}
		return characters
	} catch (e) {
		elizaLogger.error(`Error loading character(s) from ${url}: ${e}`)
		process.exit(1)
	}
}

async function jsonToCharacter(filePath: string, character: any): Promise<Character> {
	validateCharacterConfig(character)

	// .id isn't really valid
	const characterId = character.id || character.name
	const characterPrefix = `CHARACTER.${characterId.toUpperCase().replace(/ /g, "_")}.`
	const characterSettings = Object.entries(process.env)
		.filter(([key]) => key.startsWith(characterPrefix))
		.reduce((settings, [key, value]) => {
			const settingKey = key.slice(characterPrefix.length)
			return { ...settings, [settingKey]: value }
		}, {})
	if (Object.keys(characterSettings).length > 0) {
		character.settings = character.settings || {}
		character.settings.secrets = {
			...characterSettings,
			...character.settings.secrets,
		}
	}
	// Handle plugins
	character.plugins = await handlePluginImporting(character.plugins)
	if (character.extends) {
		elizaLogger.info(`Merging  ${character.name} character with parent characters`)
		for (const extendPath of character.extends) {
			const baseCharacter = await loadCharacter(path.resolve(path.dirname(filePath), extendPath))
			character = mergeCharacters(baseCharacter, character)
			elizaLogger.info(`Merged ${character.name} with ${baseCharacter.name}`)
		}
	}
	return character
}

async function loadCharacter(filePath: string): Promise<Character> {
	const content = tryLoadFile(filePath)
	if (!content) {
		throw new Error(`Character file not found: ${filePath}`)
	}
	const character = JSON.parse(content)
	return jsonToCharacter(filePath, character)
}

async function loadCharacterTryPath(characterPath: string): Promise<Character> {
	let content: string | null = null
	let resolvedPath = ""

	// Try different path resolutions in order
	const pathsToTry = [
		characterPath, // exact path as specified
		path.resolve(process.cwd(), characterPath), // relative to cwd
		path.resolve(process.cwd(), "agent", characterPath), // Add this
		path.resolve(__dirname, characterPath), // relative to current script
		path.resolve(__dirname, "characters", path.basename(characterPath)), // relative to agent/characters
		path.resolve(__dirname, "../characters", path.basename(characterPath)), // relative to characters dir from agent
		path.resolve(__dirname, "../../characters", path.basename(characterPath)), // relative to project root characters dir
	]

	elizaLogger.info(
		"Trying paths:",
		pathsToTry.map((p) => ({
			path: p,
			exists: fs.existsSync(p),
		}))
	)

	for (const tryPath of pathsToTry) {
		content = tryLoadFile(tryPath)
		if (content !== null) {
			resolvedPath = tryPath
			break
		}
	}

	if (content === null) {
		elizaLogger.error(`Error loading character from ${characterPath}: File not found in any of the expected locations`)
		elizaLogger.error("Tried the following paths:")
		pathsToTry.forEach((p) => elizaLogger.error(` - ${p}`))
		throw new Error(`Error loading character from ${characterPath}: File not found in any of the expected locations`)
	}
	try {
		const character: Character = await loadCharacter(resolvedPath)
		elizaLogger.info(`Successfully loaded character from: ${resolvedPath}`)
		return character
	} catch (e) {
		elizaLogger.error(`Error parsing character from ${resolvedPath}: ${e}`)
		throw new Error(`Error parsing character from ${resolvedPath}: ${e}`)
	}
}

function commaSeparatedStringToArray(commaSeparated: string): string[] {
	return commaSeparated?.split(",").map((value) => value.trim())
}

async function readCharactersFromStorage(characterPaths: string[]): Promise<string[]> {
	try {
		const uploadDir = path.join(process.cwd(), "data", "characters")
		await fs.promises.mkdir(uploadDir, { recursive: true })
		const fileNames = await fs.promises.readdir(uploadDir)
		fileNames.forEach((fileName) => {
			characterPaths.push(path.join(uploadDir, fileName))
		})
	} catch (err) {
		elizaLogger.error(`Error reading directory: ${err.message}`)
	}

	return characterPaths
}

export async function loadCharacters(charactersArg: string): Promise<Character[]> {
	let characterPaths = commaSeparatedStringToArray(charactersArg)

	if (process.env.USE_CHARACTER_STORAGE === "true") {
		characterPaths = await readCharactersFromStorage(characterPaths)
	}

	const loadedCharacters: Character[] = []

	if (characterPaths?.length > 0) {
		for (const characterPath of characterPaths) {
			try {
				const character: Character = await loadCharacterTryPath(characterPath)
				loadedCharacters.push(character)
			} catch (e) {
				process.exit(1)
			}
		}
	}

	if (hasValidRemoteUrls()) {
		elizaLogger.info("Loading characters from remote URLs")
		const characterUrls = commaSeparatedStringToArray(process.env.REMOTE_CHARACTER_URLS)
		for (const characterUrl of characterUrls) {
			const characters = await loadCharactersFromUrl(characterUrl)
			loadedCharacters.push(...characters)
		}
	}

	if (loadedCharacters.length === 0) {
		elizaLogger.info("No characters found, using default character")
		loadedCharacters.push(defaultCharacter)
	}

	return loadedCharacters
}

async function handlePluginImporting(plugins: string[]) {
	if (plugins.length > 0) {
		elizaLogger.info("Plugins are: ", plugins)
		const importedPlugins = await Promise.all(
			plugins.map(async (plugin) => {
				try {
					const importedPlugin = await import(plugin)
					const functionName = plugin.replace("@elizaos/plugin-", "").replace(/-./g, (x) => x[1].toUpperCase()) + "Plugin" // Assumes plugin function is camelCased with Plugin suffix
					return importedPlugin.default || importedPlugin[functionName]
				} catch (importError) {
					elizaLogger.error(`Failed to import plugin: ${plugin}`, importError)
					return [] // Return null for failed imports
				}
			})
		)
		return importedPlugins
	} else {
		return []
	}
}

<<<<<<< HEAD
export function getTokenForProvider(
    provider: ModelProviderName,
    character: Character
): string | undefined {
    switch (provider) {
        // no key needed for llama_local or gaianet
        case ModelProviderName.LLAMALOCAL:
            return "";
        case ModelProviderName.OLLAMA:
            return "";
        case ModelProviderName.GAIANET:
            return "";
        case ModelProviderName.BEDROCK:
            return "";
        case ModelProviderName.OPENAI:
            return (
                character.settings?.secrets?.OPENAI_API_KEY ||
                settings.OPENAI_API_KEY
            );
        case ModelProviderName.ETERNALAI:
            return (
                character.settings?.secrets?.ETERNALAI_API_KEY ||
                settings.ETERNALAI_API_KEY
            );
        case ModelProviderName.NINETEEN_AI:
            return (
                character.settings?.secrets?.NINETEEN_AI_API_KEY ||
                settings.NINETEEN_AI_API_KEY
            );
        case ModelProviderName.LLAMACLOUD:
        case ModelProviderName.TOGETHER:
            return (
                character.settings?.secrets?.LLAMACLOUD_API_KEY ||
                settings.LLAMACLOUD_API_KEY ||
                character.settings?.secrets?.TOGETHER_API_KEY ||
                settings.TOGETHER_API_KEY ||
                character.settings?.secrets?.OPENAI_API_KEY ||
                settings.OPENAI_API_KEY
            );
        case ModelProviderName.CLAUDE_VERTEX:
        case ModelProviderName.ANTHROPIC:
            return (
                character.settings?.secrets?.ANTHROPIC_API_KEY ||
                character.settings?.secrets?.CLAUDE_API_KEY ||
                settings.ANTHROPIC_API_KEY ||
                settings.CLAUDE_API_KEY
            );
        case ModelProviderName.REDPILL:
            return (
                character.settings?.secrets?.REDPILL_API_KEY ||
                settings.REDPILL_API_KEY
            );
        case ModelProviderName.OPENROUTER:
            return (
                character.settings?.secrets?.OPENROUTER ||
                settings.OPENROUTER_API_KEY
            );
        case ModelProviderName.GROK:
            return (
                character.settings?.secrets?.GROK_API_KEY ||
                settings.GROK_API_KEY
            );
        case ModelProviderName.HEURIST:
            return (
                character.settings?.secrets?.HEURIST_API_KEY ||
                settings.HEURIST_API_KEY
            );
        case ModelProviderName.GROQ:
            return (
                character.settings?.secrets?.GROQ_API_KEY ||
                settings.GROQ_API_KEY
            );
        case ModelProviderName.GALADRIEL:
            return (
                character.settings?.secrets?.GALADRIEL_API_KEY ||
                settings.GALADRIEL_API_KEY
            );
        case ModelProviderName.FAL:
            return (
                character.settings?.secrets?.FAL_API_KEY || settings.FAL_API_KEY
            );
        case ModelProviderName.ALI_BAILIAN:
            return (
                character.settings?.secrets?.ALI_BAILIAN_API_KEY ||
                settings.ALI_BAILIAN_API_KEY
            );
        case ModelProviderName.VOLENGINE:
            return (
                character.settings?.secrets?.VOLENGINE_API_KEY ||
                settings.VOLENGINE_API_KEY
            );
        case ModelProviderName.NANOGPT:
            return (
                character.settings?.secrets?.NANOGPT_API_KEY ||
                settings.NANOGPT_API_KEY
            );
        case ModelProviderName.HYPERBOLIC:
            return (
                character.settings?.secrets?.HYPERBOLIC_API_KEY ||
                settings.HYPERBOLIC_API_KEY
            );
        case ModelProviderName.VENICE:
            return (
                character.settings?.secrets?.VENICE_API_KEY ||
                settings.VENICE_API_KEY
            );
        case ModelProviderName.AKASH_CHAT_API:
            return (
                character.settings?.secrets?.AKASH_CHAT_API_KEY ||
                settings.AKASH_CHAT_API_KEY
            );
        case ModelProviderName.GOOGLE:
            return (
                character.settings?.secrets?.GOOGLE_GENERATIVE_AI_API_KEY ||
                settings.GOOGLE_GENERATIVE_AI_API_KEY
            );
        case ModelProviderName.MISTRAL:
            return (
                character.settings?.secrets?.MISTRAL_API_KEY ||
                settings.MISTRAL_API_KEY
            );
        case ModelProviderName.LETZAI:
            return (
                character.settings?.secrets?.LETZAI_API_KEY ||
                settings.LETZAI_API_KEY
            );
        case ModelProviderName.INFERA:
            return (
                character.settings?.secrets?.INFERA_API_KEY ||
                settings.INFERA_API_KEY
            );
        case ModelProviderName.DEEPSEEK:
            return (
                character.settings?.secrets?.DEEPSEEK_API_KEY ||
                settings.DEEPSEEK_API_KEY
            );
        default:
            const errorMessage = `Failed to get token - unsupported model provider: ${provider}`;
            elizaLogger.error(errorMessage);
            throw new Error(errorMessage);
    }
=======
export function getTokenForProvider(provider: ModelProviderName, character: Character): string | undefined {
	switch (provider) {
		// no key needed for llama_local or gaianet
		case ModelProviderName.LLAMALOCAL:
			return ""
		case ModelProviderName.OLLAMA:
			return ""
		case ModelProviderName.GAIANET:
			return ""
		case ModelProviderName.OPENAI:
			return character.settings?.secrets?.OPENAI_API_KEY || settings.OPENAI_API_KEY
		case ModelProviderName.ETERNALAI:
			return character.settings?.secrets?.ETERNALAI_API_KEY || settings.ETERNALAI_API_KEY
		case ModelProviderName.NINETEEN_AI:
			return character.settings?.secrets?.NINETEEN_AI_API_KEY || settings.NINETEEN_AI_API_KEY
		case ModelProviderName.LLAMACLOUD:
		case ModelProviderName.TOGETHER:
			return character.settings?.secrets?.LLAMACLOUD_API_KEY || settings.LLAMACLOUD_API_KEY || character.settings?.secrets?.TOGETHER_API_KEY || settings.TOGETHER_API_KEY || character.settings?.secrets?.OPENAI_API_KEY || settings.OPENAI_API_KEY
		case ModelProviderName.CLAUDE_VERTEX:
		case ModelProviderName.ANTHROPIC:
			return character.settings?.secrets?.ANTHROPIC_API_KEY || character.settings?.secrets?.CLAUDE_API_KEY || settings.ANTHROPIC_API_KEY || settings.CLAUDE_API_KEY
		case ModelProviderName.REDPILL:
			return character.settings?.secrets?.REDPILL_API_KEY || settings.REDPILL_API_KEY
		case ModelProviderName.OPENROUTER:
			return character.settings?.secrets?.OPENROUTER_API_KEY || settings.OPENROUTER_API_KEY
		case ModelProviderName.GROK:
			return character.settings?.secrets?.GROK_API_KEY || settings.GROK_API_KEY
		case ModelProviderName.HEURIST:
			return character.settings?.secrets?.HEURIST_API_KEY || settings.HEURIST_API_KEY
		case ModelProviderName.GROQ:
			return character.settings?.secrets?.GROQ_API_KEY || settings.GROQ_API_KEY
		case ModelProviderName.GALADRIEL:
			return character.settings?.secrets?.GALADRIEL_API_KEY || settings.GALADRIEL_API_KEY
		case ModelProviderName.FAL:
			return character.settings?.secrets?.FAL_API_KEY || settings.FAL_API_KEY
		case ModelProviderName.ALI_BAILIAN:
			return character.settings?.secrets?.ALI_BAILIAN_API_KEY || settings.ALI_BAILIAN_API_KEY
		case ModelProviderName.VOLENGINE:
			return character.settings?.secrets?.VOLENGINE_API_KEY || settings.VOLENGINE_API_KEY
		case ModelProviderName.NANOGPT:
			return character.settings?.secrets?.NANOGPT_API_KEY || settings.NANOGPT_API_KEY
		case ModelProviderName.HYPERBOLIC:
			return character.settings?.secrets?.HYPERBOLIC_API_KEY || settings.HYPERBOLIC_API_KEY

		case ModelProviderName.VENICE:
			return character.settings?.secrets?.VENICE_API_KEY || settings.VENICE_API_KEY
		case ModelProviderName.ATOMA:
			return character.settings?.secrets?.ATOMASDK_BEARER_AUTH || settings.ATOMASDK_BEARER_AUTH
		case ModelProviderName.NVIDIA:
			return character.settings?.secrets?.NVIDIA_API_KEY || settings.NVIDIA_API_KEY
		case ModelProviderName.NVIDIA:
			return character.settings?.secrets?.NVIDIA_API_KEY || settings.NVIDIA_API_KEY
		case ModelProviderName.AKASH_CHAT_API:
			return character.settings?.secrets?.AKASH_CHAT_API_KEY || settings.AKASH_CHAT_API_KEY
		case ModelProviderName.GOOGLE:
			return character.settings?.secrets?.GOOGLE_GENERATIVE_AI_API_KEY || settings.GOOGLE_GENERATIVE_AI_API_KEY
		case ModelProviderName.MISTRAL:
			return character.settings?.secrets?.MISTRAL_API_KEY || settings.MISTRAL_API_KEY
		case ModelProviderName.LETZAI:
			return character.settings?.secrets?.LETZAI_API_KEY || settings.LETZAI_API_KEY
		case ModelProviderName.INFERA:
			return character.settings?.secrets?.INFERA_API_KEY || settings.INFERA_API_KEY
		case ModelProviderName.DEEPSEEK:
			return character.settings?.secrets?.DEEPSEEK_API_KEY || settings.DEEPSEEK_API_KEY
		case ModelProviderName.LIVEPEER:
			return character.settings?.secrets?.LIVEPEER_GATEWAY_URL || settings.LIVEPEER_GATEWAY_URL
		default:
			const errorMessage = `Failed to get token - unsupported model provider: ${provider}`
			elizaLogger.error(errorMessage)
			throw new Error(errorMessage)
	}
>>>>>>> 131d8846
}

function initializeDatabase(dataDir: string) {
	if (process.env.SUPABASE_URL && process.env.SUPABASE_ANON_KEY) {
		elizaLogger.info("Initializing Supabase connection...")
		const db = new SupabaseDatabaseAdapter(process.env.SUPABASE_URL, process.env.SUPABASE_ANON_KEY)

		// Test the connection
		db.init()
			.then(() => {
				elizaLogger.success("Successfully connected to Supabase database")
			})
			.catch((error) => {
				elizaLogger.error("Failed to connect to Supabase:", error)
			})

		return db
	} else if (process.env.POSTGRES_URL) {
		elizaLogger.info("Initializing PostgreSQL connection...")
		const db = new PostgresDatabaseAdapter({
			connectionString: process.env.POSTGRES_URL,
			parseInputs: true,
		})

		// Test the connection
		db.init()
			.then(() => {
				elizaLogger.success("Successfully connected to PostgreSQL database")
			})
			.catch((error) => {
				elizaLogger.error("Failed to connect to PostgreSQL:", error)
			})

		return db
	} else if (process.env.PGLITE_DATA_DIR) {
		elizaLogger.info("Initializing PgLite adapter...")
		// `dataDir: memory://` for in memory pg
		const db = new PGLiteDatabaseAdapter({
			dataDir: process.env.PGLITE_DATA_DIR,
		})
		return db
	} else if (process.env.QDRANT_URL && process.env.QDRANT_KEY && process.env.QDRANT_PORT && process.env.QDRANT_VECTOR_SIZE) {
		elizaLogger.info("Initializing Qdrant adapter...")
		const db = new QdrantDatabaseAdapter(process.env.QDRANT_URL, process.env.QDRANT_KEY, Number(process.env.QDRANT_PORT), Number(process.env.QDRANT_VECTOR_SIZE))
		return db
	} else {
		const filePath = process.env.SQLITE_FILE ?? path.resolve(dataDir, "db.sqlite")
		elizaLogger.info(`Initializing SQLite database at ${filePath}...`)
		const db = new SqliteDatabaseAdapter(new Database(filePath))

		// Test the connection
		db.init()
			.then(() => {
				elizaLogger.success("Successfully connected to SQLite database")
			})
			.catch((error) => {
				elizaLogger.error("Failed to connect to SQLite:", error)
			})

		return db
	}
}

// also adds plugins from character file into the runtime
export async function initializeClients(character: Character, runtime: IAgentRuntime) {
	// each client can only register once
	// and if we want two we can explicitly support it
	const clients: Record<string, any> = {}
	const clientTypes: string[] = character.clients?.map((str) => str.toLowerCase()) || []
	elizaLogger.log("initializeClients", clientTypes, "for", character.name)

	// Start Auto Client if "auto" detected as a configured client
	if (clientTypes.includes(Clients.AUTO)) {
		const autoClient = await AutoClientInterface.start(runtime)
		if (autoClient) clients.auto = autoClient
	}

	if (clientTypes.includes(Clients.DISCORD)) {
		const discordClient = await DiscordClientInterface.start(runtime)
		if (discordClient) clients.discord = discordClient
	}

	if (clientTypes.includes(Clients.TELEGRAM)) {
		const telegramClient = await TelegramClientInterface.start(runtime)
		if (telegramClient) clients.telegram = telegramClient
	}

	if (clientTypes.includes(Clients.TWITTER)) {
		const twitterClient = await TwitterClientInterface.start(runtime)
		if (twitterClient) {
			clients.twitter = twitterClient
		}
	}

	if (clientTypes.includes(Clients.INSTAGRAM)) {
		const instagramClient = await InstagramClientInterface.start(runtime)
		if (instagramClient) {
			clients.instagram = instagramClient
		}
	}

	if (clientTypes.includes(Clients.FARCASTER)) {
		const farcasterClient = await FarcasterClientInterface.start(runtime)
		if (farcasterClient) {
			clients.farcaster = farcasterClient
		}
	}

	if (clientTypes.includes("lens")) {
		const lensClient = new LensAgentClient(runtime)
		lensClient.start()
		clients.lens = lensClient
	}

	if (clientTypes.includes(Clients.SIMSAI)) {
		const simsaiClient = await JeeterClientInterface.start(runtime)
		if (simsaiClient) clients.simsai = simsaiClient
	}

	elizaLogger.log("client keys", Object.keys(clients))

	// TODO: Add Slack client to the list
	// Initialize clients as an object

	if (clientTypes.includes("slack")) {
		const slackClient = await SlackClientInterface.start(runtime)
		if (slackClient) clients.slack = slackClient // Use object property instead of push
	}

	function determineClientType(client: Client): string {
		// Check if client has a direct type identifier
		if ("type" in client) {
			return (client as any).type
		}

		// Check constructor name
		const constructorName = client.constructor?.name
		if (constructorName && !constructorName.includes("Object")) {
			return constructorName.toLowerCase().replace("client", "")
		}

		// Fallback: Generate a unique identifier
		return `client_${Date.now()}`
	}

	if (character.plugins?.length > 0) {
		for (const plugin of character.plugins) {
			if (plugin.clients) {
				for (const client of plugin.clients) {
					const startedClient = await client.start(runtime)
					const clientType = determineClientType(client)
					elizaLogger.debug(`Initializing client of type: ${clientType}`)
					clients[clientType] = startedClient
				}
			}
		}
	}

	return clients
}

function getSecret(character: Character, secret: string) {
	return character.settings?.secrets?.[secret] || process.env[secret]
}

let nodePlugin: any | undefined

export async function createAgent(character: Character, db: IDatabaseAdapter, cache: ICacheManager, token: string): Promise<AgentRuntime> {
	elizaLogger.log(`Creating runtime for character ${character.name}`)

	nodePlugin ??= createNodePlugin()

	const teeMode = getSecret(character, "TEE_MODE") || "OFF"
	const walletSecretSalt = getSecret(character, "WALLET_SECRET_SALT")

	// Validate TEE configuration
	if (teeMode !== TEEMode.OFF && !walletSecretSalt) {
		elizaLogger.error("A WALLET_SECRET_SALT required when TEE_MODE is enabled")
		throw new Error("Invalid TEE configuration")
	}

	let goatPlugin: any | undefined

	if (getSecret(character, "EVM_PRIVATE_KEY")) {
		goatPlugin = await createGoatPlugin((secret) => getSecret(character, secret))
	}

	// Initialize Reclaim adapter if environment variables are present
	// let verifiableInferenceAdapter;
	// if (
	//     process.env.RECLAIM_APP_ID &&
	//     process.env.RECLAIM_APP_SECRET &&
	//     process.env.VERIFIABLE_INFERENCE_ENABLED === "true"
	// ) {
	//     verifiableInferenceAdapter = new ReclaimAdapter({
	//         appId: process.env.RECLAIM_APP_ID,
	//         appSecret: process.env.RECLAIM_APP_SECRET,
	//         modelProvider: character.modelProvider,
	//         token,
	//     });
	//     elizaLogger.log("Verifiable inference adapter initialized");
	// }
	// Initialize Opacity adapter if environment variables are present
	let verifiableInferenceAdapter
	if (process.env.OPACITY_TEAM_ID && process.env.OPACITY_CLOUDFLARE_NAME && process.env.OPACITY_PROVER_URL && process.env.VERIFIABLE_INFERENCE_ENABLED === "true") {
		verifiableInferenceAdapter = new OpacityAdapter({
			teamId: process.env.OPACITY_TEAM_ID,
			teamName: process.env.OPACITY_CLOUDFLARE_NAME,
			opacityProverUrl: process.env.OPACITY_PROVER_URL,
			modelProvider: character.modelProvider,
			token: token,
		})
		elizaLogger.log("Verifiable inference adapter initialized")
		elizaLogger.log("teamId", process.env.OPACITY_TEAM_ID)
		elizaLogger.log("teamName", process.env.OPACITY_CLOUDFLARE_NAME)
		elizaLogger.log("opacityProverUrl", process.env.OPACITY_PROVER_URL)
		elizaLogger.log("modelProvider", character.modelProvider)
		elizaLogger.log("token", token)
	}
	if (process.env.PRIMUS_APP_ID && process.env.PRIMUS_APP_SECRET && process.env.VERIFIABLE_INFERENCE_ENABLED === "true") {
		verifiableInferenceAdapter = new PrimusAdapter({
			appId: process.env.PRIMUS_APP_ID,
			appSecret: process.env.PRIMUS_APP_SECRET,
			attMode: "proxytls",
			modelProvider: character.modelProvider,
			token,
		})
		elizaLogger.log("Verifiable inference primus adapter initialized")
	}

	return new AgentRuntime({
		databaseAdapter: db,
		token,
		modelProvider: character.modelProvider,
		evaluators: [],
		character,
		// character.plugins are handled when clients are added
		plugins: [
			getSecret(character, "IQ_WALLET_ADDRESS") && getSecret(character, "IQSOlRPC") ? elizaCodeinPlugin : null,
			bootstrapPlugin,
			getSecret(character, "CDP_API_KEY_NAME") && getSecret(character, "CDP_API_KEY_PRIVATE_KEY") && getSecret(character, "CDP_AGENT_KIT_NETWORK") ? agentKitPlugin : null,
			getSecret(character, "DEXSCREENER_API_KEY") ? dexScreenerPlugin : null,
			getSecret(character, "FOOTBALL_API_KEY") ? footballPlugin : null,
			getSecret(character, "CONFLUX_CORE_PRIVATE_KEY") ? confluxPlugin : null,
			nodePlugin,
			getSecret(character, "ROUTER_NITRO_EVM_PRIVATE_KEY") && getSecret(character, "ROUTER_NITRO_EVM_ADDRESS") ? nitroPlugin : null,
			getSecret(character, "TAVILY_API_KEY") ? webSearchPlugin : null,
			getSecret(character, "SOLANA_PUBLIC_KEY") || (getSecret(character, "WALLET_PUBLIC_KEY") && !getSecret(character, "WALLET_PUBLIC_KEY")?.startsWith("0x")) ? solanaPlugin : null,
			getSecret(character, "SOLANA_PRIVATE_KEY") ? solanaAgentkitPlugin : null,
			getSecret(character, "AUTONOME_JWT_TOKEN") ? autonomePlugin : null,
			(getSecret(character, "NEAR_ADDRESS") || getSecret(character, "NEAR_WALLET_PUBLIC_KEY")) && getSecret(character, "NEAR_WALLET_SECRET_KEY") ? nearPlugin : null,
			getSecret(character, "EVM_PUBLIC_KEY") || (getSecret(character, "WALLET_PUBLIC_KEY") && getSecret(character, "WALLET_PUBLIC_KEY")?.startsWith("0x")) ? evmPlugin : null,
			(getSecret(character, "EVM_PUBLIC_KEY") || getSecret(character, "INJECTIVE_PUBLIC_KEY")) && getSecret(character, "INJECTIVE_PRIVATE_KEY") ? injectivePlugin : null,
			getSecret(character, "COSMOS_RECOVERY_PHRASE") && getSecret(character, "COSMOS_AVAILABLE_CHAINS") && createCosmosPlugin(),
			(getSecret(character, "SOLANA_PUBLIC_KEY") || (getSecret(character, "WALLET_PUBLIC_KEY") && !getSecret(character, "WALLET_PUBLIC_KEY")?.startsWith("0x"))) &&
			getSecret(character, "SOLANA_ADMIN_PUBLIC_KEY") &&
			getSecret(character, "SOLANA_PRIVATE_KEY") &&
			getSecret(character, "SOLANA_ADMIN_PRIVATE_KEY")
				? nftGenerationPlugin
				: null,
			getSecret(character, "ZEROG_PRIVATE_KEY") ? zgPlugin : null,
			getSecret(character, "COINMARKETCAP_API_KEY") ? coinmarketcapPlugin : null,
			getSecret(character, "COINBASE_COMMERCE_KEY") ? coinbaseCommercePlugin : null,
			getSecret(character, "FAL_API_KEY") ||
			getSecret(character, "OPENAI_API_KEY") ||
			getSecret(character, "VENICE_API_KEY") ||
			getSecret(character, "NVIDIA_API_KEY") ||
			getSecret(character, "NINETEEN_AI_API_KEY") ||
			getSecret(character, "HEURIST_API_KEY") ||
			getSecret(character, "LIVEPEER_GATEWAY_URL")
				? imageGenerationPlugin
				: null,
			getSecret(character, "FAL_API_KEY") ? ThreeDGenerationPlugin : null,
			...(getSecret(character, "COINBASE_API_KEY") && getSecret(character, "COINBASE_PRIVATE_KEY") ? [coinbaseMassPaymentsPlugin, tradePlugin, tokenContractPlugin, advancedTradePlugin] : []),
			...(teeMode !== TEEMode.OFF && walletSecretSalt ? [teePlugin] : []),
			teeMode !== TEEMode.OFF && walletSecretSalt && getSecret(character, "VLOG") ? verifiableLogPlugin : null,
			getSecret(character, "SGX") ? sgxPlugin : null,
			getSecret(character, "ENABLE_TEE_LOG") && ((teeMode !== TEEMode.OFF && walletSecretSalt) || getSecret(character, "SGX")) ? teeLogPlugin : null,
			getSecret(character, "OMNIFLIX_API_URL") && getSecret(character, "OMNIFLIX_MNEMONIC") ? OmniflixPlugin : null,
			getSecret(character, "COINBASE_API_KEY") && getSecret(character, "COINBASE_PRIVATE_KEY") && getSecret(character, "COINBASE_NOTIFICATION_URI") ? webhookPlugin : null,
			goatPlugin,
			getSecret(character, "COINGECKO_API_KEY") || getSecret(character, "COINGECKO_PRO_API_KEY") ? coingeckoPlugin : null,
			getSecret(character, "EVM_PROVIDER_URL") ? goatPlugin : null,
			getSecret(character, "ABSTRACT_PRIVATE_KEY") ? abstractPlugin : null,
			getSecret(character, "B2_PRIVATE_KEY") ? b2Plugin : null,
			getSecret(character, "BINANCE_API_KEY") && getSecret(character, "BINANCE_SECRET_KEY") ? binancePlugin : null,
			getSecret(character, "FLOW_ADDRESS") && getSecret(character, "FLOW_PRIVATE_KEY") ? flowPlugin : null,
			getSecret(character, "LENS_ADDRESS") && getSecret(character, "LENS_PRIVATE_KEY") ? lensPlugin : null,
			getSecret(character, "APTOS_PRIVATE_KEY") ? aptosPlugin : null,
			getSecret(character, "MVX_PRIVATE_KEY") ? multiversxPlugin : null,
			getSecret(character, "ZKSYNC_PRIVATE_KEY") ? zksyncEraPlugin : null,
			getSecret(character, "CRONOSZKEVM_PRIVATE_KEY") ? cronosZkEVMPlugin : null,
			getSecret(character, "TEE_MARLIN") ? teeMarlinPlugin : null,
			getSecret(character, "TON_PRIVATE_KEY") ? tonPlugin : null,
			getSecret(character, "THIRDWEB_SECRET_KEY") ? thirdwebPlugin : null,
			getSecret(character, "SUI_PRIVATE_KEY") ? suiPlugin : null,
			getSecret(character, "STORY_PRIVATE_KEY") ? storyPlugin : null,
			getSecret(character, "SQUID_SDK_URL") && getSecret(character, "SQUID_INTEGRATOR_ID") && getSecret(character, "SQUID_EVM_ADDRESS") && getSecret(character, "SQUID_EVM_PRIVATE_KEY") && getSecret(character, "SQUID_API_THROTTLE_INTERVAL")
				? squidRouterPlugin
				: null,
			getSecret(character, "FUEL_PRIVATE_KEY") ? fuelPlugin : null,
			getSecret(character, "AVALANCHE_PRIVATE_KEY") ? avalanchePlugin : null,
			getSecret(character, "BIRDEYE_API_KEY") ? birdeyePlugin : null,
			getSecret(character, "ECHOCHAMBERS_API_URL") && getSecret(character, "ECHOCHAMBERS_API_KEY") ? echoChambersPlugin : null,
			getSecret(character, "LETZAI_API_KEY") ? letzAIPlugin : null,
			getSecret(character, "STARGAZE_ENDPOINT") ? stargazePlugin : null,
			getSecret(character, "GIPHY_API_KEY") ? giphyPlugin : null,
			getSecret(character, "PASSPORT_API_KEY") ? gitcoinPassportPlugin : null,
			getSecret(character, "GENLAYER_PRIVATE_KEY") ? genLayerPlugin : null,
			getSecret(character, "AVAIL_SEED") && getSecret(character, "AVAIL_APP_ID") ? availPlugin : null,
			getSecret(character, "OPEN_WEATHER_API_KEY") ? openWeatherPlugin : null,
			getSecret(character, "OBSIDIAN_API_TOKEN") ? obsidianPlugin : null,
			getSecret(character, "ARTHERA_PRIVATE_KEY")?.startsWith("0x") ? artheraPlugin : null,
			getSecret(character, "ALLORA_API_KEY") ? alloraPlugin : null,
			getSecret(character, "HYPERLIQUID_PRIVATE_KEY") ? hyperliquidPlugin : null,
			getSecret(character, "HYPERLIQUID_TESTNET") ? hyperliquidPlugin : null,
			getSecret(character, "AKASH_MNEMONIC") && getSecret(character, "AKASH_WALLET_ADDRESS") ? akashPlugin : null,
			getSecret(character, "CHAINBASE_API_KEY") ? chainbasePlugin : null,
			getSecret(character, "QUAI_PRIVATE_KEY") ? quaiPlugin : null,
			getSecret(character, "RESERVOIR_API_KEY") ? createNFTCollectionsPlugin() : null,
			getSecret(character, "ZERO_EX_API_KEY") ? zxPlugin : null,
			getSecret(character, "DKG_PRIVATE_KEY") ? dkgPlugin : null,
			getSecret(character, "PYTH_TESTNET_PROGRAM_KEY") || getSecret(character, "PYTH_MAINNET_PROGRAM_KEY") ? pythDataPlugin : null,
			getSecret(character, "LND_TLS_CERT") && getSecret(character, "LND_MACAROON") && getSecret(character, "LND_SOCKET") ? lightningPlugin : null,
			getSecret(character, "OPENAI_API_KEY") && parseBooleanFromText(getSecret(character, "ENABLE_OPEN_AI_COMMUNITY_PLUGIN")) ? openaiPlugin : null,
			getSecret(character, "DEVIN_API_TOKEN") ? devinPlugin : null,
			getSecret(character, "INITIA_PRIVATE_KEY") ? initiaPlugin : null,
			getSecret(character, "HOLDSTATION_PRIVATE_KEY") ? holdstationPlugin : null,
			getSecret(character, "NVIDIA_NIM_API_KEY") || getSecret(character, "NVIDIA_NGC_API_KEY") ? nvidiaNimPlugin : null,
			getSecret(character, "INITIA_PRIVATE_KEY") && getSecret(character, "INITIA_NODE_URL") ? initiaPlugin : null,
			getSecret(character, "BNB_PRIVATE_KEY") || getSecret(character, "BNB_PUBLIC_KEY")?.startsWith("0x") ? bnbPlugin : null,
			(getSecret(character, "EMAIL_INCOMING_USER") && getSecret(character, "EMAIL_INCOMING_PASS")) || (getSecret(character, "EMAIL_OUTGOING_USER") && getSecret(character, "EMAIL_OUTGOING_PASS")) ? emailPlugin : null,
			getSecret(character, "SEI_PRIVATE_KEY") ? seiPlugin : null,
			getSecret(character, "HYPERBOLIC_API_KEY") ? hyperbolicPlugin : null,
			getSecret(character, "SUNO_API_KEY") ? sunoPlugin : null,
			getSecret(character, "UDIO_AUTH_TOKEN") ? udioPlugin : null,
			getSecret(character, "IMGFLIP_USERNAME") && getSecret(character, "IMGFLIP_PASSWORD") ? imgflipPlugin : null,
			getSecret(character, "FUNDING_PRIVATE_KEY") && getSecret(character, "EVM_RPC_URL") ? litPlugin : null,
			getSecret(character, "ETHSTORAGE_PRIVATE_KEY") ? ethstoragePlugin : null,
			getSecret(character, "MINA_PRIVATE_KEY") ? minaPlugin : null,
		].filter(Boolean),
		providers: [],
		managers: [],
		cacheManager: cache,
		fetch: logFetch,
		verifiableInferenceAdapter,
	})
}

function initializeFsCache(baseDir: string, character: Character) {
	if (!character?.id) {
		throw new Error("initializeFsCache requires id to be set in character definition")
	}
	const cacheDir = path.resolve(baseDir, character.id, "cache")

	const cache = new CacheManager(new FsCacheAdapter(cacheDir))
	return cache
}

function initializeDbCache(character: Character, db: IDatabaseCacheAdapter) {
	if (!character?.id) {
		throw new Error("initializeFsCache requires id to be set in character definition")
	}
	const cache = new CacheManager(new DbCacheAdapter(db, character.id))
	return cache
}

function initializeCache(cacheStore: string, character: Character, baseDir?: string, db?: IDatabaseCacheAdapter) {
	switch (cacheStore) {
		case CacheStore.REDIS:
			if (process.env.REDIS_URL) {
				elizaLogger.info("Connecting to Redis...")
				const redisClient = new RedisClient(process.env.REDIS_URL)
				if (!character?.id) {
					throw new Error("CacheStore.REDIS requires id to be set in character definition")
				}
				return new CacheManager(
					new DbCacheAdapter(redisClient, character.id) // Using DbCacheAdapter since RedisClient also implements IDatabaseCacheAdapter
				)
			} else {
				throw new Error("REDIS_URL environment variable is not set.")
			}

		case CacheStore.DATABASE:
			if (db) {
				elizaLogger.info("Using Database Cache...")
				return initializeDbCache(character, db)
			} else {
				throw new Error("Database adapter is not provided for CacheStore.Database.")
			}

		case CacheStore.FILESYSTEM:
			elizaLogger.info("Using File System Cache...")
			if (!baseDir) {
				throw new Error("baseDir must be provided for CacheStore.FILESYSTEM.")
			}
			return initializeFsCache(baseDir, character)

		default:
			throw new Error(`Invalid cache store: ${cacheStore} or required configuration missing.`)
	}
}

async function startAgent(character: Character, directClient: DirectClient): Promise<AgentRuntime> {
	let db: IDatabaseAdapter & IDatabaseCacheAdapter
	try {
		character.id ??= stringToUuid(character.name)
		character.username ??= character.name

		const token = getTokenForProvider(character.modelProvider, character)
		const dataDir = path.join(__dirname, "../data")

		if (!fs.existsSync(dataDir)) {
			fs.mkdirSync(dataDir, { recursive: true })
		}

		db = initializeDatabase(dataDir) as IDatabaseAdapter & IDatabaseCacheAdapter

		await db.init()

		const cache = initializeCache(process.env.CACHE_STORE ?? CacheStore.DATABASE, character, "", db) // "" should be replaced with dir for file system caching. THOUGHTS: might probably make this into an env
		const runtime: AgentRuntime = await createAgent(character, db, cache, token)

		// start services/plugins/process knowledge
		await runtime.initialize()

		// start assigned clients
		runtime.clients = await initializeClients(character, runtime)

		// add to container
		directClient.registerAgent(runtime)

		// report to console
		elizaLogger.debug(`Started ${character.name} as ${runtime.agentId}`)

		return runtime
	} catch (error) {
		elizaLogger.error(`Error starting agent for character ${character.name}:`, error)
		elizaLogger.error(error)
		if (db) {
			await db.close()
		}
		throw error
	}
}

const checkPortAvailable = (port: number): Promise<boolean> => {
	return new Promise((resolve) => {
		const server = net.createServer()

		server.once("error", (err: NodeJS.ErrnoException) => {
			if (err.code === "EADDRINUSE") {
				resolve(false)
			}
		})

		server.once("listening", () => {
			server.close()
			resolve(true)
		})

		server.listen(port)
	})
}

const hasValidRemoteUrls = () => process.env.REMOTE_CHARACTER_URLS && process.env.REMOTE_CHARACTER_URLS !== "" && process.env.REMOTE_CHARACTER_URLS.startsWith("http")

const startAgents = async () => {
	const directClient = new DirectClient()
	let serverPort = Number.parseInt(settings.SERVER_PORT || "3000")
	const args = parseArguments()
	const charactersArg = args.characters || args.character
	let characters = [defaultCharacter]

	if (process.env.IQ_WALLET_ADDRESS && process.env.IQSOlRPC) {
		characters = await loadCharacterFromOnchain()
	}

	const notOnchainJson = !onchainJson || onchainJson == "null"

	if ((notOnchainJson && charactersArg) || hasValidRemoteUrls()) {
		characters = await loadCharacters(charactersArg)
	}

	// Normalize characters for injectable plugins
	characters = await Promise.all(characters.map(normalizeCharacter))

	try {
		for (const character of characters) {
			await startAgent(character, directClient)
		}
	} catch (error) {
		elizaLogger.error("Error starting agents:", error)
	}

	// Find available port
	while (!(await checkPortAvailable(serverPort))) {
		elizaLogger.warn(`Port ${serverPort} is in use, trying ${serverPort + 1}`)
		serverPort++
	}

	// upload some agent functionality into directClient
	directClient.startAgent = async (character) => {
		// Handle plugins
		character.plugins = await handlePluginImporting(character.plugins)

		// wrap it so we don't have to inject directClient later
		return startAgent(character, directClient)
	}

	directClient.loadCharacterTryPath = loadCharacterTryPath
	directClient.jsonToCharacter = jsonToCharacter

	directClient.start(serverPort)

	if (serverPort !== Number.parseInt(settings.SERVER_PORT || "3000")) {
		elizaLogger.log(`Server started on alternate port ${serverPort}`)
	}

	elizaLogger.log("Run `pnpm start:client` to start the client and visit the outputted URL (http://localhost:5173) to chat with your agents. When running multiple agents, use client with different port `SERVER_PORT=3001 pnpm start:client`")
}

startAgents().catch((error) => {
	elizaLogger.error("Unhandled error in startAgents:", error)
	process.exit(1)
})

// Prevent unhandled exceptions from crashing the process if desired
if (process.env.PREVENT_UNHANDLED_EXIT && parseBooleanFromText(process.env.PREVENT_UNHANDLED_EXIT)) {
	// Handle uncaught exceptions to prevent the process from crashing
	process.on("uncaughtException", function (err) {
		console.error("uncaughtException", err)
	})

	// Handle unhandled rejections to prevent the process from crashing
	process.on("unhandledRejection", function (err) {
		console.error("unhandledRejection", err)
	})
}<|MERGE_RESOLUTION|>--- conflicted
+++ resolved
@@ -430,149 +430,6 @@
 	}
 }
 
-<<<<<<< HEAD
-export function getTokenForProvider(
-    provider: ModelProviderName,
-    character: Character
-): string | undefined {
-    switch (provider) {
-        // no key needed for llama_local or gaianet
-        case ModelProviderName.LLAMALOCAL:
-            return "";
-        case ModelProviderName.OLLAMA:
-            return "";
-        case ModelProviderName.GAIANET:
-            return "";
-        case ModelProviderName.BEDROCK:
-            return "";
-        case ModelProviderName.OPENAI:
-            return (
-                character.settings?.secrets?.OPENAI_API_KEY ||
-                settings.OPENAI_API_KEY
-            );
-        case ModelProviderName.ETERNALAI:
-            return (
-                character.settings?.secrets?.ETERNALAI_API_KEY ||
-                settings.ETERNALAI_API_KEY
-            );
-        case ModelProviderName.NINETEEN_AI:
-            return (
-                character.settings?.secrets?.NINETEEN_AI_API_KEY ||
-                settings.NINETEEN_AI_API_KEY
-            );
-        case ModelProviderName.LLAMACLOUD:
-        case ModelProviderName.TOGETHER:
-            return (
-                character.settings?.secrets?.LLAMACLOUD_API_KEY ||
-                settings.LLAMACLOUD_API_KEY ||
-                character.settings?.secrets?.TOGETHER_API_KEY ||
-                settings.TOGETHER_API_KEY ||
-                character.settings?.secrets?.OPENAI_API_KEY ||
-                settings.OPENAI_API_KEY
-            );
-        case ModelProviderName.CLAUDE_VERTEX:
-        case ModelProviderName.ANTHROPIC:
-            return (
-                character.settings?.secrets?.ANTHROPIC_API_KEY ||
-                character.settings?.secrets?.CLAUDE_API_KEY ||
-                settings.ANTHROPIC_API_KEY ||
-                settings.CLAUDE_API_KEY
-            );
-        case ModelProviderName.REDPILL:
-            return (
-                character.settings?.secrets?.REDPILL_API_KEY ||
-                settings.REDPILL_API_KEY
-            );
-        case ModelProviderName.OPENROUTER:
-            return (
-                character.settings?.secrets?.OPENROUTER ||
-                settings.OPENROUTER_API_KEY
-            );
-        case ModelProviderName.GROK:
-            return (
-                character.settings?.secrets?.GROK_API_KEY ||
-                settings.GROK_API_KEY
-            );
-        case ModelProviderName.HEURIST:
-            return (
-                character.settings?.secrets?.HEURIST_API_KEY ||
-                settings.HEURIST_API_KEY
-            );
-        case ModelProviderName.GROQ:
-            return (
-                character.settings?.secrets?.GROQ_API_KEY ||
-                settings.GROQ_API_KEY
-            );
-        case ModelProviderName.GALADRIEL:
-            return (
-                character.settings?.secrets?.GALADRIEL_API_KEY ||
-                settings.GALADRIEL_API_KEY
-            );
-        case ModelProviderName.FAL:
-            return (
-                character.settings?.secrets?.FAL_API_KEY || settings.FAL_API_KEY
-            );
-        case ModelProviderName.ALI_BAILIAN:
-            return (
-                character.settings?.secrets?.ALI_BAILIAN_API_KEY ||
-                settings.ALI_BAILIAN_API_KEY
-            );
-        case ModelProviderName.VOLENGINE:
-            return (
-                character.settings?.secrets?.VOLENGINE_API_KEY ||
-                settings.VOLENGINE_API_KEY
-            );
-        case ModelProviderName.NANOGPT:
-            return (
-                character.settings?.secrets?.NANOGPT_API_KEY ||
-                settings.NANOGPT_API_KEY
-            );
-        case ModelProviderName.HYPERBOLIC:
-            return (
-                character.settings?.secrets?.HYPERBOLIC_API_KEY ||
-                settings.HYPERBOLIC_API_KEY
-            );
-        case ModelProviderName.VENICE:
-            return (
-                character.settings?.secrets?.VENICE_API_KEY ||
-                settings.VENICE_API_KEY
-            );
-        case ModelProviderName.AKASH_CHAT_API:
-            return (
-                character.settings?.secrets?.AKASH_CHAT_API_KEY ||
-                settings.AKASH_CHAT_API_KEY
-            );
-        case ModelProviderName.GOOGLE:
-            return (
-                character.settings?.secrets?.GOOGLE_GENERATIVE_AI_API_KEY ||
-                settings.GOOGLE_GENERATIVE_AI_API_KEY
-            );
-        case ModelProviderName.MISTRAL:
-            return (
-                character.settings?.secrets?.MISTRAL_API_KEY ||
-                settings.MISTRAL_API_KEY
-            );
-        case ModelProviderName.LETZAI:
-            return (
-                character.settings?.secrets?.LETZAI_API_KEY ||
-                settings.LETZAI_API_KEY
-            );
-        case ModelProviderName.INFERA:
-            return (
-                character.settings?.secrets?.INFERA_API_KEY ||
-                settings.INFERA_API_KEY
-            );
-        case ModelProviderName.DEEPSEEK:
-            return (
-                character.settings?.secrets?.DEEPSEEK_API_KEY ||
-                settings.DEEPSEEK_API_KEY
-            );
-        default:
-            const errorMessage = `Failed to get token - unsupported model provider: ${provider}`;
-            elizaLogger.error(errorMessage);
-            throw new Error(errorMessage);
-    }
-=======
 export function getTokenForProvider(provider: ModelProviderName, character: Character): string | undefined {
 	switch (provider) {
 		// no key needed for llama_local or gaianet
@@ -581,6 +438,8 @@
 		case ModelProviderName.OLLAMA:
 			return ""
 		case ModelProviderName.GAIANET:
+            return "";
+        case ModelProviderName.BEDROCK:
 			return ""
 		case ModelProviderName.OPENAI:
 			return character.settings?.secrets?.OPENAI_API_KEY || settings.OPENAI_API_KEY
@@ -644,7 +503,6 @@
 			elizaLogger.error(errorMessage)
 			throw new Error(errorMessage)
 	}
->>>>>>> 131d8846
 }
 
 function initializeDatabase(dataDir: string) {
