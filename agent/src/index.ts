import { PostgresDatabaseAdapter } from "@elizaos/adapter-postgres";
import { SqliteDatabaseAdapter } from "@elizaos/adapter-sqlite";
import { AutoClientInterface } from "@elizaos/client-auto";
import { DiscordClientInterface } from "@elizaos/client-discord";
import { FarcasterAgentClient } from "@elizaos/client-farcaster";
import { LensAgentClient } from "@elizaos/client-lens";
import { SlackClientInterface } from "@elizaos/client-slack";
import { TelegramClientInterface } from "@elizaos/client-telegram";
import { TwitterClientInterface } from "@elizaos/client-twitter";
import {
    AgentRuntime,
    CacheManager,
    Character,
    Clients,
    DbCacheAdapter,
    defaultCharacter,
    elizaLogger,
    FsCacheAdapter,
    IAgentRuntime,
    IDatabaseAdapter,
    IDatabaseCacheAdapter,
    ModelProviderName,
    settings,
    stringToUuid,
    validateCharacterConfig,
    CacheStore,
    Client,
    ICacheManager,
<<<<<<< HEAD
    formatMessages,
    State,
    Memory,
    Provider,
    embed,
    composeContext,
    generateTrueOrFalse,
    ModelClass,
    booleanFooter,
    generateText,
=======
    parseBooleanFromText,
>>>>>>> e1542152
} from "@elizaos/core";
import { RedisClient } from "@elizaos/adapter-redis";
import { zgPlugin } from "@elizaos/plugin-0g";
import { bootstrapPlugin } from "@elizaos/plugin-bootstrap";
import createGoatPlugin from "@elizaos/plugin-goat";
// import { intifacePlugin } from "@elizaos/plugin-intiface";
import { DirectClient } from "@elizaos/client-direct";
import { aptosPlugin } from "@elizaos/plugin-aptos";
import {
    advancedTradePlugin,
    coinbaseCommercePlugin,
    coinbaseMassPaymentsPlugin,
    tokenContractPlugin,
    tradePlugin,
    webhookPlugin,
} from "@elizaos/plugin-coinbase";
import { confluxPlugin } from "@elizaos/plugin-conflux";
import { evmPlugin } from "@elizaos/plugin-evm";
import { storyPlugin } from "@elizaos/plugin-story";
import { flowPlugin } from "@elizaos/plugin-flow";
import { fuelPlugin } from "@elizaos/plugin-fuel";
import { imageGenerationPlugin } from "@elizaos/plugin-image-generation";
import { ThreeDGenerationPlugin } from "@elizaos/plugin-3d-generation";
import { multiversxPlugin } from "@elizaos/plugin-multiversx";
import { nearPlugin } from "@elizaos/plugin-near";
import { nftGenerationPlugin } from "@elizaos/plugin-nft-generation";
import { createNodePlugin } from "@elizaos/plugin-node";
import { solanaPlugin } from "@elizaos/plugin-solana";
import { suiPlugin } from "@elizaos/plugin-sui";
import { TEEMode, teePlugin } from "@elizaos/plugin-tee";
import { tonPlugin } from "@elizaos/plugin-ton";
import { zksyncEraPlugin } from "@elizaos/plugin-zksync-era";
import { cronosZkEVMPlugin } from "@elizaos/plugin-cronoszkevm";
import { abstractPlugin } from "@elizaos/plugin-abstract";
import { avalanchePlugin } from "@elizaos/plugin-avalanche";
import { webSearchPlugin } from "@elizaos/plugin-web-search";
import { echoChamberPlugin } from "@elizaos/plugin-echochambers";
import Database from "better-sqlite3";
import fs from "fs";
import path from "path";
import { fileURLToPath } from "url";
import yargs from "yargs";
import net from "net";

const __filename = fileURLToPath(import.meta.url); // get the resolved path to the file
const __dirname = path.dirname(__filename); // get the name of the directory

export const wait = (minTime: number = 1000, maxTime: number = 3000) => {
    const waitTime =
        Math.floor(Math.random() * (maxTime - minTime + 1)) + minTime;
    return new Promise((resolve) => setTimeout(resolve, waitTime));
};

const logFetch = async (url: string, options: any) => {
    elizaLogger.debug(`Fetching ${url}`);
    // Disabled to avoid disclosure of sensitive information such as API keys
    // elizaLogger.debug(JSON.stringify(options, null, 2));
    return fetch(url, options);
};

export function parseArguments(): {
    character?: string;
    characters?: string;
} {
    try {
        return yargs(process.argv.slice(3))
            .option("character", {
                type: "string",
                description: "Path to the character JSON file",
            })
            .option("characters", {
                type: "string",
                description:
                    "Comma separated list of paths to character JSON files",
            })
            .parseSync();
    } catch (error) {
        elizaLogger.error("Error parsing arguments:", error);
        return {};
    }
}

function tryLoadFile(filePath: string): string | null {
    try {
        return fs.readFileSync(filePath, "utf8");
    } catch (e) {
        return null;
    }
}

function isAllStrings(arr: unknown[]): boolean {
    return Array.isArray(arr) && arr.every((item) => typeof item === "string");
}

export async function loadCharacters(
    charactersArg: string
): Promise<Character[]> {
    let characterPaths = charactersArg
        ?.split(",")
        .map((filePath) => filePath.trim());
    const loadedCharacters = [];

    if (characterPaths?.length > 0) {
        for (const characterPath of characterPaths) {
            let content = null;
            let resolvedPath = "";

            // Try different path resolutions in order
            const pathsToTry = [
                characterPath, // exact path as specified
                path.resolve(process.cwd(), characterPath), // relative to cwd
                path.resolve(process.cwd(), "agent", characterPath), // Add this
                path.resolve(__dirname, characterPath), // relative to current script
                path.resolve(
                    __dirname,
                    "characters",
                    path.basename(characterPath)
                ), // relative to agent/characters
                path.resolve(
                    __dirname,
                    "../characters",
                    path.basename(characterPath)
                ), // relative to characters dir from agent
                path.resolve(
                    __dirname,
                    "../../characters",
                    path.basename(characterPath)
                ), // relative to project root characters dir
            ];

            elizaLogger.info(
                "Trying paths:",
                pathsToTry.map((p) => ({
                    path: p,
                    exists: fs.existsSync(p),
                }))
            );

            for (const tryPath of pathsToTry) {
                content = tryLoadFile(tryPath);
                if (content !== null) {
                    resolvedPath = tryPath;
                    break;
                }
            }

            if (content === null) {
                elizaLogger.error(
                    `Error loading character from ${characterPath}: File not found in any of the expected locations`
                );
                elizaLogger.error("Tried the following paths:");
                pathsToTry.forEach((p) => elizaLogger.error(` - ${p}`));
                process.exit(1);
            }

            try {
                const character = JSON.parse(content);
                validateCharacterConfig(character);

                // .id isn't really valid
                const characterId = character.id || character.name;
                const characterPrefix = `CHARACTER.${characterId.toUpperCase().replace(/ /g, "_")}.`;

                const characterSettings = Object.entries(process.env)
                    .filter(([key]) => key.startsWith(characterPrefix))
                    .reduce((settings, [key, value]) => {
                        const settingKey = key.slice(characterPrefix.length);
                        return { ...settings, [settingKey]: value };
                    }, {});

                if (Object.keys(characterSettings).length > 0) {
                    character.settings = character.settings || {};
                    character.settings.secrets = {
                        ...characterSettings,
                        ...character.settings.secrets,
                    };
                }

                // Handle plugins
                if (isAllStrings(character.plugins)) {
                    elizaLogger.info("Plugins are: ", character.plugins);
                    const importedPlugins = await Promise.all(
                        character.plugins.map(async (plugin) => {
                            const importedPlugin = await import(plugin);
                            return importedPlugin.default;
                        })
                    );
                    character.plugins = importedPlugins;
                }

                loadedCharacters.push(character);
                elizaLogger.info(
                    `Successfully loaded character from: ${resolvedPath}`
                );
            } catch (e) {
                elizaLogger.error(
                    `Error parsing character from ${resolvedPath}: ${e}`
                );
                process.exit(1);
            }
        }
    }

    if (loadedCharacters.length === 0) {
        elizaLogger.info("No characters found, using default character");
        loadedCharacters.push(defaultCharacter);
    }

    return loadedCharacters;
}

export function getTokenForProvider(
    provider: ModelProviderName,
    character: Character
): string {
    switch (provider) {
        // no key needed for llama_local or gaianet
        case ModelProviderName.LLAMALOCAL:
            return "";
        case ModelProviderName.OLLAMA:
            return "";
        case ModelProviderName.GAIANET:
            return "";
        case ModelProviderName.OPENAI:
            return (
                character.settings?.secrets?.OPENAI_API_KEY ||
                settings.OPENAI_API_KEY
            );
        case ModelProviderName.ETERNALAI:
            return (
                character.settings?.secrets?.ETERNALAI_API_KEY ||
                settings.ETERNALAI_API_KEY
            );
        case ModelProviderName.LLAMACLOUD:
        case ModelProviderName.TOGETHER:
            return (
                character.settings?.secrets?.LLAMACLOUD_API_KEY ||
                settings.LLAMACLOUD_API_KEY ||
                character.settings?.secrets?.TOGETHER_API_KEY ||
                settings.TOGETHER_API_KEY ||
                character.settings?.secrets?.XAI_API_KEY ||
                settings.XAI_API_KEY ||
                character.settings?.secrets?.OPENAI_API_KEY ||
                settings.OPENAI_API_KEY
            );
        case ModelProviderName.CLAUDE_VERTEX:
        case ModelProviderName.ANTHROPIC:
            return (
                character.settings?.secrets?.ANTHROPIC_API_KEY ||
                character.settings?.secrets?.CLAUDE_API_KEY ||
                settings.ANTHROPIC_API_KEY ||
                settings.CLAUDE_API_KEY
            );
        case ModelProviderName.REDPILL:
            return (
                character.settings?.secrets?.REDPILL_API_KEY ||
                settings.REDPILL_API_KEY
            );
        case ModelProviderName.OPENROUTER:
            return (
                character.settings?.secrets?.OPENROUTER ||
                settings.OPENROUTER_API_KEY
            );
        case ModelProviderName.GROK:
            return (
                character.settings?.secrets?.GROK_API_KEY ||
                settings.GROK_API_KEY
            );
        case ModelProviderName.HEURIST:
            return (
                character.settings?.secrets?.HEURIST_API_KEY ||
                settings.HEURIST_API_KEY
            );
        case ModelProviderName.GROQ:
            return (
                character.settings?.secrets?.GROQ_API_KEY ||
                settings.GROQ_API_KEY
            );
        case ModelProviderName.GALADRIEL:
            return (
                character.settings?.secrets?.GALADRIEL_API_KEY ||
                settings.GALADRIEL_API_KEY
            );
        case ModelProviderName.FAL:
            return (
                character.settings?.secrets?.FAL_API_KEY || settings.FAL_API_KEY
            );
        case ModelProviderName.ALI_BAILIAN:
            return (
                character.settings?.secrets?.ALI_BAILIAN_API_KEY ||
                settings.ALI_BAILIAN_API_KEY
            );
        case ModelProviderName.VOLENGINE:
            return (
                character.settings?.secrets?.VOLENGINE_API_KEY ||
                settings.VOLENGINE_API_KEY
            );
        case ModelProviderName.NANOGPT:
            return (
                character.settings?.secrets?.NANOGPT_API_KEY ||
                settings.NANOGPT_API_KEY
            );
        case ModelProviderName.HYPERBOLIC:
            return (
                character.settings?.secrets?.HYPERBOLIC_API_KEY ||
                settings.HYPERBOLIC_API_KEY
            );
        case ModelProviderName.VENICE:
            return (
                character.settings?.secrets?.VENICE_API_KEY ||
                settings.VENICE_API_KEY
            );
        case ModelProviderName.AKASH_CHAT_API:
            return (
                character.settings?.secrets?.AKASH_CHAT_API_KEY ||
                settings.AKASH_CHAT_API_KEY
            );
        case ModelProviderName.GOOGLE:
            return (
                character.settings?.secrets?.GOOGLE_GENERATIVE_AI_API_KEY ||
                settings.GOOGLE_GENERATIVE_AI_API_KEY
            );
        default:
            const errorMessage = `Failed to get token - unsupported model provider: ${provider}`;
            elizaLogger.error(errorMessage);
            throw new Error(errorMessage);
    }
}

function initializeDatabase(dataDir: string) {
    if (process.env.POSTGRES_URL) {
        elizaLogger.info("Initializing PostgreSQL connection...");
        const db = new PostgresDatabaseAdapter({
            connectionString: process.env.POSTGRES_URL,
            parseInputs: true,
        });

        // Test the connection
        db.init()
            .then(() => {
                elizaLogger.success(
                    "Successfully connected to PostgreSQL database"
                );
            })
            .catch((error) => {
                elizaLogger.error("Failed to connect to PostgreSQL:", error);
            });

        return db;
    } else {
        const filePath =
            process.env.SQLITE_FILE ?? path.resolve(dataDir, "db.sqlite");
        // ":memory:";
        const db = new SqliteDatabaseAdapter(new Database(filePath));
        return db;
    }
}

// also adds plugins from character file into the runtime
export async function initializeClients(
    character: Character,
    runtime: IAgentRuntime
) {
    // each client can only register once
    // and if we want two we can explicitly support it
    const clients: Record<string, any> = {};
    const clientTypes: string[] =
        character.clients?.map((str) => str.toLowerCase()) || [];
    elizaLogger.log("initializeClients", clientTypes, "for", character.name);

    if (clientTypes.includes(Clients.DIRECT)) {
        const autoClient = await AutoClientInterface.start(runtime);
        if (autoClient) clients.auto = autoClient;
    }

    if (clientTypes.includes(Clients.DISCORD)) {
        const discordClient = await DiscordClientInterface.start(runtime);
        if (discordClient) clients.discord = discordClient;
    }

    if (clientTypes.includes(Clients.TELEGRAM)) {
        const telegramClient = await TelegramClientInterface.start(runtime);
        if (telegramClient) clients.telegram = telegramClient;
    }

    if (clientTypes.includes(Clients.TWITTER)) {
        const twitterClient = await TwitterClientInterface.start(runtime);
        if (twitterClient) {
            clients.twitter = twitterClient;
        }
    }

    if (clientTypes.includes(Clients.FARCASTER)) {
        // why is this one different :(
        const farcasterClient = new FarcasterAgentClient(runtime);
        if (farcasterClient) {
            farcasterClient.start();
            clients.farcaster = farcasterClient;
        }
    }
    if (clientTypes.includes("lens")) {
        const lensClient = new LensAgentClient(runtime);
        lensClient.start();
        clients.lens = lensClient;
    }

    elizaLogger.log("client keys", Object.keys(clients));

    // TODO: Add Slack client to the list
    // Initialize clients as an object

    if (clientTypes.includes("slack")) {
        const slackClient = await SlackClientInterface.start(runtime);
        if (slackClient) clients.slack = slackClient; // Use object property instead of push
    }

    function determineClientType(client: Client): string {
        // Check if client has a direct type identifier
        if ("type" in client) {
            return (client as any).type;
        }

        // Check constructor name
        const constructorName = client.constructor?.name;
        if (constructorName && !constructorName.includes("Object")) {
            return constructorName.toLowerCase().replace("client", "");
        }

        // Fallback: Generate a unique identifier
        return `client_${Date.now()}`;
    }

    if (character.plugins?.length > 0) {
        for (const plugin of character.plugins) {
            if (plugin.clients) {
                for (const client of plugin.clients) {
                    const startedClient = await client.start(runtime);
                    const clientType = determineClientType(client);
                    elizaLogger.debug(
                        `Initializing client of type: ${clientType}`
                    );
                    clients[clientType] = startedClient;
                }
            }
        }
    }

    return clients;
}

function getSecret(character: Character, secret: string) {
    return character.settings?.secrets?.[secret] || process.env[secret];
}

let nodePlugin: any | undefined;

const copilotProvider: Provider = {
    get: async (runtime: IAgentRuntime, message: Memory, state?: State) => {
        const shouldCopilotTemplate = `Messari Copilot is tool that answers any crypto question factually,
         Based on the most recent messages: {{recentMessages}}, does the Agent need to research a topic to answer the question? ${booleanFooter}`;
        const shouldCopilotContext = composeContext({
            state,
            template: shouldCopilotTemplate,
        });
        const shouldCopilot = await generateTrueOrFalse({
            runtime,
            context: shouldCopilotContext,
            modelClass: ModelClass.LARGE,
        });
        if (!shouldCopilot) {
            elizaLogger.info("Messari Copilot is not needed");
            return null;
        }

        const apiKey = process.env.MESSARI_API_KEY;
        if (!apiKey) {
            elizaLogger.error("Messari API key not found");
            return null;
        }

        const GetCopilotQuestionTemplate = `Messari Copilot is tool that answers any crypto question factually,
         Based on the most recent messages: {{recentMessages}}, can you output the open question that needs researching? Only output the question, no other text.`;
        const GetCopilotQuestionContext = composeContext({
            state,
            template: GetCopilotQuestionTemplate,
        });
        const copilotQuestion = await generateText({
            runtime,
            context: GetCopilotQuestionContext,
            modelClass: ModelClass.MEDIUM,
        });
        console.log({ copilotQuestion });

        try {
            const response = await fetch(
                "https://api.messari.io/copilot-api/v0/conversations",
                {
                    method: "POST",
                    headers: {
                        "Content-Type": "application/json",
                        "x-messari-api-key": apiKey,
                    },
                    body: JSON.stringify({
                        message: copilotQuestion,
                    }),
                }
            );
            if (!response.ok) {
                elizaLogger.error(
                    `Messari API error: ${response.status} ${response.statusText}. Response: ${await response.text()}`
                );
                return null;
            }

            const data = await response.json();
            return data.data.reply.message.content;
        } catch (error) {
            elizaLogger.error("Error calling Messari API:", error);
            return null;
        }
    },
};

export async function createAgent(
    character: Character,
    db: IDatabaseAdapter,
    cache: ICacheManager,
    token: string
): Promise<AgentRuntime> {
    elizaLogger.success(
        elizaLogger.successesTitle,
        "Creating runtime for character",
        character.name
    );

    nodePlugin ??= createNodePlugin();

    const teeMode = getSecret(character, "TEE_MODE") || "OFF";
    const walletSecretSalt = getSecret(character, "WALLET_SECRET_SALT");

    // Validate TEE configuration
    if (teeMode !== TEEMode.OFF && !walletSecretSalt) {
        elizaLogger.error(
            "WALLET_SECRET_SALT required when TEE_MODE is enabled"
        );
        throw new Error("Invalid TEE configuration");
    }

    let goatPlugin: any | undefined;

    if (getSecret(character, "EVM_PRIVATE_KEY")) {
        goatPlugin = await createGoatPlugin((secret) =>
            getSecret(character, secret)
        );
    }

    return new AgentRuntime({
        databaseAdapter: db,
        token,
        modelProvider: character.modelProvider,
        evaluators: [],
        character,
        // character.plugins are handled when clients are added
        plugins: [
            bootstrapPlugin,
            getSecret(character, "CONFLUX_CORE_PRIVATE_KEY")
                ? confluxPlugin
                : null,
            nodePlugin,
            getSecret(character, "TAVILY_API_KEY") ? webSearchPlugin : null,
            getSecret(character, "SOLANA_PUBLIC_KEY") ||
            (getSecret(character, "WALLET_PUBLIC_KEY") &&
                !getSecret(character, "WALLET_PUBLIC_KEY")?.startsWith("0x"))
                ? solanaPlugin
                : null,
            (getSecret(character, "NEAR_ADDRESS") ||
                getSecret(character, "NEAR_WALLET_PUBLIC_KEY")) &&
            getSecret(character, "NEAR_WALLET_SECRET_KEY")
                ? nearPlugin
                : null,
            getSecret(character, "EVM_PUBLIC_KEY") ||
            (getSecret(character, "WALLET_PUBLIC_KEY") &&
                getSecret(character, "WALLET_PUBLIC_KEY")?.startsWith("0x"))
                ? evmPlugin
                : null,
            (getSecret(character, "SOLANA_PUBLIC_KEY") ||
                (getSecret(character, "WALLET_PUBLIC_KEY") &&
                    !getSecret(character, "WALLET_PUBLIC_KEY")?.startsWith(
                        "0x"
                    ))) &&
            getSecret(character, "SOLANA_ADMIN_PUBLIC_KEY") &&
            getSecret(character, "SOLANA_PRIVATE_KEY") &&
            getSecret(character, "SOLANA_ADMIN_PRIVATE_KEY")
                ? nftGenerationPlugin
                : null,
            getSecret(character, "ZEROG_PRIVATE_KEY") ? zgPlugin : null,
            getSecret(character, "COINBASE_COMMERCE_KEY")
                ? coinbaseCommercePlugin
                : null,
            getSecret(character, "FAL_API_KEY") ||
            getSecret(character, "OPENAI_API_KEY") ||
            getSecret(character, "VENICE_API_KEY") ||
            getSecret(character, "HEURIST_API_KEY") ||
            getSecret(character, "LIVEPEER_GATEWAY_URL")
                ? imageGenerationPlugin
                : null,
            getSecret(character, "FAL_API_KEY") ? ThreeDGenerationPlugin : null,
            ...(getSecret(character, "COINBASE_API_KEY") &&
            getSecret(character, "COINBASE_PRIVATE_KEY")
                ? [
                      coinbaseMassPaymentsPlugin,
                      tradePlugin,
                      tokenContractPlugin,
                      advancedTradePlugin,
                  ]
                : []),
            ...(teeMode !== TEEMode.OFF && walletSecretSalt
                ? [teePlugin, solanaPlugin]
                : []),
            getSecret(character, "COINBASE_API_KEY") &&
            getSecret(character, "COINBASE_PRIVATE_KEY") &&
            getSecret(character, "COINBASE_NOTIFICATION_URI")
                ? webhookPlugin
                : null,
            goatPlugin,
            getSecret(character, "ABSTRACT_PRIVATE_KEY")
                ? abstractPlugin
                : null,
            getSecret(character, "FLOW_ADDRESS") &&
            getSecret(character, "FLOW_PRIVATE_KEY")
                ? flowPlugin
                : null,
            getSecret(character, "APTOS_PRIVATE_KEY") ? aptosPlugin : null,
            getSecret(character, "MVX_PRIVATE_KEY") ? multiversxPlugin : null,
            getSecret(character, "ZKSYNC_PRIVATE_KEY") ? zksyncEraPlugin : null,
            getSecret(character, "CRONOSZKEVM_PRIVATE_KEY")
                ? cronosZkEVMPlugin
                : null,
            getSecret(character, "TON_PRIVATE_KEY") ? tonPlugin : null,
            getSecret(character, "SUI_PRIVATE_KEY") ? suiPlugin : null,
            getSecret(character, "STORY_PRIVATE_KEY") ? storyPlugin : null,
            getSecret(character, "FUEL_PRIVATE_KEY") ? fuelPlugin : null,
            getSecret(character, "AVALANCHE_PRIVATE_KEY")
                ? avalanchePlugin
                : null,
            getSecret(character, "ECHOCHAMBERS_API_URL") &&
            getSecret(character, "ECHOCHAMBERS_API_KEY")
                ? echoChamberPlugin
                : null,
        ].filter(Boolean),
        providers: [copilotProvider],
        actions: [],
        services: [],
        managers: [],
        cacheManager: cache,
        fetch: logFetch,
    });
}

function initializeFsCache(baseDir: string, character: Character) {
    const cacheDir = path.resolve(baseDir, character.id, "cache");

    const cache = new CacheManager(new FsCacheAdapter(cacheDir));
    return cache;
}

function initializeDbCache(character: Character, db: IDatabaseCacheAdapter) {
    const cache = new CacheManager(new DbCacheAdapter(db, character.id));
    return cache;
}

function initializeCache(
    cacheStore: string,
    character: Character,
    baseDir?: string,
    db?: IDatabaseCacheAdapter
) {
    switch (cacheStore) {
        case CacheStore.REDIS:
            if (process.env.REDIS_URL) {
                elizaLogger.info("Connecting to Redis...");
                const redisClient = new RedisClient(process.env.REDIS_URL);
                return new CacheManager(
                    new DbCacheAdapter(redisClient, character.id) // Using DbCacheAdapter since RedisClient also implements IDatabaseCacheAdapter
                );
            } else {
                throw new Error("REDIS_URL environment variable is not set.");
            }

        case CacheStore.DATABASE:
            if (db) {
                elizaLogger.info("Using Database Cache...");
                return initializeDbCache(character, db);
            } else {
                throw new Error(
                    "Database adapter is not provided for CacheStore.Database."
                );
            }

        case CacheStore.FILESYSTEM:
            elizaLogger.info("Using File System Cache...");
            return initializeFsCache(baseDir, character);

        default:
            throw new Error(
                `Invalid cache store: ${cacheStore} or required configuration missing.`
            );
    }
}

async function startAgent(
    character: Character,
    directClient: DirectClient
): Promise<AgentRuntime> {
    let db: IDatabaseAdapter & IDatabaseCacheAdapter;
    try {
        character.id ??= stringToUuid(character.name);
        character.username ??= character.name;

        const token = getTokenForProvider(character.modelProvider, character);
        const dataDir = path.join(__dirname, "../data");

        if (!fs.existsSync(dataDir)) {
            fs.mkdirSync(dataDir, { recursive: true });
        }

        db = initializeDatabase(dataDir) as IDatabaseAdapter &
            IDatabaseCacheAdapter;

        await db.init();

        const cache = initializeCache(
            process.env.CACHE_STORE ?? CacheStore.DATABASE,
            character,
            "",
            db
        ); // "" should be replaced with dir for file system caching. THOUGHTS: might probably make this into an env
        const runtime: AgentRuntime = await createAgent(
            character,
            db,
            cache,
            token
        );

        // start services/plugins/process knowledge
        await runtime.initialize();

        // start assigned clients
        runtime.clients = await initializeClients(character, runtime);

        // add to container
        directClient.registerAgent(runtime);

        // report to console
        elizaLogger.debug(`Started ${character.name} as ${runtime.agentId}`);

        return runtime;
    } catch (error) {
        elizaLogger.error(
            `Error starting agent for character ${character.name}:`,
            error
        );
        elizaLogger.error(error);
        if (db) {
            await db.close();
        }
        throw error;
    }
}

const checkPortAvailable = (port: number): Promise<boolean> => {
    return new Promise((resolve) => {
        const server = net.createServer();

        server.once("error", (err: NodeJS.ErrnoException) => {
            if (err.code === "EADDRINUSE") {
                resolve(false);
            }
        });

        server.once("listening", () => {
            server.close();
            resolve(true);
        });

        server.listen(port);
    });
};

const startAgents = async () => {
    const directClient = new DirectClient();
    let serverPort = parseInt(settings.SERVER_PORT || "3000");
    const args = parseArguments();
    let charactersArg = args.characters || args.character;
    let characters = [defaultCharacter];

    if (charactersArg) {
        characters = await loadCharacters(charactersArg);
    }

    try {
        for (const character of characters) {
            await startAgent(character, directClient);
        }
    } catch (error) {
        elizaLogger.error("Error starting agents:", error);
    }

    // Find available port
    while (!(await checkPortAvailable(serverPort))) {
        elizaLogger.warn(
            `Port ${serverPort} is in use, trying ${serverPort + 1}`
        );
        serverPort++;
    }

    // upload some agent functionality into directClient
    directClient.startAgent = async (character: Character) => {
        // wrap it so we don't have to inject directClient later
        return startAgent(character, directClient);
    };

    directClient.start(serverPort);

    if (serverPort !== parseInt(settings.SERVER_PORT || "3000")) {
        elizaLogger.log(`Server started on alternate port ${serverPort}`);
    }

    elizaLogger.log(
        "Run `pnpm start:client` to start the client and visit the outputted URL (http://localhost:5173) to chat with your agents. When running multiple agents, use client with different port `SERVER_PORT=3001 pnpm start:client`"
    );
};

startAgents().catch((error) => {
    elizaLogger.error("Unhandled error in startAgents:", error);
    process.exit(1);
});<|MERGE_RESOLUTION|>--- conflicted
+++ resolved
@@ -26,7 +26,6 @@
     CacheStore,
     Client,
     ICacheManager,
-<<<<<<< HEAD
     formatMessages,
     State,
     Memory,
@@ -37,9 +36,7 @@
     ModelClass,
     booleanFooter,
     generateText,
-=======
     parseBooleanFromText,
->>>>>>> e1542152
 } from "@elizaos/core";
 import { RedisClient } from "@elizaos/adapter-redis";
 import { zgPlugin } from "@elizaos/plugin-0g";
