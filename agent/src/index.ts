--- conflicted
+++ resolved
@@ -5,12 +5,8 @@
 import { SupabaseDatabaseAdapter } from "@elizaos/adapter-supabase";
 import { AutoClientInterface } from "@elizaos/client-auto";
 import { DiscordClientInterface } from "@elizaos/client-discord";
-<<<<<<< HEAD
-import { FarcasterAgentClient } from "@elizaos/client-farcaster";
+import { InstagramClientInterface } from "@elizaos/client-instagram";
 import { CoinbaseClient } from "@elizaos/client-coinbase";
-=======
-import { InstagramClientInterface } from "@elizaos/client-instagram";
->>>>>>> 0c0ef5f7
 import { LensAgentClient } from "@elizaos/client-lens";
 import { SlackClientInterface } from "@elizaos/client-slack";
 import { TelegramClientInterface } from "@elizaos/client-telegram";
@@ -732,8 +728,6 @@
         clients.lens = lensClient;
     }
 
-<<<<<<< HEAD
-=======
     if (clientTypes.includes("github")) {
         const githubClient = await GitHubClientInterface.start(runtime);
         if (githubClient) clients.github = githubClient;
@@ -741,7 +735,6 @@
 
     elizaLogger.log("client keys", Object.keys(clients));
 
->>>>>>> 0c0ef5f7
     // TODO: Add Slack client to the list
     // Initialize clients as an object
 
@@ -934,18 +927,12 @@
                 ? nftGenerationPlugin
                 : null,
             getSecret(character, "ZEROG_PRIVATE_KEY") ? zgPlugin : null,
-<<<<<<< HEAD
+            getSecret(character, "COINMARKETCAP_API_KEY")
+                ? coinmarketcapPlugin
+                : null,
             // getSecret(character, "COINBASE_COMMERCE_KEY")
             //     ? coinbaseCommercePlugin
             //     : null,
-=======
-            getSecret(character, "COINMARKETCAP_API_KEY")
-                ? coinmarketcapPlugin
-                : null,
-            getSecret(character, "COINBASE_COMMERCE_KEY")
-                ? coinbaseCommercePlugin
-                : null,
->>>>>>> 0c0ef5f7
             getSecret(character, "FAL_API_KEY") ||
             getSecret(character, "OPENAI_API_KEY") ||
             getSecret(character, "VENICE_API_KEY") ||
