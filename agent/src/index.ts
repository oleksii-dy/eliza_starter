import { PGLiteDatabaseAdapter } from "@elizaos/adapter-pglite";
import { PostgresDatabaseAdapter } from "@elizaos/adapter-postgres";
import { QdrantDatabaseAdapter } from "@elizaos/adapter-qdrant";
import { RedisClient } from "@elizaos/adapter-redis";
import { SqliteDatabaseAdapter } from "@elizaos/adapter-sqlite";
import { SupabaseDatabaseAdapter } from "@elizaos/adapter-supabase";
import { AutoClientInterface } from "@elizaos/client-auto";
import { DiscordClientInterface } from "@elizaos/client-discord";
import { InstagramClientInterface } from "@elizaos/client-instagram";
import { LensAgentClient } from "@elizaos/client-lens";
import { SlackClientInterface } from "@elizaos/client-slack";
import { TelegramClientInterface } from "@elizaos/client-telegram";
import { TelegramAccountClientInterface } from "@elizaos/client-telegram-account";
import { TwitterClientInterface } from "@elizaos/client-twitter";
import { AlexaClientInterface } from "@elizaos/client-alexa";
import { MongoDBDatabaseAdapter } from "@elizaos/adapter-mongodb";
import { DevaClientInterface } from "@elizaos/client-deva";

import { FarcasterClientInterface } from "@elizaos/client-farcaster";
import { OmniflixPlugin } from "@elizaos/plugin-omniflix";
import { JeeterClientInterface } from "@elizaos/client-simsai";
import { XmtpClientInterface } from "@elizaos/client-xmtp";
import { DirectClient } from "@elizaos/client-direct";
import { agentKitPlugin } from "@elizaos/plugin-agentkit";
import { gelatoPlugin } from "@elizaos/plugin-gelato";
import { PrimusAdapter } from "@elizaos/plugin-primus";
import { lightningPlugin } from "@elizaos/plugin-lightning";
import { elizaCodeinPlugin, onchainJson } from "@elizaos/plugin-iq6900";
import { dcapPlugin } from "@elizaos/plugin-dcap";
import {
    AgentRuntime,
    CacheManager,
    CacheStore,
    type Character,
    type Client,
    Clients,
    DbCacheAdapter,
    defaultCharacter,
    elizaLogger,
    FsCacheAdapter,
    type IAgentRuntime,
    type ICacheManager,
    type IDatabaseAdapter,
    type IDatabaseCacheAdapter,
    ModelProviderName,
    parseBooleanFromText,
    settings,
    stringToUuid,
    validateCharacterConfig,
} from "@elizaos/core";
import { zgPlugin } from "@elizaos/plugin-0g";
import { footballPlugin } from "@elizaos/plugin-football";

import { bootstrapPlugin } from "@elizaos/plugin-bootstrap";
import { normalizeCharacter } from "@elizaos/plugin-di";
import createGoatPlugin from "@elizaos/plugin-goat";
import createZilliqaPlugin from "@elizaos/plugin-zilliqa";

// import { intifacePlugin } from "@elizaos/plugin-intiface";
import { ThreeDGenerationPlugin } from "@elizaos/plugin-3d-generation";
import { abstractPlugin } from "@elizaos/plugin-abstract";
import { akashPlugin } from "@elizaos/plugin-akash";
import { alloraPlugin } from "@elizaos/plugin-allora";
import { aptosPlugin } from "@elizaos/plugin-aptos";
import { artheraPlugin } from "@elizaos/plugin-arthera";
import { autonomePlugin } from "@elizaos/plugin-autonome";
import { availPlugin } from "@elizaos/plugin-avail";
import { avalanchePlugin } from "@elizaos/plugin-avalanche";
import { b2Plugin } from "@elizaos/plugin-b2";
import { binancePlugin } from "@elizaos/plugin-binance";
import { birdeyePlugin } from "@elizaos/plugin-birdeye";
import { bittensorPlugin } from "@elizaos/plugin-bittensor";
import { bnbPlugin } from "@elizaos/plugin-bnb";
import {
    advancedTradePlugin,
    coinbaseCommercePlugin,
    coinbaseMassPaymentsPlugin,
    tokenContractPlugin,
    tradePlugin,
    webhookPlugin,
} from "@elizaos/plugin-coinbase";
import { coingeckoPlugin } from "@elizaos/plugin-coingecko";
import { coinmarketcapPlugin } from "@elizaos/plugin-coinmarketcap";
import { confluxPlugin } from "@elizaos/plugin-conflux";
import { createCosmosPlugin } from "@elizaos/plugin-cosmos";
import { cronosZkEVMPlugin } from "@elizaos/plugin-cronoszkevm";
import { deskExchangePlugin } from "@elizaos/plugin-desk-exchange";
import { evmPlugin } from "@elizaos/plugin-evm";
import { edwinPlugin } from "@elizaos/plugin-edwin";
import { flowPlugin } from "@elizaos/plugin-flow";
import { fuelPlugin } from "@elizaos/plugin-fuel";
import { genLayerPlugin } from "@elizaos/plugin-genlayer";
import { gitcoinPassportPlugin } from "@elizaos/plugin-gitcoin-passport";
import { initiaPlugin } from "@elizaos/plugin-initia";
import { imageGenerationPlugin } from "@elizaos/plugin-image-generation";
import { lensPlugin } from "@elizaos/plugin-lens-network";
import { litPlugin } from "@elizaos/plugin-lit";
import { mindNetworkPlugin } from "@elizaos/plugin-mind-network";
import { multiversxPlugin } from "@elizaos/plugin-multiversx";
import { nearPlugin } from "@elizaos/plugin-near";
import createNFTCollectionsPlugin from "@elizaos/plugin-nft-collections";
import { nftGenerationPlugin } from "@elizaos/plugin-nft-generation";
import { createNodePlugin } from "@elizaos/plugin-node";
import { obsidianPlugin } from "@elizaos/plugin-obsidian";
import { OpacityAdapter } from "@elizaos/plugin-opacity";
import { openWeatherPlugin } from "@elizaos/plugin-open-weather";
import { quaiPlugin } from "@elizaos/plugin-quai";
import { sgxPlugin } from "@elizaos/plugin-sgx";
import { solanaPlugin } from "@elizaos/plugin-solana";
import { solanaPluginV2 } from "@elizaos/plugin-solana-v2";
import { solanaAgentkitPlugin } from "@elizaos/plugin-solana-agent-kit";
import { squidRouterPlugin } from "@elizaos/plugin-squid-router";
import { stargazePlugin } from "@elizaos/plugin-stargaze";
import { storyPlugin } from "@elizaos/plugin-story";
import { suiPlugin } from "@elizaos/plugin-sui";
import { TEEMode, teePlugin } from "@elizaos/plugin-tee";
import { teeLogPlugin } from "@elizaos/plugin-tee-log";
import { teeMarlinPlugin } from "@elizaos/plugin-tee-marlin";
import { verifiableLogPlugin } from "@elizaos/plugin-tee-verifiable-log";
import { tonPlugin } from "@elizaos/plugin-ton";
import { webSearchPlugin } from "@elizaos/plugin-web-search";
import { dkgPlugin } from "@elizaos/plugin-dkg";
import { injectivePlugin } from "@elizaos/plugin-injective";
import { giphyPlugin } from "@elizaos/plugin-giphy";
import { letzAIPlugin } from "@elizaos/plugin-letzai";
import { thirdwebPlugin } from "@elizaos/plugin-thirdweb";
import { hyperliquidPlugin } from "@elizaos/plugin-hyperliquid";
import { moralisPlugin } from "@elizaos/plugin-moralis";
import { echoChambersPlugin } from "@elizaos/plugin-echochambers";
import { dexScreenerPlugin } from "@elizaos/plugin-dexscreener";
import { pythDataPlugin } from "@elizaos/plugin-pyth-data";
import { openaiPlugin } from "@elizaos/plugin-openai";
import nitroPlugin from "@elizaos/plugin-router-nitro";
import { devinPlugin } from "@elizaos/plugin-devin";
import { zksyncEraPlugin } from "@elizaos/plugin-zksync-era";
import { chainbasePlugin } from "@elizaos/plugin-chainbase";
import { holdstationPlugin } from "@elizaos/plugin-holdstation";
import { nvidiaNimPlugin } from "@elizaos/plugin-nvidia-nim";
import { zxPlugin } from "@elizaos/plugin-0x";
import { hyperbolicPlugin } from "@elizaos/plugin-hyperbolic";
import Database from "better-sqlite3";
import fs from "fs";
import net from "net";
import path from "path";
import { fileURLToPath } from "url";
import yargs from "yargs";
import { emailPlugin } from "@elizaos/plugin-email";
import { emailAutomationPlugin } from "@elizaos/plugin-email-automation";
import { seiPlugin } from "@elizaos/plugin-sei";
import { sunoPlugin } from "@elizaos/plugin-suno";
import { udioPlugin } from "@elizaos/plugin-udio";
import { imgflipPlugin } from "@elizaos/plugin-imgflip";
import { ethstoragePlugin } from "@elizaos/plugin-ethstorage";
import { zerionPlugin } from "@elizaos/plugin-zerion";
import { minaPlugin } from "@elizaos/plugin-mina";
import { ankrPlugin } from "@elizaos/plugin-ankr";
import { formPlugin } from "@elizaos/plugin-form";
import { MongoClient } from "mongodb";
import { quickIntelPlugin } from "@elizaos/plugin-quick-intel";

import { trikonPlugin } from "@elizaos/plugin-trikon";
import arbitragePlugin from "@elizaos/plugin-arbitrage";

import {
    githubInitializePlugin,
    githubCreateCommitPlugin,
    githubCreatePullRequestPlugin,
    githubCreateMemorizeFromFilesPlugin,
    githubCreateIssuePlugin,
    githubModifyIssuePlugin,
    githubIdeationPlugin,
    githubInteractWithPRPlugin,
    githubInteractWithIssuePlugin,
} from "@elizaos/plugin-github";
import { GitHubClientInterface } from "@elizaos/client-github";

const __filename = fileURLToPath(import.meta.url); // get the resolved path to the file
const __dirname = path.dirname(__filename); // get the name of the directory

export const wait = (minTime = 1000, maxTime = 3000) => {
    const waitTime =
        Math.floor(Math.random() * (maxTime - minTime + 1)) + minTime;
    return new Promise((resolve) => setTimeout(resolve, waitTime));
};

const logFetch = async (url: string, options: any) => {
    elizaLogger.debug(`Fetching ${url}`);
    // Disabled to avoid disclosure of sensitive information such as API keys
    // elizaLogger.debug(JSON.stringify(options, null, 2));
    return fetch(url, options);
};

export function parseArguments(): {
    character?: string;
    characters?: string;
} {
    try {
        return yargs(process.argv.slice(3))
            .option("character", {
                type: "string",
                description: "Path to the character JSON file",
            })
            .option("characters", {
                type: "string",
                description:
                    "Comma separated list of paths to character JSON files",
            })
            .parseSync();
    } catch (error) {
        elizaLogger.error("Error parsing arguments:", error);
        return {};
    }
}

function tryLoadFile(filePath: string): string | null {
    try {
        return fs.readFileSync(filePath, "utf8");
    } catch (e) {
        return null;
    }
}
function mergeCharacters(base: Character, child: Character): Character {
    const mergeObjects = (baseObj: any, childObj: any) => {
        const result: any = {};
        const keys = new Set([
            ...Object.keys(baseObj || {}),
            ...Object.keys(childObj || {}),
        ]);
        keys.forEach((key) => {
            if (
                typeof baseObj[key] === "object" &&
                typeof childObj[key] === "object" &&
                !Array.isArray(baseObj[key]) &&
                !Array.isArray(childObj[key])
            ) {
                result[key] = mergeObjects(baseObj[key], childObj[key]);
            } else if (
                Array.isArray(baseObj[key]) ||
                Array.isArray(childObj[key])
            ) {
                result[key] = [
                    ...(baseObj[key] || []),
                    ...(childObj[key] || []),
                ];
            } else {
                result[key] =
                    childObj[key] !== undefined ? childObj[key] : baseObj[key];
            }
        });
        return result;
    };
    return mergeObjects(base, child);
}
function isAllStrings(arr: unknown[]): boolean {
    return Array.isArray(arr) && arr.every((item) => typeof item === "string");
}
export async function loadCharacterFromOnchain(): Promise<Character[]> {
    const jsonText = onchainJson;

    console.log("JSON:", jsonText);
    if (!jsonText) return [];
    const loadedCharacters = [];
    try {
        const character = JSON.parse(jsonText);
        validateCharacterConfig(character);

        // .id isn't really valid
        const characterId = character.id || character.name;
        const characterPrefix = `CHARACTER.${characterId
            .toUpperCase()
            .replace(/ /g, "_")}.`;

        const characterSettings = Object.entries(process.env)
            .filter(([key]) => key.startsWith(characterPrefix))
            .reduce((settings, [key, value]) => {
                const settingKey = key.slice(characterPrefix.length);
                settings[settingKey] = value;
                return settings;
            }, {});

        if (Object.keys(characterSettings).length > 0) {
            character.settings = character.settings || {};
            character.settings.secrets = {
                ...characterSettings,
                ...character.settings.secrets,
            };
        }

        // Handle plugins
        if (isAllStrings(character.plugins)) {
            elizaLogger.info("Plugins are: ", character.plugins);
            const importedPlugins = await Promise.all(
                character.plugins.map(async (plugin) => {
                    const importedPlugin = await import(plugin);
                    return importedPlugin.default;
                })
            );
            character.plugins = importedPlugins;
        }

        loadedCharacters.push(character);
        elizaLogger.info(
            `Successfully loaded character from: ${process.env.IQ_WALLET_ADDRESS}`
        );
        return loadedCharacters;
    } catch (e) {
        elizaLogger.error(
            `Error parsing character from ${process.env.IQ_WALLET_ADDRESS}: ${e}`
        );
        process.exit(1);
    }
}

async function loadCharactersFromUrl(url: string): Promise<Character[]> {
    try {
        const response = await fetch(url);
        const responseJson = await response.json();

        let characters: Character[] = [];
        if (Array.isArray(responseJson)) {
            characters = await Promise.all(
                responseJson.map((character) => jsonToCharacter(url, character))
            );
        } else {
            const character = await jsonToCharacter(url, responseJson);
            characters.push(character);
        }
        return characters;
    } catch (e) {
        elizaLogger.error(`Error loading character(s) from ${url}: ${e}`);
        process.exit(1);
    }
}

async function jsonToCharacter(
    filePath: string,
    character: any
): Promise<Character> {
    validateCharacterConfig(character);

    // .id isn't really valid
    const characterId = character.id || character.name;
    const characterPrefix = `CHARACTER.${characterId
        .toUpperCase()
        .replace(/ /g, "_")}.`;
    const characterSettings = Object.entries(process.env)
        .filter(([key]) => key.startsWith(characterPrefix))
        .reduce((settings, [key, value]) => {
            const settingKey = key.slice(characterPrefix.length);
            return { ...settings, [settingKey]: value };
        }, {});
    if (Object.keys(characterSettings).length > 0) {
        character.settings = character.settings || {};
        character.settings.secrets = {
            ...characterSettings,
            ...character.settings.secrets,
        };
    }
    // Handle plugins
    character.plugins = await handlePluginImporting(character.plugins);
    if (character.extends) {
        elizaLogger.info(
            `Merging  ${character.name} character with parent characters`
        );
        for (const extendPath of character.extends) {
            const baseCharacter = await loadCharacter(
                path.resolve(path.dirname(filePath), extendPath)
            );
            character = mergeCharacters(baseCharacter, character);
            elizaLogger.info(
                `Merged ${character.name} with ${baseCharacter.name}`
            );
        }
    }
    return character;
}

async function loadCharacter(filePath: string): Promise<Character> {
    const content = tryLoadFile(filePath);
    if (!content) {
        throw new Error(`Character file not found: ${filePath}`);
    }
    const character = JSON.parse(content);
    return jsonToCharacter(filePath, character);
}

async function loadCharacterTryPath(characterPath: string): Promise<Character> {
    let content: string | null = null;
    let resolvedPath = "";

    // Try different path resolutions in order
    const pathsToTry = [
        characterPath, // exact path as specified
        path.resolve(process.cwd(), characterPath), // relative to cwd
        path.resolve(process.cwd(), "agent", characterPath), // Add this
        path.resolve(__dirname, characterPath), // relative to current script
        path.resolve(__dirname, "characters", path.basename(characterPath)), // relative to agent/characters
        path.resolve(__dirname, "../characters", path.basename(characterPath)), // relative to characters dir from agent
        path.resolve(
            __dirname,
            "../../characters",
            path.basename(characterPath)
        ), // relative to project root characters dir
    ];

    elizaLogger.info(
        "Trying paths:",
        pathsToTry.map((p) => ({
            path: p,
            exists: fs.existsSync(p),
        }))
    );

    for (const tryPath of pathsToTry) {
        content = tryLoadFile(tryPath);
        if (content !== null) {
            resolvedPath = tryPath;
            break;
        }
    }

    if (content === null) {
        elizaLogger.error(
            `Error loading character from ${characterPath}: File not found in any of the expected locations`
        );
        elizaLogger.error("Tried the following paths:");
        pathsToTry.forEach((p) => elizaLogger.error(` - ${p}`));
        throw new Error(
            `Error loading character from ${characterPath}: File not found in any of the expected locations`
        );
    }
    try {
        const character: Character = await loadCharacter(resolvedPath);
        elizaLogger.info(`Successfully loaded character from: ${resolvedPath}`);
        return character;
    } catch (e) {
        elizaLogger.error(`Error parsing character from ${resolvedPath}: ${e}`);
        throw new Error(`Error parsing character from ${resolvedPath}: ${e}`);
    }
}

function commaSeparatedStringToArray(commaSeparated: string): string[] {
    return commaSeparated?.split(",").map((value) => value.trim());
}

async function readCharactersFromStorage(
    characterPaths: string[]
): Promise<string[]> {
    try {
        const uploadDir = path.join(process.cwd(), "data", "characters");
        await fs.promises.mkdir(uploadDir, { recursive: true });
        const fileNames = await fs.promises.readdir(uploadDir);
        fileNames.forEach((fileName) => {
            characterPaths.push(path.join(uploadDir, fileName));
        });
    } catch (err) {
        elizaLogger.error(`Error reading directory: ${err.message}`);
    }

    return characterPaths;
}

export async function loadCharacters(
    charactersArg: string
): Promise<Character[]> {
    let characterPaths = commaSeparatedStringToArray(charactersArg);

    if (process.env.USE_CHARACTER_STORAGE === "true") {
        characterPaths = await readCharactersFromStorage(characterPaths);
    }

    const loadedCharacters: Character[] = [];

    if (characterPaths?.length > 0) {
        for (const characterPath of characterPaths) {
            try {
                const character: Character = await loadCharacterTryPath(
                    characterPath
                );
                loadedCharacters.push(character);
            } catch (e) {
                process.exit(1);
            }
        }
    }

    if (hasValidRemoteUrls()) {
        elizaLogger.info("Loading characters from remote URLs");
        const characterUrls = commaSeparatedStringToArray(
            process.env.REMOTE_CHARACTER_URLS
        );
        for (const characterUrl of characterUrls) {
            const characters = await loadCharactersFromUrl(characterUrl);
            loadedCharacters.push(...characters);
        }
    }

    if (loadedCharacters.length === 0) {
        elizaLogger.info("No characters found, using default character");
        loadedCharacters.push(defaultCharacter);
    }

    return loadedCharacters;
}

async function handlePluginImporting(plugins: string[]) {
    if (plugins.length > 0) {
        elizaLogger.info("Plugins are: ", plugins);
        const importedPlugins = await Promise.all(
            plugins.map(async (plugin) => {
                try {
                    const importedPlugin = await import(plugin);
                    const functionName =
                        plugin
                            .replace("@elizaos/plugin-", "")
                            .replace(/-./g, (x) => x[1].toUpperCase()) +
                        "Plugin"; // Assumes plugin function is camelCased with Plugin suffix
                    return (
                        importedPlugin.default || importedPlugin[functionName]
                    );
                } catch (importError) {
                    elizaLogger.error(
                        `Failed to import plugin: ${plugin}`,
                        importError
                    );
                    return []; // Return null for failed imports
                }
            })
        );
        return importedPlugins;
    } else {
        return [];
    }
}

export function getTokenForProvider(
    provider: ModelProviderName,
    character: Character
): string | undefined {
    switch (provider) {
        // no key needed for llama_local, ollama, lmstudio, gaianet or bedrock
        case ModelProviderName.LLAMALOCAL:
            return "";
        case ModelProviderName.OLLAMA:
            return "";
        case ModelProviderName.LMSTUDIO:
            return "";
        case ModelProviderName.GAIANET:
            return "";
        case ModelProviderName.BEDROCK:
            return "";
        case ModelProviderName.OPENAI:
            return (
                character.settings?.secrets?.OPENAI_API_KEY ||
                settings.OPENAI_API_KEY
            );
        case ModelProviderName.ETERNALAI:
            return (
                character.settings?.secrets?.ETERNALAI_API_KEY ||
                settings.ETERNALAI_API_KEY
            );
        case ModelProviderName.NINETEEN_AI:
            return (
                character.settings?.secrets?.NINETEEN_AI_API_KEY ||
                settings.NINETEEN_AI_API_KEY
            );
        case ModelProviderName.LLAMACLOUD:
        case ModelProviderName.TOGETHER:
            return (
                character.settings?.secrets?.LLAMACLOUD_API_KEY ||
                settings.LLAMACLOUD_API_KEY ||
                character.settings?.secrets?.TOGETHER_API_KEY ||
                settings.TOGETHER_API_KEY ||
                character.settings?.secrets?.OPENAI_API_KEY ||
                settings.OPENAI_API_KEY
            );
        case ModelProviderName.CLAUDE_VERTEX:
        case ModelProviderName.ANTHROPIC:
            return (
                character.settings?.secrets?.ANTHROPIC_API_KEY ||
                character.settings?.secrets?.CLAUDE_API_KEY ||
                settings.ANTHROPIC_API_KEY ||
                settings.CLAUDE_API_KEY
            );
        case ModelProviderName.REDPILL:
            return (
                character.settings?.secrets?.REDPILL_API_KEY ||
                settings.REDPILL_API_KEY
            );
        case ModelProviderName.OPENROUTER:
            return (
                character.settings?.secrets?.OPENROUTER_API_KEY ||
                settings.OPENROUTER_API_KEY
            );
        case ModelProviderName.GROK:
            return (
                character.settings?.secrets?.GROK_API_KEY ||
                settings.GROK_API_KEY
            );
        case ModelProviderName.HEURIST:
            return (
                character.settings?.secrets?.HEURIST_API_KEY ||
                settings.HEURIST_API_KEY
            );
        case ModelProviderName.GROQ:
            return (
                character.settings?.secrets?.GROQ_API_KEY ||
                settings.GROQ_API_KEY
            );
        case ModelProviderName.GALADRIEL:
            return (
                character.settings?.secrets?.GALADRIEL_API_KEY ||
                settings.GALADRIEL_API_KEY
            );
        case ModelProviderName.FAL:
            return (
                character.settings?.secrets?.FAL_API_KEY || settings.FAL_API_KEY
            );
        case ModelProviderName.ALI_BAILIAN:
            return (
                character.settings?.secrets?.ALI_BAILIAN_API_KEY ||
                settings.ALI_BAILIAN_API_KEY
            );
        case ModelProviderName.VOLENGINE:
            return (
                character.settings?.secrets?.VOLENGINE_API_KEY ||
                settings.VOLENGINE_API_KEY
            );
        case ModelProviderName.NANOGPT:
            return (
                character.settings?.secrets?.NANOGPT_API_KEY ||
                settings.NANOGPT_API_KEY
            );
        case ModelProviderName.HYPERBOLIC:
            return (
                character.settings?.secrets?.HYPERBOLIC_API_KEY ||
                settings.HYPERBOLIC_API_KEY
            );

        case ModelProviderName.VENICE:
            return (
                character.settings?.secrets?.VENICE_API_KEY ||
                settings.VENICE_API_KEY
            );
        case ModelProviderName.ATOMA:
            return (
                character.settings?.secrets?.ATOMASDK_BEARER_AUTH ||
                settings.ATOMASDK_BEARER_AUTH
            );
        case ModelProviderName.NVIDIA:
            return (
                character.settings?.secrets?.NVIDIA_API_KEY ||
                settings.NVIDIA_API_KEY
            );
        case ModelProviderName.AKASH_CHAT_API:
            return (
                character.settings?.secrets?.AKASH_CHAT_API_KEY ||
                settings.AKASH_CHAT_API_KEY
            );
        case ModelProviderName.GOOGLE:
            return (
                character.settings?.secrets?.GOOGLE_GENERATIVE_AI_API_KEY ||
                settings.GOOGLE_GENERATIVE_AI_API_KEY
            );
        case ModelProviderName.MISTRAL:
            return (
                character.settings?.secrets?.MISTRAL_API_KEY ||
                settings.MISTRAL_API_KEY
            );
        case ModelProviderName.LETZAI:
            return (
                character.settings?.secrets?.LETZAI_API_KEY ||
                settings.LETZAI_API_KEY
            );
        case ModelProviderName.INFERA:
            return (
                character.settings?.secrets?.INFERA_API_KEY ||
                settings.INFERA_API_KEY
            );
        case ModelProviderName.DEEPSEEK:
            return (
                character.settings?.secrets?.DEEPSEEK_API_KEY ||
                settings.DEEPSEEK_API_KEY
            );
        case ModelProviderName.LIVEPEER:
            return (
                character.settings?.secrets?.LIVEPEER_GATEWAY_URL ||
                settings.LIVEPEER_GATEWAY_URL
            );
        default:
            const errorMessage = `Failed to get token - unsupported model provider: ${provider}`;
            elizaLogger.error(errorMessage);
            throw new Error(errorMessage);
    }
}

function initializeDatabase(dataDir: string) {
    if (process.env.MONGODB_CONNECTION_STRING) {
        elizaLogger.log("Initializing database on MongoDB Atlas");
        const client = new MongoClient(process.env.MONGODB_CONNECTION_STRING, {
            maxPoolSize: 100,
            minPoolSize: 5,
            maxIdleTimeMS: 60000,
            connectTimeoutMS: 10000,
            serverSelectionTimeoutMS: 5000,
            socketTimeoutMS: 45000,
            compressors: ["zlib"],
            retryWrites: true,
            retryReads: true,
        });

        const dbName = process.env.MONGODB_DATABASE || "elizaAgent";
        const db = new MongoDBDatabaseAdapter(client, dbName);

        // Test the connection
        db.init()
            .then(() => {
                elizaLogger.success("Successfully connected to MongoDB Atlas");
            })
            .catch((error) => {
                elizaLogger.error("Failed to connect to MongoDB Atlas:", error);
                throw error; // Re-throw to handle it in the calling code
            });

        return db;
    } else if (process.env.SUPABASE_URL && process.env.SUPABASE_ANON_KEY) {
        elizaLogger.info("Initializing Supabase connection...");
        const db = new SupabaseDatabaseAdapter(
            process.env.SUPABASE_URL,
            process.env.SUPABASE_ANON_KEY
        );

        // Test the connection
        db.init()
            .then(() => {
                elizaLogger.success(
                    "Successfully connected to Supabase database"
                );
            })
            .catch((error) => {
                elizaLogger.error("Failed to connect to Supabase:", error);
            });

        return db;
    } else if (process.env.POSTGRES_URL) {
        elizaLogger.info("Initializing PostgreSQL connection...");
        const db = new PostgresDatabaseAdapter({
            connectionString: process.env.POSTGRES_URL,
            parseInputs: true,
        });

        // Test the connection
        db.init()
            .then(() => {
                elizaLogger.success(
                    "Successfully connected to PostgreSQL database"
                );
            })
            .catch((error) => {
                elizaLogger.error("Failed to connect to PostgreSQL:", error);
            });

        return db;
    } else if (process.env.PGLITE_DATA_DIR) {
        elizaLogger.info("Initializing PgLite adapter...");
        // `dataDir: memory://` for in memory pg
        const db = new PGLiteDatabaseAdapter({
            dataDir: process.env.PGLITE_DATA_DIR,
        });
        return db;
    } else if (
        process.env.QDRANT_URL &&
        process.env.QDRANT_KEY &&
        process.env.QDRANT_PORT &&
        process.env.QDRANT_VECTOR_SIZE
    ) {
        elizaLogger.info("Initializing Qdrant adapter...");
        const db = new QdrantDatabaseAdapter(
            process.env.QDRANT_URL,
            process.env.QDRANT_KEY,
            Number(process.env.QDRANT_PORT),
            Number(process.env.QDRANT_VECTOR_SIZE)
        );
        return db;
    } else {
        const filePath =
            process.env.SQLITE_FILE ?? path.resolve(dataDir, "db.sqlite");
        elizaLogger.info(`Initializing SQLite database at ${filePath}...`);
        const db = new SqliteDatabaseAdapter(new Database(filePath));

        // Test the connection
        db.init()
            .then(() => {
                elizaLogger.success(
                    "Successfully connected to SQLite database"
                );
            })
            .catch((error) => {
                elizaLogger.error("Failed to connect to SQLite:", error);
            });

        return db;
    }
}

// also adds plugins from character file into the runtime
export async function initializeClients(
    character: Character,
    runtime: IAgentRuntime
) {
    // each client can only register once
    // and if we want two we can explicitly support it
    const clients: Record<string, any> = {};
    const clientTypes: string[] =
        character.clients?.map((str) => str.toLowerCase()) || [];
    elizaLogger.log("initializeClients", clientTypes, "for", character.name);

    // Start Auto Client if "auto" detected as a configured client
    if (clientTypes.includes(Clients.AUTO)) {
        const autoClient = await AutoClientInterface.start(runtime);
        if (autoClient) clients.auto = autoClient;
    }

    if (clientTypes.includes(Clients.XMTP)) {
        const xmtpClient = await XmtpClientInterface.start(runtime);
        if (xmtpClient) clients.xmtp = xmtpClient;
    }

    if (clientTypes.includes(Clients.DISCORD)) {
        const discordClient = await DiscordClientInterface.start(runtime);
        if (discordClient) clients.discord = discordClient;
    }

    if (clientTypes.includes(Clients.TELEGRAM)) {
        const telegramClient = await TelegramClientInterface.start(runtime);
        if (telegramClient) clients.telegram = telegramClient;
    }

    if (clientTypes.includes(Clients.TELEGRAM_ACCOUNT)) {
        const telegramAccountClient =
            await TelegramAccountClientInterface.start(runtime);
        if (telegramAccountClient)
            clients.telegram_account = telegramAccountClient;
    }

    if (clientTypes.includes(Clients.TWITTER)) {
        const twitterClient = await TwitterClientInterface.start(runtime);
        if (twitterClient) {
            clients.twitter = twitterClient;
        }
    }

    if (clientTypes.includes(Clients.ALEXA)) {
        const alexaClient = await AlexaClientInterface.start(runtime);
        if (alexaClient) {
            clients.alexa = alexaClient;
        }
    }

    if (clientTypes.includes(Clients.INSTAGRAM)) {
        const instagramClient = await InstagramClientInterface.start(runtime);
        if (instagramClient) {
            clients.instagram = instagramClient;
        }
    }

    if (clientTypes.includes(Clients.FARCASTER)) {
        const farcasterClient = await FarcasterClientInterface.start(runtime);
        if (farcasterClient) {
            clients.farcaster = farcasterClient;
        }
    }

    if (clientTypes.includes("lens")) {
        const lensClient = new LensAgentClient(runtime);
        lensClient.start();
        clients.lens = lensClient;
    }

    if (clientTypes.includes(Clients.SIMSAI)) {
        const simsaiClient = await JeeterClientInterface.start(runtime);
        if (simsaiClient) clients.simsai = simsaiClient;
    }

    if (clientTypes.includes("github")) {
        const githubClient = await GitHubClientInterface.start(runtime);
        if (githubClient) clients.github = githubClient;
    }

    elizaLogger.log("client keys", Object.keys(clients));

    if (clientTypes.includes("deva")) {
        if (clientTypes.includes("deva")) {
            const devaClient = await DevaClientInterface.start(runtime);
            if (devaClient) clients.deva = devaClient;
        }
    }

    if (clientTypes.includes("slack")) {
        const slackClient = await SlackClientInterface.start(runtime);
        if (slackClient) clients.slack = slackClient; // Use object property instead of push
    }

    function determineClientType(client: Client): string {
        // Check if client has a direct type identifier
        if ("type" in client) {
            return (client as any).type;
        }

        // Check constructor name
        const constructorName = client.constructor?.name;
        if (constructorName && !constructorName.includes("Object")) {
            return constructorName.toLowerCase().replace("client", "");
        }

        // Fallback: Generate a unique identifier
        return `client_${Date.now()}`;
    }

    if (character.plugins?.length > 0) {
        for (const plugin of character.plugins) {
            if (plugin.clients) {
                for (const client of plugin.clients) {
                    const startedClient = await client.start(runtime);
                    const clientType = determineClientType(client);
                    elizaLogger.debug(
                        `Initializing client of type: ${clientType}`
                    );
                    clients[clientType] = startedClient;
                }
            }
        }
    }

    return clients;
}

function getSecret(character: Character, secret: string) {
    return character.settings?.secrets?.[secret] || process.env[secret];
}

let nodePlugin: any | undefined;

export async function createAgent(
    character: Character,
    db: IDatabaseAdapter,
    cache: ICacheManager,
    token: string
): Promise<AgentRuntime> {
    elizaLogger.log(`Creating runtime for character ${character.name}`);

    nodePlugin ??= createNodePlugin();

    const teeMode = getSecret(character, "TEE_MODE") || "OFF";
    const walletSecretSalt = getSecret(character, "WALLET_SECRET_SALT");

    // Validate TEE configuration
    if (teeMode !== TEEMode.OFF && !walletSecretSalt) {
        elizaLogger.error(
            "A WALLET_SECRET_SALT required when TEE_MODE is enabled"
        );
        throw new Error("Invalid TEE configuration");
    }

    let goatPlugin: any | undefined;

    if (getSecret(character, "EVM_PRIVATE_KEY")) {
        goatPlugin = await createGoatPlugin((secret) =>
            getSecret(character, secret)
        );
    }

    let zilliqaPlugin: any | undefined;
    if (getSecret(character, "ZILLIQA_PRIVATE_KEY")) {
        zilliqaPlugin = await createZilliqaPlugin((secret) =>
            getSecret(character, secret)
        );
    }

    // Initialize Reclaim adapter if environment variables are present
    // let verifiableInferenceAdapter;
    // if (
    //     process.env.RECLAIM_APP_ID &&
    //     process.env.RECLAIM_APP_SECRET &&
    //     process.env.VERIFIABLE_INFERENCE_ENABLED === "true"
    // ) {
    //     verifiableInferenceAdapter = new ReclaimAdapter({
    //         appId: process.env.RECLAIM_APP_ID,
    //         appSecret: process.env.RECLAIM_APP_SECRET,
    //         modelProvider: character.modelProvider,
    //         token,
    //     });
    //     elizaLogger.log("Verifiable inference adapter initialized");
    // }
    // Initialize Opacity adapter if environment variables are present
    let verifiableInferenceAdapter;
    if (
        process.env.OPACITY_TEAM_ID &&
        process.env.OPACITY_CLOUDFLARE_NAME &&
        process.env.OPACITY_PROVER_URL &&
        process.env.VERIFIABLE_INFERENCE_ENABLED === "true"
    ) {
        verifiableInferenceAdapter = new OpacityAdapter({
            teamId: process.env.OPACITY_TEAM_ID,
            teamName: process.env.OPACITY_CLOUDFLARE_NAME,
            opacityProverUrl: process.env.OPACITY_PROVER_URL,
            modelProvider: character.modelProvider,
            token: token,
        });
        elizaLogger.log("Verifiable inference adapter initialized");
        elizaLogger.log("teamId", process.env.OPACITY_TEAM_ID);
        elizaLogger.log("teamName", process.env.OPACITY_CLOUDFLARE_NAME);
        elizaLogger.log("opacityProverUrl", process.env.OPACITY_PROVER_URL);
        elizaLogger.log("modelProvider", character.modelProvider);
        elizaLogger.log("token", token);
    }
    if (
        process.env.PRIMUS_APP_ID &&
        process.env.PRIMUS_APP_SECRET &&
        process.env.VERIFIABLE_INFERENCE_ENABLED === "true"
    ) {
        verifiableInferenceAdapter = new PrimusAdapter({
            appId: process.env.PRIMUS_APP_ID,
            appSecret: process.env.PRIMUS_APP_SECRET,
            attMode: "proxytls",
            modelProvider: character.modelProvider,
            token,
        });
        elizaLogger.log("Verifiable inference primus adapter initialized");
    }

    return new AgentRuntime({
        databaseAdapter: db,
        token,
        modelProvider: character.modelProvider,
        evaluators: [],
        character,
        // character.plugins are handled when clients are added
        plugins: [
            parseBooleanFromText(getSecret(character, "BITMIND")) &&
            getSecret(character, "BITMIND_API_TOKEN")
                ? bittensorPlugin
                : null,
            parseBooleanFromText(
                getSecret(character, "EMAIL_AUTOMATION_ENABLED")
            )
                ? emailAutomationPlugin
                : null,
            getSecret(character, "IQ_WALLET_ADDRESS") &&
            getSecret(character, "IQSOlRPC")
                ? elizaCodeinPlugin
                : null,
            bootstrapPlugin,
            getSecret(character, "CDP_API_KEY_NAME") &&
            getSecret(character, "CDP_API_KEY_PRIVATE_KEY") &&
            getSecret(character, "CDP_AGENT_KIT_NETWORK")
                ? agentKitPlugin
                : null,
            getSecret(character, "DEXSCREENER_API_KEY")
                ? dexScreenerPlugin
                : null,
            getSecret(character, "FOOTBALL_API_KEY") ? footballPlugin : null,
            getSecret(character, "CONFLUX_CORE_PRIVATE_KEY")
                ? confluxPlugin
                : null,
            nodePlugin,
            getSecret(character, "ROUTER_NITRO_EVM_PRIVATE_KEY") &&
            getSecret(character, "ROUTER_NITRO_EVM_ADDRESS")
                ? nitroPlugin
                : null,
            getSecret(character, "TAVILY_API_KEY") ? webSearchPlugin : null,
            getSecret(character, "SOLANA_PUBLIC_KEY") ||
            (getSecret(character, "WALLET_PUBLIC_KEY") &&
                !getSecret(character, "WALLET_PUBLIC_KEY")?.startsWith("0x"))
                ? [solanaPlugin, solanaPluginV2]
                : null,
            getSecret(character, "SOLANA_PRIVATE_KEY")
                ? solanaAgentkitPlugin
                : null,
            getSecret(character, "AUTONOME_JWT_TOKEN") ? autonomePlugin : null,
            (getSecret(character, "NEAR_ADDRESS") ||
                getSecret(character, "NEAR_WALLET_PUBLIC_KEY")) &&
            getSecret(character, "NEAR_WALLET_SECRET_KEY")
                ? nearPlugin
                : null,
            getSecret(character, "EVM_PUBLIC_KEY") ||
            (getSecret(character, "WALLET_PUBLIC_KEY") &&
                getSecret(character, "WALLET_PUBLIC_KEY")?.startsWith("0x"))
                ? evmPlugin
                : null,
            (getSecret(character, "EVM_PRIVATE_KEY") ||
                getSecret(character, "SOLANA_PRIVATE_KEY"))
                ? edwinPlugin
                : null,
            (getSecret(character, "EVM_PUBLIC_KEY") ||
                getSecret(character, "INJECTIVE_PUBLIC_KEY")) &&
            getSecret(character, "INJECTIVE_PRIVATE_KEY")
                ? injectivePlugin
                : null,
            getSecret(character, "COSMOS_RECOVERY_PHRASE") &&
                getSecret(character, "COSMOS_AVAILABLE_CHAINS") &&
                createCosmosPlugin(),
            (getSecret(character, "SOLANA_PUBLIC_KEY") ||
                (getSecret(character, "WALLET_PUBLIC_KEY") &&
                    !getSecret(character, "WALLET_PUBLIC_KEY")?.startsWith(
                        "0x"
                    ))) &&
            getSecret(character, "SOLANA_ADMIN_PUBLIC_KEY") &&
            getSecret(character, "SOLANA_PRIVATE_KEY") &&
            getSecret(character, "SOLANA_ADMIN_PRIVATE_KEY")
                ? nftGenerationPlugin
                : null,
            getSecret(character, "ZEROG_PRIVATE_KEY") ? zgPlugin : null,
            getSecret(character, "COINMARKETCAP_API_KEY")
                ? coinmarketcapPlugin
                : null,
            getSecret(character, "ZERION_API_KEY") ? zerionPlugin : null,
            getSecret(character, "COINBASE_COMMERCE_KEY")
                ? coinbaseCommercePlugin
                : null,
            getSecret(character, "FAL_API_KEY") ||
            getSecret(character, "OPENAI_API_KEY") ||
            getSecret(character, "VENICE_API_KEY") ||
            getSecret(character, "NVIDIA_API_KEY") ||
            getSecret(character, "NINETEEN_AI_API_KEY") ||
            getSecret(character, "HEURIST_API_KEY") ||
            getSecret(character, "LIVEPEER_GATEWAY_URL")
                ? imageGenerationPlugin
                : null,
            getSecret(character, "FAL_API_KEY") ? ThreeDGenerationPlugin : null,
            ...(getSecret(character, "COINBASE_API_KEY") &&
            getSecret(character, "COINBASE_PRIVATE_KEY")
                ? [
                      coinbaseMassPaymentsPlugin,
                      tradePlugin,
                      tokenContractPlugin,
                      advancedTradePlugin,
                  ]
                : []),
            ...(teeMode !== TEEMode.OFF && walletSecretSalt ? [teePlugin] : []),
            teeMode !== TEEMode.OFF &&
            walletSecretSalt &&
            getSecret(character, "VLOG")
                ? verifiableLogPlugin
                : null,
            getSecret(character, "SGX") ? sgxPlugin : null,
            getSecret(character, "ENABLE_TEE_LOG") &&
            ((teeMode !== TEEMode.OFF && walletSecretSalt) ||
                getSecret(character, "SGX"))
                ? teeLogPlugin
                : null,
            getSecret(character, "OMNIFLIX_API_URL") &&
            getSecret(character, "OMNIFLIX_MNEMONIC")
                ? OmniflixPlugin
                : null,
            getSecret(character, "COINBASE_API_KEY") &&
            getSecret(character, "COINBASE_PRIVATE_KEY") &&
            getSecret(character, "COINBASE_NOTIFICATION_URI")
                ? webhookPlugin
                : null,
            goatPlugin,
            zilliqaPlugin,
            getSecret(character, "COINGECKO_API_KEY") ||
            getSecret(character, "COINGECKO_PRO_API_KEY")
                ? coingeckoPlugin
                : null,
            getSecret(character, "MORALIS_API_KEY") ? moralisPlugin : null,
            getSecret(character, "EVM_PROVIDER_URL") ? goatPlugin : null,
            getSecret(character, "ABSTRACT_PRIVATE_KEY")
                ? abstractPlugin
                : null,
            getSecret(character, "B2_PRIVATE_KEY") ? b2Plugin : null,
            getSecret(character, "BINANCE_API_KEY") &&
            getSecret(character, "BINANCE_SECRET_KEY")
                ? binancePlugin
                : null,
            getSecret(character, "FLOW_ADDRESS") &&
            getSecret(character, "FLOW_PRIVATE_KEY")
                ? flowPlugin
                : null,
            getSecret(character, "LENS_ADDRESS") &&
            getSecret(character, "LENS_PRIVATE_KEY")
                ? lensPlugin
                : null,
            getSecret(character, "APTOS_PRIVATE_KEY") ? aptosPlugin : null,
            getSecret(character, "MIND_COLD_WALLET_ADDRESS")
                ? mindNetworkPlugin
                : null,
            getSecret(character, "MVX_PRIVATE_KEY") ? multiversxPlugin : null,
            getSecret(character, "ZKSYNC_PRIVATE_KEY") ? zksyncEraPlugin : null,
            getSecret(character, "CRONOSZKEVM_PRIVATE_KEY")
                ? cronosZkEVMPlugin
                : null,
            getSecret(character, "TEE_MARLIN") ? teeMarlinPlugin : null,
            getSecret(character, "TON_PRIVATE_KEY") ? tonPlugin : null,
            getSecret(character, "THIRDWEB_SECRET_KEY") ? thirdwebPlugin : null,
            getSecret(character, "SUI_PRIVATE_KEY") ? suiPlugin : null,
            getSecret(character, "STORY_PRIVATE_KEY") ? storyPlugin : null,
            getSecret(character, "SQUID_SDK_URL") &&
            getSecret(character, "SQUID_INTEGRATOR_ID") &&
            getSecret(character, "SQUID_EVM_ADDRESS") &&
            getSecret(character, "SQUID_EVM_PRIVATE_KEY") &&
            getSecret(character, "SQUID_API_THROTTLE_INTERVAL")
                ? squidRouterPlugin
                : null,
            getSecret(character, "FUEL_PRIVATE_KEY") ? fuelPlugin : null,
            getSecret(character, "AVALANCHE_PRIVATE_KEY")
                ? avalanchePlugin
                : null,
            getSecret(character, "BIRDEYE_API_KEY") ? birdeyePlugin : null,
            getSecret(character, "ECHOCHAMBERS_API_URL") &&
            getSecret(character, "ECHOCHAMBERS_API_KEY")
                ? echoChambersPlugin
                : null,
            getSecret(character, "LETZAI_API_KEY") ? letzAIPlugin : null,
            getSecret(character, "STARGAZE_ENDPOINT") ? stargazePlugin : null,
            getSecret(character, "GIPHY_API_KEY") ? giphyPlugin : null,
            getSecret(character, "PASSPORT_API_KEY")
                ? gitcoinPassportPlugin
                : null,
            getSecret(character, "GENLAYER_PRIVATE_KEY")
                ? genLayerPlugin
                : null,
            getSecret(character, "AVAIL_SEED") &&
            getSecret(character, "AVAIL_APP_ID")
                ? availPlugin
                : null,
            getSecret(character, "OPEN_WEATHER_API_KEY")
                ? openWeatherPlugin
                : null,
            getSecret(character, "OBSIDIAN_API_TOKEN") ? obsidianPlugin : null,
            getSecret(character, "ARTHERA_PRIVATE_KEY")?.startsWith("0x")
                ? artheraPlugin
                : null,
            getSecret(character, "ALLORA_API_KEY") ? alloraPlugin : null,
            getSecret(character, "HYPERLIQUID_PRIVATE_KEY")
                ? hyperliquidPlugin
                : null,
            getSecret(character, "HYPERLIQUID_TESTNET")
                ? hyperliquidPlugin
                : null,
            getSecret(character, "AKASH_MNEMONIC") &&
            getSecret(character, "AKASH_WALLET_ADDRESS")
                ? akashPlugin
                : null,
            getSecret(character, "CHAINBASE_API_KEY") ? chainbasePlugin : null,
            getSecret(character, "QUAI_PRIVATE_KEY") ? quaiPlugin : null,
            getSecret(character, "RESERVOIR_API_KEY")
                ? createNFTCollectionsPlugin()
                : null,
            getSecret(character, "ZERO_EX_API_KEY") ? zxPlugin : null,
            getSecret(character, "DKG_PRIVATE_KEY") ? dkgPlugin : null,
            getSecret(character, "PYTH_TESTNET_PROGRAM_KEY") ||
            getSecret(character, "PYTH_MAINNET_PROGRAM_KEY")
                ? pythDataPlugin
                : null,
            getSecret(character, "LND_TLS_CERT") &&
            getSecret(character, "LND_MACAROON") &&
            getSecret(character, "LND_SOCKET")
                ? lightningPlugin
                : null,
            getSecret(character, "OPENAI_API_KEY") &&
            parseBooleanFromText(
                getSecret(character, "ENABLE_OPEN_AI_COMMUNITY_PLUGIN")
            )
                ? openaiPlugin
                : null,
            getSecret(character, "DEVIN_API_TOKEN") ? devinPlugin : null,
            getSecret(character, "INITIA_PRIVATE_KEY") ? initiaPlugin : null,
            getSecret(character, "HOLDSTATION_PRIVATE_KEY")
                ? holdstationPlugin
                : null,
            getSecret(character, "NVIDIA_NIM_API_KEY") ||
            getSecret(character, "NVIDIA_NGC_API_KEY")
                ? nvidiaNimPlugin
                : null,
            getSecret(character, "BNB_PRIVATE_KEY") ||
            getSecret(character, "BNB_PUBLIC_KEY")?.startsWith("0x")
                ? bnbPlugin
                : null,
            (getSecret(character, "EMAIL_INCOMING_USER") &&
                getSecret(character, "EMAIL_INCOMING_PASS")) ||
            (getSecret(character, "EMAIL_OUTGOING_USER") &&
                getSecret(character, "EMAIL_OUTGOING_PASS"))
                ? emailPlugin
                : null,
            getSecret(character, "SEI_PRIVATE_KEY") ? seiPlugin : null,
            getSecret(character, "HYPERBOLIC_API_KEY")
                ? hyperbolicPlugin
                : null,
            getSecret(character, "SUNO_API_KEY") ? sunoPlugin : null,
            getSecret(character, "UDIO_AUTH_TOKEN") ? udioPlugin : null,
            getSecret(character, "IMGFLIP_USERNAME") &&
            getSecret(character, "IMGFLIP_PASSWORD")
                ? imgflipPlugin
                : null,
            getSecret(character, "FUNDING_PRIVATE_KEY") &&
            getSecret(character, "EVM_RPC_URL")
                ? litPlugin
                : null,
            getSecret(character, "ETHSTORAGE_PRIVATE_KEY")
                ? ethstoragePlugin
                : null,
            getSecret(character, "MINA_PRIVATE_KEY") ? minaPlugin : null,
            getSecret(character, "FORM_PRIVATE_KEY") ? formPlugin : null,
            getSecret(character, "ANKR_WALLET") ? ankrPlugin : null,
            getSecret(character, "DCAP_EVM_PRIVATE_KEY") &&
            getSecret(character, "DCAP_MODE")
                ? dcapPlugin
                : null,
            getSecret(character, "QUICKINTEL_API_KEY")
                ? quickIntelPlugin
                : null,
            getSecret(character, "GELATO_RELAY_API_KEY") ? gelatoPlugin : null,
            getSecret(character, "TRIKON_WALLET_ADDRESS") ? trikonPlugin : null,
            getSecret(character, "ARBITRAGE_EVM_PRIVATE_KEY") &&
            (getSecret(character, "ARBITRAGE_EVM_PROVIDER_URL") ||
                getSecret(character, "ARBITRAGE_ETHEREUM_WS_URL")) &&
            getSecret(character, "ARBITRAGE_FLASHBOTS_RELAY_SIGNING_KEY") &&
            getSecret(character, "ARBITRAGE_BUNDLE_EXECUTOR_ADDRESS")
                ? arbitragePlugin
                : null,
<<<<<<< HEAD
            ...(getSecret(character, "GITHUB_PLUGIN_ENABLED") === "true" &&
            getSecret(character, "GITHUB_API_TOKEN")
                ? [
                      githubInitializePlugin,
                      githubCreateCommitPlugin,
                      githubCreatePullRequestPlugin,
                      githubCreateMemorizeFromFilesPlugin,
                      githubCreateIssuePlugin,
                      githubModifyIssuePlugin,
                      githubIdeationPlugin,
                      githubInteractWithIssuePlugin,
                      githubInteractWithPRPlugin,
                  ]
                : []),
=======
            getSecret(character, "DESK_EXCHANGE_PRIVATE_KEY") ||
            getSecret(character, "DESK_EXCHANGE_NETWORK")
                ? deskExchangePlugin
                : null,
>>>>>>> 085e970b
        ]
            .flat()
            .filter(Boolean),
        providers: [],
        managers: [],
        cacheManager: cache,
        fetch: logFetch,
        verifiableInferenceAdapter,
    });
}

function initializeFsCache(baseDir: string, character: Character) {
    if (!character?.id) {
        throw new Error(
            "initializeFsCache requires id to be set in character definition"
        );
    }
    const cacheDir = path.resolve(baseDir, character.id, "cache");

    const cache = new CacheManager(new FsCacheAdapter(cacheDir));
    return cache;
}

function initializeDbCache(character: Character, db: IDatabaseCacheAdapter) {
    if (!character?.id) {
        throw new Error(
            "initializeFsCache requires id to be set in character definition"
        );
    }
    const cache = new CacheManager(new DbCacheAdapter(db, character.id));
    return cache;
}

function initializeCache(
    cacheStore: string,
    character: Character,
    baseDir?: string,
    db?: IDatabaseCacheAdapter
) {
    switch (cacheStore) {
        case CacheStore.REDIS:
            if (process.env.REDIS_URL) {
                elizaLogger.info("Connecting to Redis...");
                const redisClient = new RedisClient(process.env.REDIS_URL);
                if (!character?.id) {
                    throw new Error(
                        "CacheStore.REDIS requires id to be set in character definition"
                    );
                }
                return new CacheManager(
                    new DbCacheAdapter(redisClient, character.id) // Using DbCacheAdapter since RedisClient also implements IDatabaseCacheAdapter
                );
            } else {
                throw new Error("REDIS_URL environment variable is not set.");
            }

        case CacheStore.DATABASE:
            if (db) {
                elizaLogger.info("Using Database Cache...");
                return initializeDbCache(character, db);
            } else {
                throw new Error(
                    "Database adapter is not provided for CacheStore.Database."
                );
            }

        case CacheStore.FILESYSTEM:
            elizaLogger.info("Using File System Cache...");
            if (!baseDir) {
                throw new Error(
                    "baseDir must be provided for CacheStore.FILESYSTEM."
                );
            }
            return initializeFsCache(baseDir, character);

        default:
            throw new Error(
                `Invalid cache store: ${cacheStore} or required configuration missing.`
            );
    }
}

async function startAgent(
    character: Character,
    directClient: DirectClient
): Promise<AgentRuntime> {
    let db: IDatabaseAdapter & IDatabaseCacheAdapter;
    try {
        character.id ??= stringToUuid(character.name);
        character.username ??= character.name;

        const token = getTokenForProvider(character.modelProvider, character);
        const dataDir = path.join(__dirname, "../data");

        if (!fs.existsSync(dataDir)) {
            fs.mkdirSync(dataDir, { recursive: true });
        }

        db = initializeDatabase(dataDir) as IDatabaseAdapter &
            IDatabaseCacheAdapter;

        await db.init();

        const cache = initializeCache(
            process.env.CACHE_STORE ?? CacheStore.DATABASE,
            character,
            "",
            db
        ); // "" should be replaced with dir for file system caching. THOUGHTS: might probably make this into an env
        const runtime: AgentRuntime = await createAgent(
            character,
            db,
            cache,
            token
        );

        // start services/plugins/process knowledge
        await runtime.initialize();

        // start assigned clients
        runtime.clients = await initializeClients(character, runtime);

        // add to container
        directClient.registerAgent(runtime);

        // report to console
        elizaLogger.debug(`Started ${character.name} as ${runtime.agentId}`);

        return runtime;
    } catch (error) {
        elizaLogger.error(
            `Error starting agent for character ${character.name}:`,
            error
        );
        elizaLogger.error(error);
        if (db) {
            await db.close();
        }
        throw error;
    }
}

const checkPortAvailable = (port: number): Promise<boolean> => {
    return new Promise((resolve) => {
        const server = net.createServer();

        server.once("error", (err: NodeJS.ErrnoException) => {
            if (err.code === "EADDRINUSE") {
                resolve(false);
            }
        });

        server.once("listening", () => {
            server.close();
            resolve(true);
        });

        server.listen(port);
    });
};

const hasValidRemoteUrls = () =>
    process.env.REMOTE_CHARACTER_URLS &&
    process.env.REMOTE_CHARACTER_URLS !== "" &&
    process.env.REMOTE_CHARACTER_URLS.startsWith("http");

const startAgents = async () => {
    const directClient = new DirectClient();
    let serverPort = Number.parseInt(settings.SERVER_PORT || "3000");
    const args = parseArguments();
    const charactersArg = args.characters || args.character;
    let characters = [defaultCharacter];

    if (process.env.IQ_WALLET_ADDRESS && process.env.IQSOlRPC) {
        characters = await loadCharacterFromOnchain();
    }

    const notOnchainJson = !onchainJson || onchainJson == "null";

    if ((notOnchainJson && charactersArg) || hasValidRemoteUrls()) {
        characters = await loadCharacters(charactersArg);
    }

    // Normalize characters for injectable plugins
    characters = await Promise.all(characters.map(normalizeCharacter));

    try {
        for (const character of characters) {
            await startAgent(character, directClient);
        }
    } catch (error) {
        elizaLogger.error("Error starting agents:", error);
    }

    // Find available port
    while (!(await checkPortAvailable(serverPort))) {
        elizaLogger.warn(
            `Port ${serverPort} is in use, trying ${serverPort + 1}`
        );
        serverPort++;
    }

    // upload some agent functionality into directClient
    directClient.startAgent = async (character) => {
        // Handle plugins
        character.plugins = await handlePluginImporting(character.plugins);

        // wrap it so we don't have to inject directClient later
        return startAgent(character, directClient);
    };

    directClient.loadCharacterTryPath = loadCharacterTryPath;
    directClient.jsonToCharacter = jsonToCharacter;

    directClient.start(serverPort);

    if (serverPort !== Number.parseInt(settings.SERVER_PORT || "3000")) {
        elizaLogger.log(`Server started on alternate port ${serverPort}`);
    }

    elizaLogger.log(
        "Run `pnpm start:client` to start the client and visit the outputted URL (http://localhost:5173) to chat with your agents. When running multiple agents, use client with different port `SERVER_PORT=3001 pnpm start:client`"
    );
};

startAgents().catch((error) => {
    elizaLogger.error("Unhandled error in startAgents:", error);
    process.exit(1);
});

// Prevent unhandled exceptions from crashing the process if desired
if (
    process.env.PREVENT_UNHANDLED_EXIT &&
    parseBooleanFromText(process.env.PREVENT_UNHANDLED_EXIT)
) {
    // Handle uncaught exceptions to prevent the process from crashing
    process.on("uncaughtException", function (err) {
        console.error("uncaughtException", err);
    });

    // Handle unhandled rejections to prevent the process from crashing
    process.on("unhandledRejection", function (err) {
        console.error("unhandledRejection", err);
    });
}<|MERGE_RESOLUTION|>--- conflicted
+++ resolved
@@ -1320,7 +1320,6 @@
             getSecret(character, "ARBITRAGE_BUNDLE_EXECUTOR_ADDRESS")
                 ? arbitragePlugin
                 : null,
-<<<<<<< HEAD
             ...(getSecret(character, "GITHUB_PLUGIN_ENABLED") === "true" &&
             getSecret(character, "GITHUB_API_TOKEN")
                 ? [
@@ -1335,12 +1334,6 @@
                       githubInteractWithPRPlugin,
                   ]
                 : []),
-=======
-            getSecret(character, "DESK_EXCHANGE_PRIVATE_KEY") ||
-            getSecret(character, "DESK_EXCHANGE_NETWORK")
-                ? deskExchangePlugin
-                : null,
->>>>>>> 085e970b
         ]
             .flat()
             .filter(Boolean),
