import { PostgresDatabaseAdapter } from "@elizaos/adapter-postgres";
import { SqliteDatabaseAdapter } from "@elizaos/adapter-sqlite";
import { AutoClientInterface } from "@elizaos/client-auto";
import { DirectClientInterface } from "@elizaos/client-direct";
import { DiscordClientInterface } from "@elizaos/client-discord";
import { TelegramClientInterface } from "@elizaos/client-telegram";
import { TwitterClientInterface } from "@elizaos/client-twitter";
import { FarcasterAgentClient } from "@elizaos/client-farcaster";
import { GitHubClientInterface } from "@elizaos/client-github";
import { SlackClientInterface } from "@elizaos/client-slack";
import { LensAgentClient } from "@elizaos/client-lens";
import {nearPlugin} from "@elizaos/plugin-near";
import {nftGenerationPlugin} from "@elizaos/plugin-nft-generation";
import {multiversxPlugin} from "@elizaos/plugin-multiversx";
import {zksyncEraPlugin} from "@elizaos/plugin-zksync-era";
import {tonPlugin} from "@elizaos/plugin-ton";
import {suiPlugin} from "@elizaos/plugin-sui";
import {storyPlugin} from "@elizaos/plugin-story";
import {
    AgentRuntime,
    CacheManager,
    Character,
    Clients,
    DbCacheAdapter,
    defaultCharacter,
    elizaLogger,
    FsCacheAdapter,
    IAgentRuntime,
    IDatabaseAdapter,
    IDatabaseCacheAdapter,
    ModelProviderName,
    settings,
    stringToUuid,
    validateCharacterConfig,
    CacheStore,
    Client,
    ICacheManager,
    parseBooleanFromText,
} from "@elizaos/core";
import { RedisClient } from "@elizaos/adapter-redis";
import { zgPlugin } from "@elizaos/plugin-0g";
import { bootstrapPlugin } from "@elizaos/plugin-bootstrap";
import createGoatPlugin from "@elizaos/plugin-goat";
// import { intifacePlugin } from "@elizaos/plugin-intiface";
import { DirectClient } from "@elizaos/client-direct";
import {
    advancedTradePlugin,
    coinbaseCommercePlugin,
    coinbaseMassPaymentsPlugin,
    tokenContractPlugin,
    tradePlugin,
    webhookPlugin,
} from "@elizaos/plugin-coinbase";
import { confluxPlugin } from "@elizaos/plugin-conflux";
import { imageGenerationPlugin } from "@elizaos/plugin-image-generation";
import { evmPlugin } from "@elizaos/plugin-evm";
import { createNodePlugin } from "@elizaos/plugin-node";
import { solanaPlugin } from "@elizaos/plugin-solana";
<<<<<<< HEAD
import { teePlugin, TEEMode } from "@elizaos/plugin-tee";
import { aptosPlugin, TransferAptosToken } from "@elizaos/plugin-aptos";
import { flowPlugin } from "@elizaos/plugin-flow";
import {
    githubInitializePlugin,
    githubCreateCommitPlugin,
    githubCreatePullRequestPlugin,
    githubCreateMemorizeFromFilesPlugin,
    githubCreateIssuePlugin,
    githubModifyIssuePlugin,
    githubIdeationPlugin,
    githubInteractWithPRPlugin,
    githubInteractWithIssuePlugin
} from "@elizaos/plugin-github";
=======
import { suiPlugin } from "@elizaos/plugin-sui";
import { TEEMode, teePlugin } from "@elizaos/plugin-tee";
import { tonPlugin } from "@elizaos/plugin-ton";
import { zksyncEraPlugin } from "@elizaos/plugin-zksync-era";
import { cronosZkEVMPlugin } from "@elizaos/plugin-cronoszkevm";
import { abstractPlugin } from "@elizaos/plugin-abstract";
import { avalanchePlugin } from "@elizaos/plugin-avalanche";
import { webSearchPlugin } from "@elizaos/plugin-web-search";
import { echoChamberPlugin } from "@elizaos/plugin-echochambers";
>>>>>>> b54fc687
import Database from "better-sqlite3";
import fs from "fs";
import path from "path";
import { fileURLToPath } from "url";
import yargs from "yargs";
import net from "net";

const __filename = fileURLToPath(import.meta.url); // get the resolved path to the file
const __dirname = path.dirname(__filename); // get the name of the directory

export const wait = (minTime: number = 1000, maxTime: number = 3000) => {
    const waitTime =
        Math.floor(Math.random() * (maxTime - minTime + 1)) + minTime;
    return new Promise((resolve) => setTimeout(resolve, waitTime));
};

const logFetch = async (url: string, options: any) => {
    elizaLogger.debug(`Fetching ${url}`);
    // Disabled to avoid disclosure of sensitive information such as API keys
    // elizaLogger.debug(JSON.stringify(options, null, 2));
    return fetch(url, options);
};

export function parseArguments(): {
    character?: string;
    characters?: string;
} {
    try {
        return yargs(process.argv.slice(3))
            .option("character", {
                type: "string",
                description: "Path to the character JSON file",
            })
            .option("characters", {
                type: "string",
                description:
                    "Comma separated list of paths to character JSON files",
            })
            .parseSync();
    } catch (error) {
        elizaLogger.error("Error parsing arguments:", error);
        return {};
    }
}

function tryLoadFile(filePath: string): string | null {
    try {
        return fs.readFileSync(filePath, "utf8");
    } catch (e) {
        return null;
    }
}

function isAllStrings(arr: unknown[]): boolean {
    return Array.isArray(arr) && arr.every((item) => typeof item === "string");
}

export async function loadCharacters(
    charactersArg: string
): Promise<Character[]> {
    let characterPaths = charactersArg
        ?.split(",")
        .map((filePath) => filePath.trim());
    const loadedCharacters = [];

    if (characterPaths?.length > 0) {
        for (const characterPath of characterPaths) {
            let content = null;
            let resolvedPath = "";

            // Try different path resolutions in order
            const pathsToTry = [
                characterPath, // exact path as specified
                path.resolve(process.cwd(), characterPath), // relative to cwd
                path.resolve(process.cwd(), "agent", characterPath), // Add this
                path.resolve(__dirname, characterPath), // relative to current script
                path.resolve(
                    __dirname,
                    "characters",
                    path.basename(characterPath)
                ), // relative to agent/characters
                path.resolve(
                    __dirname,
                    "../characters",
                    path.basename(characterPath)
                ), // relative to characters dir from agent
                path.resolve(
                    __dirname,
                    "../../characters",
                    path.basename(characterPath)
                ), // relative to project root characters dir
            ];

            elizaLogger.info(
                "Trying paths:",
                pathsToTry.map((p) => ({
                    path: p,
                    exists: fs.existsSync(p),
                }))
            );

            for (const tryPath of pathsToTry) {
                content = tryLoadFile(tryPath);
                if (content !== null) {
                    resolvedPath = tryPath;
                    break;
                }
            }

            if (content === null) {
                elizaLogger.error(
                    `Error loading character from ${characterPath}: File not found in any of the expected locations`
                );
                elizaLogger.error("Tried the following paths:");
                pathsToTry.forEach((p) => elizaLogger.error(` - ${p}`));
                process.exit(1);
            }

            try {
                const character = JSON.parse(content);
                validateCharacterConfig(character);

                // .id isn't really valid
                const characterId = character.id || character.name;
                const characterPrefix = `CHARACTER.${characterId.toUpperCase().replace(/ /g, "_")}.`;

                const characterSettings = Object.entries(process.env)
                    .filter(([key]) => key.startsWith(characterPrefix))
                    .reduce((settings, [key, value]) => {
                        const settingKey = key.slice(characterPrefix.length);
                        return { ...settings, [settingKey]: value };
                    }, {});

                if (Object.keys(characterSettings).length > 0) {
                    character.settings = character.settings || {};
                    character.settings.secrets = {
                        ...characterSettings,
                        ...character.settings.secrets,
                    };
                }

                // Handle plugins
                if (isAllStrings(character.plugins)) {
                    elizaLogger.info("Plugins are: ", character.plugins);
                    const importedPlugins = await Promise.all(
                        character.plugins.map(async (plugin) => {
                            const importedPlugin = await import(plugin);
                            return importedPlugin.default;
                        })
                    );
                    character.plugins = importedPlugins;
                }

                loadedCharacters.push(character);
                elizaLogger.info(
                    `Successfully loaded character from: ${resolvedPath}`
                );
            } catch (e) {
                elizaLogger.error(
                    `Error parsing character from ${resolvedPath}: ${e}`
                );
                process.exit(1);
            }
        }
    }

    if (loadedCharacters.length === 0) {
        elizaLogger.info("No characters found, using default character");
        loadedCharacters.push(defaultCharacter);
    }

    return loadedCharacters;
}

export function getTokenForProvider(
    provider: ModelProviderName,
    character: Character
): string {
    switch (provider) {
        // no key needed for llama_local or gaianet
        case ModelProviderName.LLAMALOCAL:
            return "";
        case ModelProviderName.OLLAMA:
            return "";
        case ModelProviderName.GAIANET:
            return "";
        case ModelProviderName.OPENAI:
            return (
                character.settings?.secrets?.OPENAI_API_KEY ||
                settings.OPENAI_API_KEY
            );
        case ModelProviderName.ETERNALAI:
            return (
                character.settings?.secrets?.ETERNALAI_API_KEY ||
                settings.ETERNALAI_API_KEY
            );
        case ModelProviderName.LLAMACLOUD:
        case ModelProviderName.TOGETHER:
            return (
                character.settings?.secrets?.LLAMACLOUD_API_KEY ||
                settings.LLAMACLOUD_API_KEY ||
                character.settings?.secrets?.TOGETHER_API_KEY ||
                settings.TOGETHER_API_KEY ||
                character.settings?.secrets?.XAI_API_KEY ||
                settings.XAI_API_KEY ||
                character.settings?.secrets?.OPENAI_API_KEY ||
                settings.OPENAI_API_KEY
            );
        case ModelProviderName.CLAUDE_VERTEX:
        case ModelProviderName.ANTHROPIC:
            return (
                character.settings?.secrets?.ANTHROPIC_API_KEY ||
                character.settings?.secrets?.CLAUDE_API_KEY ||
                settings.ANTHROPIC_API_KEY ||
                settings.CLAUDE_API_KEY
            );
        case ModelProviderName.REDPILL:
            return (
                character.settings?.secrets?.REDPILL_API_KEY ||
                settings.REDPILL_API_KEY
            );
        case ModelProviderName.OPENROUTER:
            return (
                character.settings?.secrets?.OPENROUTER ||
                settings.OPENROUTER_API_KEY
            );
        case ModelProviderName.GROK:
            return (
                character.settings?.secrets?.GROK_API_KEY ||
                settings.GROK_API_KEY
            );
        case ModelProviderName.HEURIST:
            return (
                character.settings?.secrets?.HEURIST_API_KEY ||
                settings.HEURIST_API_KEY
            );
        case ModelProviderName.GROQ:
            return (
                character.settings?.secrets?.GROQ_API_KEY ||
                settings.GROQ_API_KEY
            );
        case ModelProviderName.GALADRIEL:
            return (
                character.settings?.secrets?.GALADRIEL_API_KEY ||
                settings.GALADRIEL_API_KEY
            );
        case ModelProviderName.FAL:
            return (
                character.settings?.secrets?.FAL_API_KEY || settings.FAL_API_KEY
            );
        case ModelProviderName.ALI_BAILIAN:
            return (
                character.settings?.secrets?.ALI_BAILIAN_API_KEY ||
                settings.ALI_BAILIAN_API_KEY
            );
        case ModelProviderName.VOLENGINE:
            return (
                character.settings?.secrets?.VOLENGINE_API_KEY ||
                settings.VOLENGINE_API_KEY
            );
        case ModelProviderName.NANOGPT:
            return (
                character.settings?.secrets?.NANOGPT_API_KEY ||
                settings.NANOGPT_API_KEY
            );
        case ModelProviderName.HYPERBOLIC:
            return (
                character.settings?.secrets?.HYPERBOLIC_API_KEY ||
                settings.HYPERBOLIC_API_KEY
            );
        case ModelProviderName.VENICE:
            return (
                character.settings?.secrets?.VENICE_API_KEY ||
                settings.VENICE_API_KEY
            );
        case ModelProviderName.AKASH_CHAT_API:
            return (
                character.settings?.secrets?.AKASH_CHAT_API_KEY ||
                settings.AKASH_CHAT_API_KEY
            );
        case ModelProviderName.GOOGLE:
            return (
                character.settings?.secrets?.GOOGLE_GENERATIVE_AI_API_KEY ||
                settings.GOOGLE_GENERATIVE_AI_API_KEY
            );
        default:
            const errorMessage = `Failed to get token - unsupported model provider: ${provider}`;
            elizaLogger.error(errorMessage);
            throw new Error(errorMessage);
    }
}

function initializeDatabase(dataDir: string) {
    if (process.env.POSTGRES_URL) {
        elizaLogger.info("Initializing PostgreSQL connection...");
        const db = new PostgresDatabaseAdapter({
            connectionString: process.env.POSTGRES_URL,
            parseInputs: true,
        });

        // Test the connection
        db.init()
            .then(() => {
                elizaLogger.success(
                    "Successfully connected to PostgreSQL database"
                );
            })
            .catch((error) => {
                elizaLogger.error("Failed to connect to PostgreSQL:", error);
            });

        return db;
    } else {
        const filePath =
            process.env.SQLITE_FILE ?? path.resolve(dataDir, "db.sqlite");
        // ":memory:";
        const db = new SqliteDatabaseAdapter(new Database(filePath));
        return db;
    }
}

// also adds plugins from character file into the runtime
export async function initializeClients(
    character: Character,
    runtime: IAgentRuntime
) {
    // each client can only register once
    // and if we want two we can explicitly support it
    const clients: Record<string, any> = {};
    const clientTypes:  string[] =
        character.clients?.map((str) => str.toLowerCase()) || [];
    elizaLogger.log("initializeClients", clientTypes, "for", character.name);

    const autoClient = await AutoClientInterface.start(runtime);
    if (autoClient) clients.auto = autoClient;

    if (clientTypes.includes(Clients.DISCORD)) {
        const discordClient = await DiscordClientInterface.start(runtime);
        if (discordClient) clients.discord = discordClient;
    }

    if (clientTypes.includes(Clients.TELEGRAM)) {
        const telegramClient = await TelegramClientInterface.start(runtime);
        if (telegramClient) clients.telegram = telegramClient;
    }

    if (clientTypes.includes(Clients.TWITTER)) {
        const twitterClient = await TwitterClientInterface.start(runtime);
        if (twitterClient) {
            clients.twitter = twitterClient;
        }
    }

    if (clientTypes.includes(Clients.FARCASTER)) {
        // why is this one different :(
        const farcasterClient = new FarcasterAgentClient(runtime);
        if (farcasterClient) {
            farcasterClient.start();
            clients.farcaster = farcasterClient;
        }
    }
    if (clientTypes.includes(Clients.LENS)) {
        const lensClient = new LensAgentClient(runtime);
        lensClient.start();
        clients.lens = lensClient;
    }

    if (clientTypes.includes(Clients.SLACK)) {
        const slackClient = await SlackClientInterface.start(runtime);
        if (slackClient) clients.slack = slackClient; // Use object property instead of push
    }

    if (clientTypes.includes(Clients.GITHUB)) {
        const githubClient = await GitHubClientInterface.start(runtime);
        if (githubClient) clients.github = githubClient;
    }

    elizaLogger.log("client keys", Object.keys(clients));

    // Initialize clients as an object

    if (character.plugins?.length > 0) {
        for (const plugin of character.plugins) {
            if (plugin.clients) {
                for (const client of plugin.clients) {
                    const startedClient = await client.start(runtime);
                    const clientType = determineClientType(client);
                    elizaLogger.debug(
                        `Initializing client of type: ${clientType}`
                    );
                    clients[clientType] = startedClient;
                }
            }
        }
    }

    return clients;
}

function getSecret(character: Character, secret: string) {
    return character.settings?.secrets?.[secret] || process.env[secret];
}

let nodePlugin: any | undefined;

export async function createAgent(
    character: Character,
    db: IDatabaseAdapter,
    cache: ICacheManager,
    token: string
): Promise<AgentRuntime> {
    elizaLogger.success(
        elizaLogger.successesTitle,
        "Creating runtime for character",
        character.name
    );

    nodePlugin ??= createNodePlugin();

    const teeMode = getSecret(character, "TEE_MODE") || "OFF";
    const walletSecretSalt = getSecret(character, "WALLET_SECRET_SALT");

    // Validate TEE configuration
    if (teeMode !== TEEMode.OFF && !walletSecretSalt) {
        elizaLogger.error(
            "WALLET_SECRET_SALT required when TEE_MODE is enabled"
        );
        throw new Error("Invalid TEE configuration");
    }

    let goatPlugin: any | undefined;

    if (getSecret(character, "EVM_PRIVATE_KEY")) {
        goatPlugin = await createGoatPlugin((secret) =>
            getSecret(character, secret)
        );
    }

    return new AgentRuntime({
        databaseAdapter: db,
        token,
        modelProvider: character.modelProvider,
        evaluators: [],
        character,
        // character.plugins are handled when clients are added
        plugins: [
            bootstrapPlugin,
            getSecret(character, "CONFLUX_CORE_PRIVATE_KEY")
                ? confluxPlugin
                : null,
            nodePlugin,
            getSecret(character, "TAVILY_API_KEY") ? webSearchPlugin : null,
            getSecret(character, "SOLANA_PUBLIC_KEY") ||
            (getSecret(character, "WALLET_PUBLIC_KEY") &&
                !getSecret(character, "WALLET_PUBLIC_KEY")?.startsWith("0x"))
                ? solanaPlugin
                : null,
            (getSecret(character, "NEAR_ADDRESS") ||
                getSecret(character, "NEAR_WALLET_PUBLIC_KEY")) &&
            getSecret(character, "NEAR_WALLET_SECRET_KEY")
                ? nearPlugin
                : null,
            getSecret(character, "EVM_PUBLIC_KEY") ||
            (getSecret(character, "WALLET_PUBLIC_KEY") &&
                getSecret(character, "WALLET_PUBLIC_KEY")?.startsWith("0x"))
                ? evmPlugin
                : null,
            (getSecret(character, "SOLANA_PUBLIC_KEY") ||
                (getSecret(character, "WALLET_PUBLIC_KEY") &&
                    !getSecret(character, "WALLET_PUBLIC_KEY")?.startsWith(
                        "0x"
                    ))) &&
            getSecret(character, "SOLANA_ADMIN_PUBLIC_KEY") &&
            getSecret(character, "SOLANA_PRIVATE_KEY") &&
            getSecret(character, "SOLANA_ADMIN_PRIVATE_KEY")
                ? nftGenerationPlugin
                : null,
            getSecret(character, "ZEROG_PRIVATE_KEY") ? zgPlugin : null,
            getSecret(character, "COINBASE_COMMERCE_KEY")
                ? coinbaseCommercePlugin
                : null,
            getSecret(character, "FAL_API_KEY") ||
            getSecret(character, "OPENAI_API_KEY") ||
            getSecret(character, "VENICE_API_KEY") ||
            getSecret(character, "HEURIST_API_KEY") ||
            getSecret(character, "LIVEPEER_GATEWAY_URL")
                ? imageGenerationPlugin
                : null,
            getSecret(character, "FAL_API_KEY") ? ThreeDGenerationPlugin : null,
            ...(getSecret(character, "COINBASE_API_KEY") &&
            getSecret(character, "COINBASE_PRIVATE_KEY")
                ? [
                      coinbaseMassPaymentsPlugin,
                      tradePlugin,
                      tokenContractPlugin,
                      advancedTradePlugin,
                  ]
                : []),
            ...(teeMode !== TEEMode.OFF && walletSecretSalt
                ? [teePlugin, solanaPlugin]
                : []),
            getSecret(character, "COINBASE_API_KEY") &&
            getSecret(character, "COINBASE_PRIVATE_KEY") &&
            getSecret(character, "COINBASE_NOTIFICATION_URI")
                ? webhookPlugin
                : null,
            ...(getSecret(character, "GITHUB_API_TOKEN")
                ? [
                      githubInitializePlugin,
                      githubCreateCommitPlugin,
                      githubCreatePullRequestPlugin,
                      githubCreateMemorizeFromFilesPlugin,
                      githubCreateIssuePlugin,
                      githubModifyIssuePlugin,
                      githubIdeationPlugin,
                      githubInteractWithIssuePlugin,
                      githubInteractWithPRPlugin,
                  ]
                : []),
            getSecret(character, "ALCHEMY_API_KEY") ? goatPlugin : null,
            getSecret(character, "FLOW_ADDRESS") &&
            getSecret(character, "FLOW_PRIVATE_KEY")
                ? flowPlugin
                : null,
            getSecret(character, "APTOS_PRIVATE_KEY") ? aptosPlugin : null,
            getSecret(character, "MVX_PRIVATE_KEY") ? multiversxPlugin : null,
            getSecret(character, "ZKSYNC_PRIVATE_KEY") ? zksyncEraPlugin : null,
            getSecret(character, "CRONOSZKEVM_PRIVATE_KEY")
                ? cronosZkEVMPlugin
                : null,
            getSecret(character, "TON_PRIVATE_KEY") ? tonPlugin : null,
            getSecret(character, "SUI_PRIVATE_KEY") ? suiPlugin : null,
            getSecret(character, "STORY_PRIVATE_KEY") ? storyPlugin : null,
            getSecret(character, "FUEL_PRIVATE_KEY") ? fuelPlugin : null,
            getSecret(character, "AVALANCHE_PRIVATE_KEY")
                ? avalanchePlugin
                : null,
            getSecret(character, "ECHOCHAMBERS_API_URL") &&
            getSecret(character, "ECHOCHAMBERS_API_KEY")
                ? echoChamberPlugin
                : null,
        ].filter(Boolean),
        providers: [],
        actions: [],
        services: [],
        managers: [],
        cacheManager: cache,
        fetch: logFetch,
    });
}

function initializeFsCache(baseDir: string, character: Character) {
    const cacheDir = path.resolve(baseDir, character.id, "cache");

    const cache = new CacheManager(new FsCacheAdapter(cacheDir));
    return cache;
}

function initializeDbCache(character: Character, db: IDatabaseCacheAdapter) {
    const cache = new CacheManager(new DbCacheAdapter(db, character.id));
    return cache;
}

function initializeCache(
    cacheStore: string,
    character: Character,
    baseDir?: string,
    db?: IDatabaseCacheAdapter
) {
    switch (cacheStore) {
        case CacheStore.REDIS:
            if (process.env.REDIS_URL) {
                elizaLogger.info("Connecting to Redis...");
                const redisClient = new RedisClient(process.env.REDIS_URL);
                return new CacheManager(
                    new DbCacheAdapter(redisClient, character.id) // Using DbCacheAdapter since RedisClient also implements IDatabaseCacheAdapter
                );
            } else {
                throw new Error("REDIS_URL environment variable is not set.");
            }

        case CacheStore.DATABASE:
            if (db) {
                elizaLogger.info("Using Database Cache...");
                return initializeDbCache(character, db);
            } else {
                throw new Error(
                    "Database adapter is not provided for CacheStore.Database."
                );
            }

        case CacheStore.FILESYSTEM:
            elizaLogger.info("Using File System Cache...");
            return initializeFsCache(baseDir, character);

        default:
            throw new Error(
                `Invalid cache store: ${cacheStore} or required configuration missing.`
            );
    }
}

async function startAgent(
    character: Character,
    directClient: DirectClient
): Promise<AgentRuntime> {
    let db: IDatabaseAdapter & IDatabaseCacheAdapter;
    try {
        character.id ??= stringToUuid(character.name);
        character.username ??= character.name;

        const token = getTokenForProvider(character.modelProvider, character);
        const dataDir = path.join(__dirname, "../data");

        if (!fs.existsSync(dataDir)) {
            fs.mkdirSync(dataDir, { recursive: true });
        }

        db = initializeDatabase(dataDir) as IDatabaseAdapter &
            IDatabaseCacheAdapter;

        await db.init();

        const cache = initializeDbCache(character, db);
        const runtime:AgentRuntime = await createAgent(character, db, cache, token);

        // start services/plugins/process knowledge
        await runtime.initialize();

        // start assigned clients
        runtime.clients = await initializeClients(character, runtime);

        // add to container
        directClient.registerAgent(runtime);

        // report to console
        elizaLogger.debug(`Started ${character.name} as ${runtime.agentId}`);

        return runtime;
    } catch (error) {
        elizaLogger.error(
            `Error starting agent for character ${character.name}:`,
            error
        );
        elizaLogger.error(error);
        if (db) {
            await db.close();
        }
        throw error;
    }
}

const checkPortAvailable = (port: number): Promise<boolean> => {
    return new Promise((resolve) => {
        const server = net.createServer();

        server.once("error", (err: NodeJS.ErrnoException) => {
            if (err.code === "EADDRINUSE") {
                resolve(false);
            }
        });

        server.once("listening", () => {
            server.close();
            resolve(true);
        });

        server.listen(port);
    });
};

const startAgents = async () => {
    const directClient = new DirectClient();
    let serverPort = parseInt(settings.SERVER_PORT || "3000");
    const args = parseArguments();
    let charactersArg = args.characters || args.character;
    let characters = [defaultCharacter];

    if (charactersArg) {
        characters = await loadCharacters(charactersArg);
    }

    try {
        for (const character of characters) {
            await startAgent(character, directClient);
        }
    } catch (error) {
        elizaLogger.error("Error starting agents:", error);
    }

    // Find available port
    while (!(await checkPortAvailable(serverPort))) {
        elizaLogger.warn(
            `Port ${serverPort} is in use, trying ${serverPort + 1}`
        );
        serverPort++;
    }

    // upload some agent functionality into directClient
    directClient.startAgent = async (character: Character) => {
        // wrap it so we don't have to inject directClient later
        return startAgent(character, directClient);
    };

    directClient.start(serverPort);

    if (serverPort !== parseInt(settings.SERVER_PORT || "3000")) {
        elizaLogger.log(`Server started on alternate port ${serverPort}`);
    }

    elizaLogger.log(
        "Run `pnpm start:client` to start the client and visit the outputted URL (http://localhost:5173) to chat with your agents. When running multiple agents, use client with different port `SERVER_PORT=3001 pnpm start:client`"
    );
};

startAgents().catch((error) => {
    elizaLogger.error("Unhandled error in startAgents:", error);
    process.exit(1);
});<|MERGE_RESOLUTION|>--- conflicted
+++ resolved
@@ -56,7 +56,6 @@
 import { evmPlugin } from "@elizaos/plugin-evm";
 import { createNodePlugin } from "@elizaos/plugin-node";
 import { solanaPlugin } from "@elizaos/plugin-solana";
-<<<<<<< HEAD
 import { teePlugin, TEEMode } from "@elizaos/plugin-tee";
 import { aptosPlugin, TransferAptosToken } from "@elizaos/plugin-aptos";
 import { flowPlugin } from "@elizaos/plugin-flow";
@@ -71,17 +70,6 @@
     githubInteractWithPRPlugin,
     githubInteractWithIssuePlugin
 } from "@elizaos/plugin-github";
-=======
-import { suiPlugin } from "@elizaos/plugin-sui";
-import { TEEMode, teePlugin } from "@elizaos/plugin-tee";
-import { tonPlugin } from "@elizaos/plugin-ton";
-import { zksyncEraPlugin } from "@elizaos/plugin-zksync-era";
-import { cronosZkEVMPlugin } from "@elizaos/plugin-cronoszkevm";
-import { abstractPlugin } from "@elizaos/plugin-abstract";
-import { avalanchePlugin } from "@elizaos/plugin-avalanche";
-import { webSearchPlugin } from "@elizaos/plugin-web-search";
-import { echoChamberPlugin } from "@elizaos/plugin-echochambers";
->>>>>>> b54fc687
 import Database from "better-sqlite3";
 import fs from "fs";
 import path from "path";
