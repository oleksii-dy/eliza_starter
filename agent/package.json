{
  "name": "@ai16z/agent",
<<<<<<< HEAD
  "version": "0.1.6-alpha.4",
=======
  "version": "0.1.6",
>>>>>>> 5c0bd9a0
  "main": "src/index.ts",
  "type": "module",
  "scripts": {
    "start": "node --loader ts-node/esm src/index.ts",
    "dev": "node --loader ts-node/esm src/index.ts",
    "check-types": "tsc --noEmit"
  },
  "nodemonConfig": {
    "watch": [
      "src",
      "../core/dist"
    ],
    "ext": "ts,json",
    "exec": "node --enable-source-maps --loader ts-node/esm src/index.ts"
  },
  "dependencies": {
    "@ai16z/adapter-postgres": "workspace:*",
<<<<<<< HEAD
=======
    "@ai16z/adapter-redis": "workspace:*",
>>>>>>> 5c0bd9a0
    "@ai16z/adapter-sqlite": "workspace:*",
    "@ai16z/client-auto": "workspace:*",
    "@ai16z/client-direct": "workspace:*",
    "@ai16z/client-discord": "workspace:*",
    "@ai16z/client-farcaster": "workspace:*",
    "@ai16z/client-lens": "workspace:*",
    "@ai16z/client-telegram": "workspace:*",
    "@ai16z/client-twitter": "workspace:*",
    "@ai16z/client-slack": "workspace:*",
    "@ai16z/eliza": "workspace:*",
    "@ai16z/plugin-0g": "workspace:*",
    "@ai16z/plugin-aptos": "workspace:*",
    "@ai16z/plugin-bootstrap": "workspace:*",
    "@ai16z/plugin-intiface": "workspace:*",
    "@ai16z/plugin-coinbase": "workspace:*",
    "@ai16z/plugin-conflux": "workspace:*",
    "@ai16z/plugin-evm": "workspace:*",
    "@ai16z/plugin-flow": "workspace:*",
    "@ai16z/plugin-story": "workspace:*",
    "@ai16z/plugin-goat": "workspace:*",
    "@ai16z/plugin-icp": "workspace:*",
    "@ai16z/plugin-image-generation": "workspace:*",
    "@ai16z/plugin-nft-generation": "workspace:*",
    "@ai16z/plugin-node": "workspace:*",
    "@ai16z/plugin-solana": "workspace:*",
    "@ai16z/plugin-starknet": "workspace:*",
    "@ai16z/plugin-ton": "workspace:*",
    "@ai16z/plugin-sui": "workspace:*",
    "@ai16z/plugin-tee": "workspace:*",
    "@ai16z/plugin-multiversx": "workspace:*",
    "@ai16z/plugin-near": "workspace:*",
    "@ai16z/plugin-zksync-era": "workspace:*",
<<<<<<< HEAD
      "@ai16z/plugin-tee-verifiable-log": "workspace:*",
      "readline": "1.3.0",
=======
    "@ai16z/plugin-tee-verifiable-log": "workspace:*",
    "readline": "1.3.0",
>>>>>>> 5c0bd9a0
    "ws": "8.18.0",
    "yargs": "17.7.2"
  },
  "devDependencies": {
    "ts-node": "10.9.2",
    "tsup": "8.3.5"
  }
}<|MERGE_RESOLUTION|>--- conflicted
+++ resolved
@@ -1,10 +1,6 @@
 {
   "name": "@ai16z/agent",
-<<<<<<< HEAD
-  "version": "0.1.6-alpha.4",
-=======
   "version": "0.1.6",
->>>>>>> 5c0bd9a0
   "main": "src/index.ts",
   "type": "module",
   "scripts": {
@@ -22,10 +18,7 @@
   },
   "dependencies": {
     "@ai16z/adapter-postgres": "workspace:*",
-<<<<<<< HEAD
-=======
     "@ai16z/adapter-redis": "workspace:*",
->>>>>>> 5c0bd9a0
     "@ai16z/adapter-sqlite": "workspace:*",
     "@ai16z/client-auto": "workspace:*",
     "@ai16z/client-direct": "workspace:*",
@@ -58,13 +51,8 @@
     "@ai16z/plugin-multiversx": "workspace:*",
     "@ai16z/plugin-near": "workspace:*",
     "@ai16z/plugin-zksync-era": "workspace:*",
-<<<<<<< HEAD
-      "@ai16z/plugin-tee-verifiable-log": "workspace:*",
-      "readline": "1.3.0",
-=======
     "@ai16z/plugin-tee-verifiable-log": "workspace:*",
     "readline": "1.3.0",
->>>>>>> 5c0bd9a0
     "ws": "8.18.0",
     "yargs": "17.7.2"
   },
