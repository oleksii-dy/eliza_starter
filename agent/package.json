--- conflicted
+++ resolved
@@ -36,14 +36,11 @@
         "@elizaos/plugin-0g": "workspace:*",
         "@elizaos/plugin-abstract": "workspace:*",
         "@elizaos/plugin-aptos": "workspace:*",
-<<<<<<< HEAD
-=======
         "@elizaos/plugin-birdeye": "workspace:*",
         "@elizaos/plugin-coingecko": "workspace:*",
         "@elizaos/plugin-coinmarketcap": "workspace:*",
         "@elizaos/plugin-binance": "workspace:*",
         "@elizaos/plugin-avail": "workspace:*",
->>>>>>> 78114886
         "@elizaos/plugin-bnb": "workspace:*",
         "@elizaos/plugin-bootstrap": "workspace:*",
         "@elizaos/plugin-cosmos": "workspace:*",
