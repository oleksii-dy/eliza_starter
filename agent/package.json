--- conflicted
+++ resolved
@@ -146,21 +146,6 @@
         "@elizaos/plugin-form": "workspace:*",
         "@elizaos/plugin-ankr": "workspace:*",
         "@elizaos/client-xmtp": "workspace:*",
-<<<<<<< HEAD
-		"@elizaos/plugin-btcfun": "workspace:*",
-		"@elizaos/plugin-trikon": "workspace:*",
-		"readline": "1.3.0",
-		"ws": "8.18.0",
-		"yargs": "17.7.2"
-	},
-	"devDependencies": {
-		"@types/jest": "^29.5.14",
-		"jest": "^29.7.0",
-		"ts-jest": "^29.2.5",
-		"ts-node": "10.9.2",
-		"tsup": "8.3.5"
-	}
-=======
         "@elizaos/plugin-trikon": "workspace:*",
         "@elizaos/plugin-zilliqa": "workspace:*",
         "@elizaos/client-deva": "workspace:*",
@@ -176,5 +161,4 @@
         "ts-node": "10.9.2",
         "tsup": "8.3.5"
     }
->>>>>>> fe8f5f74
 }