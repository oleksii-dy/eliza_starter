# Cache Configs
CACHE_STORE=database # Defaults to database. Other available cache store: redis and filesystem
REDIS_URL= # Redis URL - could be a local redis instance or cloud hosted redis. Also support rediss:// urls

# Discord Configuration
DISCORD_APPLICATION_ID=
DISCORD_API_TOKEN=              # Bot token
DISCORD_VOICE_CHANNEL_ID=       # The ID of the voice channel the bot should join (optional)

# AI Model API Keys
OPENAI_API_KEY=                 # OpenAI API key, starting with sk-
SMALL_OPENAI_MODEL=             # Default: gpt-4o-mini
MEDIUM_OPENAI_MODEL=            # Default: gpt-4o
LARGE_OPENAI_MODEL=             # Default: gpt-4o
EMBEDDING_OPENAI_MODEL=         # Default: text-embedding-3-small
IMAGE_OPENAI_MODEL=             # Default: dall-e-3

# Eternal AI's Decentralized Inference API
ETERNALAI_URL=
ETERNALAI_MODEL=                # Default: "neuralmagic/Meta-Llama-3.1-405B-Instruct-quantized.w4a16"
ETERNALAI_API_KEY=

GROK_API_KEY=                   # GROK API Key
GROQ_API_KEY=                   # Starts with gsk_
OPENROUTER_API_KEY=
GOOGLE_GENERATIVE_AI_API_KEY=   # Gemini API key

ALI_BAILIAN_API_KEY=            # Ali Bailian API Key
NANOGPT_API_KEY=                # NanoGPT API Key

HYPERBOLIC_API_KEY=             # Hyperbolic API Key
HYPERBOLIC_MODEL=
IMAGE_HYPERBOLIC_MODEL=         # Default: FLUX.1-dev
SMALL_HYPERBOLIC_MODEL=         # Default: meta-llama/Llama-3.2-3B-Instruct
MEDIUM_HYPERBOLIC_MODEL=        # Default: meta-llama/Meta-Llama-3.1-70B-Instruct
LARGE_HYPERBOLIC_MODEL=         # Default: meta-llama/Meta-Llama-3.1-405-Instruct

# Speech Synthesis
ELEVENLABS_XI_API_KEY=          # API key from elevenlabs

# Direct Client Setting
EXPRESS_MAX_PAYLOAD= # Default: 100kb

# ElevenLabs Settings
ELEVENLABS_MODEL_ID=eleven_multilingual_v2
ELEVENLABS_VOICE_ID=21m00Tcm4TlvDq8ikWAM
ELEVENLABS_VOICE_STABILITY=0.5
ELEVENLABS_VOICE_SIMILARITY_BOOST=0.9
ELEVENLABS_VOICE_STYLE=0.66
ELEVENLABS_VOICE_USE_SPEAKER_BOOST=false
ELEVENLABS_OPTIMIZE_STREAMING_LATENCY=4
ELEVENLABS_OUTPUT_FORMAT=pcm_16000

# Twitter/X Configuration
TWITTER_DRY_RUN=false
TWITTER_USERNAME=               # Account username
TWITTER_PASSWORD=               # Account password
TWITTER_EMAIL=                  # Account email
TWITTER_2FA_SECRET=

TWITTER_POLL_INTERVAL=120       # How often (in seconds) the bot should check for interactions
TWITTER_SEARCH_ENABLE=FALSE     # Enable timeline search, WARNING this greatly increases your chance of getting banned
TWITTER_TARGET_USERS=           # Comma separated list of Twitter user names to interact with
TWITTER_RETRY_LIMIT=            # Maximum retry attempts for Twitter login

X_SERVER_URL=
XAI_API_KEY=
XAI_MODEL=

# Post Interval Settings (in minutes)
POST_INTERVAL_MIN=              # Default: 90
POST_INTERVAL_MAX=              # Default: 180
POST_IMMEDIATELY=

# Twitter action processing configuration
ACTION_INTERVAL=300000      # Interval in milliseconds between action processing runs (default: 5 minutes)
ENABLE_ACTION_PROCESSING=false   # Set to true to enable the action processing loop

# Feature Flags
IMAGE_GEN=                      # Set to TRUE to enable image generation
USE_OPENAI_EMBEDDING=           # Set to TRUE for OpenAI/1536, leave blank for local
USE_OLLAMA_EMBEDDING=           # Set to TRUE for OLLAMA/1024, leave blank for local

# OpenRouter Models
OPENROUTER_MODEL=               # Default: uses hermes 70b/405b
SMALL_OPENROUTER_MODEL=
MEDIUM_OPENROUTER_MODEL=
LARGE_OPENROUTER_MODEL=

# REDPILL Configuration
# https://docs.red-pill.ai/get-started/supported-models
REDPILL_API_KEY=                # REDPILL API Key
REDPILL_MODEL=
SMALL_REDPILL_MODEL=            # Default: gpt-4o-mini
MEDIUM_REDPILL_MODEL=           # Default: gpt-4o
LARGE_REDPILL_MODEL=            # Default: gpt-4o

# Grok Configuration
SMALL_GROK_MODEL=       # Default: grok-2-1212
MEDIUM_GROK_MODEL=      # Default: grok-2-1212
LARGE_GROK_MODEL=       # Default: grok-2-1212
EMBEDDING_GROK_MODEL=   # Default: grok-2-1212

# Ollama Configuration
OLLAMA_SERVER_URL=              # Default: localhost:11434
OLLAMA_MODEL=
OLLAMA_EMBEDDING_MODEL=         # Default: mxbai-embed-large
SMALL_OLLAMA_MODEL=             # Default: llama3.2
MEDIUM_OLLAMA_MODEL=            # Default: hermes3
LARGE_OLLAMA_MODEL=             # Default: hermes3:70b

# Google Configuration
GOOGLE_MODEL=
SMALL_GOOGLE_MODEL=             # Default: gemini-1.5-flash-latest
MEDIUM_GOOGLE_MODEL=            # Default: gemini-1.5-flash-latest
LARGE_GOOGLE_MODEL=             # Default: gemini-1.5-pro-latest
EMBEDDING_GOOGLE_MODEL=         # Default: text-embedding-004

# Groq Configuration
SMALL_GROQ_MODEL=               # Default: llama-3.1-8b-instant
MEDIUM_GROQ_MODEL=              # Default: llama-3.3-70b-versatile
LARGE_GROQ_MODEL=               # Default: llama-3.2-90b-vision-preview
EMBEDDING_GROQ_MODEL=           # Default: llama-3.1-8b-instant

# LlamaLocal Configuration
LLAMALOCAL_PATH=                # Default: "" which is the current directory in plugin-node/dist/ which gets destroyed and recreated on every build

# NanoGPT Configuration
SMALL_NANOGPT_MODEL=            # Default: gpt-4o-mini
MEDIUM_NANOGPT_MODEL=           # Default: gpt-4o
LARGE_NANOGPT_MODEL=            # Default: gpt-4o

# Anthropic Configuration
ANTHROPIC_API_KEY=              # For Claude
SMALL_ANTHROPIC_MODEL=          # Default: claude-3-haiku-20240307
MEDIUM_ANTHROPIC_MODEL=         # Default: claude-3-5-sonnet-20241022
LARGE_ANTHROPIC_MODEL=          # Default: claude-3-5-sonnet-20241022

# Heurist Configuration
HEURIST_API_KEY=                # Get from https://heurist.ai/dev-access
SMALL_HEURIST_MODEL=            # Default: meta-llama/llama-3-70b-instruct
MEDIUM_HEURIST_MODEL=           # Default: meta-llama/llama-3-70b-instruct
LARGE_HEURIST_MODEL=            # Default: meta-llama/llama-3.1-405b-instruct
HEURIST_IMAGE_MODEL=            # Default: PepeXL

# Gaianet Configuration
GAIANET_MODEL=
GAIANET_SERVER_URL=

SMALL_GAIANET_MODEL=            # Default: llama3b
SMALL_GAIANET_SERVER_URL=       # Default: https://llama3b.gaia.domains/v1
MEDIUM_GAIANET_MODEL=           # Default: llama
MEDIUM_GAIANET_SERVER_URL=      # Default: https://llama8b.gaia.domains/v1
LARGE_GAIANET_MODEL=            # Default: qwen72b
LARGE_GAIANET_SERVER_URL=       # Default: https://qwen72b.gaia.domains/v1

GAIANET_EMBEDDING_MODEL=
USE_GAIANET_EMBEDDING=          # Set to TRUE for GAIANET/768, leave blank for local

# EVM
EVM_PRIVATE_KEY=
EVM_PROVIDER_URL=

# Solana
SOLANA_PRIVATE_KEY=
SOLANA_PUBLIC_KEY=
SOLANA_CLUSTER= # Default: devnet. Solana Cluster: 'devnet' | 'testnet' | 'mainnet-beta'
SOLANA_ADMIN_PRIVATE_KEY= # This wallet is used to verify NFTs
SOLANA_ADMIN_PUBLIC_KEY= # This wallet is used to verify NFTs
SOLANA_VERIFY_TOKEN= # Authentication token for calling the verification API

# Fallback Wallet Configuration (deprecated)
WALLET_PRIVATE_KEY=
WALLET_PUBLIC_KEY=

BIRDEYE_API_KEY=

# Solana Configuration
SOL_ADDRESS=So11111111111111111111111111111111111111112
SLIPPAGE=1
BASE_MINT=So11111111111111111111111111111111111111112
RPC_URL=https://api.mainnet-beta.solana.com
HELIUS_API_KEY=

# Telegram Configuration
TELEGRAM_BOT_TOKEN=

# Together Configuration
TOGETHER_API_KEY=

# Server Configuration
SERVER_PORT=3000

# Abstract Configuration
ABSTRACT_ADDRESS=
ABSTRACT_PRIVATE_KEY=
ABSTRACT_RPC_URL=https://api.testnet.abs.xyz

# Starknet Configuration
STARKNET_ADDRESS=
STARKNET_PRIVATE_KEY=
STARKNET_RPC_URL=

# Intiface Configuration
INTIFACE_WEBSOCKET_URL=ws://localhost:12345

# Farcaster Neynar Configuration
FARCASTER_FID=                  # The FID associated with the account your are sending casts from
FARCASTER_NEYNAR_API_KEY=       # Neynar API key: https://neynar.com/
FARCASTER_NEYNAR_SIGNER_UUID=   # Signer for the account you are sending casts from. Create a signer here: https://dev.neynar.com/app
FARCASTER_DRY_RUN=false         # Set to true if you want to run the bot without actually publishing casts
FARCASTER_POLL_INTERVAL=120     # How often (in seconds) the bot should check for farcaster interactions (replies and mentions)

# Coinbase
COINBASE_COMMERCE_KEY=          # From Coinbase developer portal
COINBASE_API_KEY=               # From Coinbase developer portal
COINBASE_PRIVATE_KEY=           # From Coinbase developer portal
COINBASE_GENERATED_WALLET_ID=   # Not your address but the wallet ID from generating a wallet through the plugin
COINBASE_GENERATED_WALLET_HEX_SEED= # Not your address but the wallet hex seed from generating a wallet through the plugin and calling export
COINBASE_NOTIFICATION_URI=      # For webhook plugin the uri you want to send the webhook to for dummy ones use https://webhook.site

# Coinbase Charity Configuration
IS_CHARITABLE=false   # Set to true to enable charity donations
CHARITY_ADDRESS_BASE=0x1234567890123456789012345678901234567890
CHARITY_ADDRESS_SOL=pWvDXKu6CpbKKvKQkZvDA66hgsTB6X2AgFxksYogHLV
CHARITY_ADDRESS_ETH=0x750EF1D7a0b4Ab1c97B7A623D7917CcEb5ea779C
CHARITY_ADDRESS_ARB=0x1234567890123456789012345678901234567890
CHARITY_ADDRESS_POL=0x1234567890123456789012345678901234567890

# Conflux Configuration
CONFLUX_CORE_PRIVATE_KEY=
CONFLUX_CORE_SPACE_RPC_URL=
CONFLUX_ESPACE_PRIVATE_KEY=
CONFLUX_ESPACE_RPC_URL=
CONFLUX_MEME_CONTRACT_ADDRESS=

# ZeroG
ZEROG_INDEXER_RPC=
ZEROG_EVM_RPC=
ZEROG_PRIVATE_KEY=
ZEROG_FLOW_ADDRESS=

# TEE Configuration
# TEE_MODE options:
# - LOCAL: Uses simulator at localhost:8090 (for local development)
# - DOCKER: Uses simulator at host.docker.internal:8090 (for docker development)
# - PRODUCTION: No simulator, uses production endpoints
# Defaults to OFF if not specified
TEE_MODE=OFF                    # LOCAL | DOCKER | PRODUCTION
WALLET_SECRET_SALT=             # ONLY define if you want to use TEE Plugin, otherwise it will throw errors

# Galadriel Configuration
GALADRIEL_API_KEY=gal-*         # Get from https://dashboard.galadriel.com/

# Venice Configuration
VENICE_API_KEY=                 # generate from venice settings
SMALL_VENICE_MODEL=             # Default: llama-3.3-70b
MEDIUM_VENICE_MODEL=            # Default: llama-3.3-70b
LARGE_VENICE_MODEL=             # Default: llama-3.1-405b
IMAGE_VENICE_MODEL=             # Default: fluently-xl

# Akash Chat API Configuration docs: https://chatapi.akash.network/documentation
AKASH_CHAT_API_KEY= # Get from https://chatapi.akash.network/
SMALL_AKASH_CHAT_API_MODEL=  # Default: Meta-Llama-3-2-3B-Instruct
MEDIUM_AKASH_CHAT_API_MODEL= # Default: Meta-Llama-3-3-70B-Instruct
LARGE_AKASH_CHAT_API_MODEL=  # Default: Meta-Llama-3-1-405B-Instruct-FP8

# fal.ai Configuration
FAL_API_KEY=
FAL_AI_LORA_PATH=

# Web search API Configuration
TAVILY_API_KEY=

# WhatsApp Cloud API Configuration
WHATSAPP_ACCESS_TOKEN=          # Permanent access token from Facebook Developer Console
WHATSAPP_PHONE_NUMBER_ID=       # Phone number ID from WhatsApp Business API
WHATSAPP_BUSINESS_ACCOUNT_ID=   # Business Account ID from Facebook Business Manager
WHATSAPP_WEBHOOK_VERIFY_TOKEN=  # Custom string for webhook verification
WHATSAPP_API_VERSION=v17.0      # WhatsApp API version (default: v17.0)

# Flow Blockchain Configuration
FLOW_ADDRESS=
FLOW_PRIVATE_KEY=               # Private key for SHA3-256 + P256 ECDSA
FLOW_NETWORK=                   # Default: mainnet
FLOW_ENDPOINT_URL=              # Default: https://mainnet.onflow.org

# ICP
INTERNET_COMPUTER_PRIVATE_KEY=
INTERNET_COMPUTER_ADDRESS=

# Aptos
APTOS_PRIVATE_KEY=              # Aptos private key
APTOS_NETWORK=                  # Must be one of mainnet, testnet

# EchoChambers Configuration
ECHOCHAMBERS_API_URL=http://127.0.0.1:3333
ECHOCHAMBERS_API_KEY=testingkey0011
ECHOCHAMBERS_USERNAME=eliza
ECHOCHAMBERS_DEFAULT_ROOM=general
ECHOCHAMBERS_POLL_INTERVAL=60
ECHOCHAMBERS_MAX_MESSAGES=10

# MultiversX
MVX_PRIVATE_KEY= # Multiversx private key
MVX_NETWORK= # must be one of mainnet, devnet, testnet

# NEAR
NEAR_WALLET_SECRET_KEY=
NEAR_WALLET_PUBLIC_KEY=
NEAR_ADDRESS=
SLIPPAGE=1
RPC_URL=https://rpc.testnet.near.org
NEAR_NETWORK=testnet # or mainnet

# ZKsync Era Configuration
ZKSYNC_ADDRESS=
ZKSYNC_PRIVATE_KEY=

# Ton
TON_PRIVATE_KEY= # Ton Mnemonic Seed Phrase Join With Empty String
TON_RPC_URL=     # ton rpc

# AWS S3 Configuration Settings for File Upload
AWS_ACCESS_KEY_ID=
AWS_SECRET_ACCESS_KEY=
AWS_REGION=
AWS_S3_BUCKET=
AWS_S3_UPLOAD_PATH=

# Deepgram
DEEPGRAM_API_KEY=

# Sui
SUI_PRIVATE_KEY= # Sui Mnemonic Seed Phrase (`sui keytool generate ed25519`)
SUI_NETWORK=     # must be one of mainnet, testnet, devnet, localnet

# Story
STORY_PRIVATE_KEY= # Story private key
STORY_API_BASE_URL= # Story API base URL
STORY_API_KEY= # Story API key
PINATA_JWT= # Pinata JWT for uploading files to IPFS

<<<<<<< HEAD
# MongoDB
MONGODB_CONNECTION_STRING=  #mongodb connection string
MONGODB_DATABASE= #name of the database in mongoDB atlas
=======
# Cronos zkEVM
CRONOSZKEVM_ADDRESS=
CRONOSZKEVM_PRIVATE_KEY=
>>>>>>> c9be71e6
<|MERGE_RESOLUTION|>--- conflicted
+++ resolved
@@ -341,12 +341,10 @@
 STORY_API_KEY= # Story API key
 PINATA_JWT= # Pinata JWT for uploading files to IPFS
 
-<<<<<<< HEAD
-# MongoDB
-MONGODB_CONNECTION_STRING=  #mongodb connection string
-MONGODB_DATABASE= #name of the database in mongoDB atlas
-=======
 # Cronos zkEVM
 CRONOSZKEVM_ADDRESS=
 CRONOSZKEVM_PRIVATE_KEY=
->>>>>>> c9be71e6
+
+# MongoDB
+MONGODB_CONNECTION_STRING=  #mongodb connection string
+MONGODB_DATABASE= #name of the database in mongoDB atlas