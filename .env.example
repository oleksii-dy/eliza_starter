####################################
#### Server & DB Configurations ####
####################################

# Cache Configs
CACHE_STORE=database # Defaults to database. Other available cache store: redis and filesystem
REDIS_URL=           # Redis URL - could be a local redis instance or cloud hosted redis. Also support rediss:// URLs
PGLITE_DATA_DIR=     #../pgLite/ if selecting a directory   --- or memory:// if selecting in memory

# Eliza Port Config
SERVER_PORT=3000
VITE_SERVER_PORT=${SERVER_PORT}

# Supabase Configuration
SUPABASE_URL=
SUPABASE_ANON_KEY=

# Comma separated list of remote character urls (optional)
REMOTE_CHARACTER_URLS=

# Stores characters set by using the direct API in the data/character folder for further load when the app restarts
USE_CHARACTER_STORAGE=false

# Logging
DEFAULT_LOG_LEVEL=warn
LOG_JSON_FORMAT=false            # Print everything in logger as json; false by default

###############################
#### Client Configurations ####
###############################

# Discord Configuration
DISCORD_APPLICATION_ID=
DISCORD_API_TOKEN=        # Bot token
DISCORD_VOICE_CHANNEL_ID= # The ID of the voice channel the bot should join (optional)

# Devin Configuration
DEVIN_API_TOKEN=         # Get your API key from docs.devin.ai/tutorials/api-integration

# Farcaster Neynar Configuration
FARCASTER_FID=                # The FID associated with the account your are sending casts from
FARCASTER_NEYNAR_API_KEY=     # Neynar API key: https://neynar.com/
FARCASTER_NEYNAR_SIGNER_UUID= # Signer for the account you are sending casts from. Create a signer here: https://dev.neynar.com/app
FARCASTER_DRY_RUN=false       # Set to true if you want to run the bot without actually publishing casts
FARCASTER_POLL_INTERVAL=120   # How often (in seconds) the bot should check for farcaster interactions (replies and mentions)

# Telegram Configuration
TELEGRAM_BOT_TOKEN=

# Twitter/X Configuration
TWITTER_DRY_RUN=false
TWITTER_USERNAME= # Account username
TWITTER_PASSWORD= # Account password
TWITTER_EMAIL=    # Account email
TWITTER_2FA_SECRET=
TWITTER_POLL_INTERVAL=120   # How often (in seconds) the bot should check for interactions
TWITTER_SEARCH_ENABLE=FALSE # Enable timeline search, WARNING this greatly increases your chance of getting banned
TWITTER_TARGET_USERS=       # Comma separated list of Twitter user names to interact with
TWITTER_RETRY_LIMIT=        # Maximum retry attempts for Twitter login
TWITTER_SPACES_ENABLE=false # Enable or disable Twitter Spaces logic
# Post Interval Settings (in minutes)
POST_INTERVAL_MIN= # Default: 90
POST_INTERVAL_MAX= # Default: 180
POST_IMMEDIATELY=  # Default: false
# Twitter action processing configuration
ACTION_INTERVAL=               # Interval in minutes between action processing runs (default: 5 minutes)
ENABLE_ACTION_PROCESSING=false # Set to true to enable the action processing loop
MAX_ACTIONS_PROCESSING=1       # Maximum number of actions (e.g., retweets, likes) to process in a single cycle. Helps prevent excessive or uncontrolled actions.
ACTION_TIMELINE_TYPE=foryou    # Type of timeline to interact with. Options: "foryou" or "following". Default: "foryou"
# CONFIGURATION FOR APPROVING TWEETS BEFORE IT GETS POSTED
TWITTER_APPROVAL_DISCORD_CHANNEL_ID=  # Channel ID for the Discord bot to listen and send approval messages
TWITTER_APPROVAL_DISCORD_BOT_TOKEN=   # Discord bot token (this could be a different bot token from DISCORD_API_TOKEN)
TWITTER_APPROVAL_ENABLED=             # Enable or disable Twitter approval logic #Default is false
TWITTER_APPROVAL_CHECK_INTERVAL=60000 # Default: 60 seconds

# WhatsApp Cloud API Configuration
WHATSAPP_ACCESS_TOKEN=         # Permanent access token from Facebook Developer Console
WHATSAPP_PHONE_NUMBER_ID=      # Phone number ID from WhatsApp Business API
WHATSAPP_BUSINESS_ACCOUNT_ID=  # Business Account ID from Facebook Business Manager
WHATSAPP_WEBHOOK_VERIFY_TOKEN= # Custom string for webhook verification
WHATSAPP_API_VERSION=v17.0     # WhatsApp API version (default: v17.0)


# Simsai Specific Configuration
SIMSAI_API_KEY= # API key for SimsAI authentication
SIMSAI_AGENT_ID= # Unique identifier for the SimsAI agent
SIMSAI_USERNAME= # Username for SimsAI platform access
SIMSAI_DRY_RUN= # Set to true to test without making actual API calls

# Direct Client Setting
EXPRESS_MAX_PAYLOAD= # Default: 100kb

#######################################
#### Model Provider Configurations ####
#######################################

# OpenAI Configuration
OPENAI_API_KEY=         # OpenAI API key, starting with sk-
OPENAI_API_URL=         # OpenAI API Endpoint (optional), Default: https://api.openai.com/v1
SMALL_OPENAI_MODEL=     # Default: gpt-4o-mini
MEDIUM_OPENAI_MODEL=    # Default: gpt-4o
LARGE_OPENAI_MODEL=     # Default: gpt-4o
EMBEDDING_OPENAI_MODEL= # Default: text-embedding-3-small
IMAGE_OPENAI_MODEL=     # Default: dall-e-3
USE_OPENAI_EMBEDDING=TRUE   # Set to TRUE for OpenAI/1536, leave blank for local

# Community Plugin for OpenAI Configuration
ENABLE_OPEN_AI_COMMUNITY_PLUGIN=false
OPENAI_DEFAULT_MODEL=
OPENAI_MAX_TOKENS=
OPENAI_TEMPERATURE=




# Atoma SDK Configuration
ATOMASDK_BEARER_AUTH=           # Atoma SDK Bearer Auth token
ATOMA_API_URL=                  # Default: https://api.atoma.network/v1
SMALL_ATOMA_MODEL=              # Default: meta-llama/Llama-3.3-70B-Instruct
MEDIUM_ATOMA_MODEL=             # Default: meta-llama/Llama-3.3-70B-Instruct
LARGE_ATOMA_MODEL=              # Default: meta-llama/Llama-3.3-70B-Instruct

# Eternal AI's Decentralized Inference API
ETERNALAI_URL=
ETERNALAI_MODEL=                    # Default: "NousResearch/Hermes-3-Llama-3.1-70B-FP8"
ETERNALAI_CHAIN_ID=8453            # Default: "8453"
ETERNALAI_RPC_URL=                  # Ex: https://mainnet.base.org/
ETERNALAI_AGENT_CONTRACT_ADDRESS=   # Ex: 0xAed016e060e2fFE3092916b1650Fc558D62e1CCC
ETERNALAI_AGENT_ID=                 # Ex: 1711
ETERNALAI_API_KEY=
ETERNALAI_LOG=false #Default: false

# Hyperbolic Configuration
HYPERBOLIC_API_KEY= # Hyperbolic API Key
HYPERBOLIC_MODEL=
IMAGE_HYPERBOLIC_MODEL=  # Default: FLUX.1-dev
SMALL_HYPERBOLIC_MODEL=  # Default: meta-llama/Llama-3.2-3B-Instruct
MEDIUM_HYPERBOLIC_MODEL= # Default: meta-llama/Meta-Llama-3.1-70B-Instruct
LARGE_HYPERBOLIC_MODEL=  # Default: meta-llama/Meta-Llama-3.1-405-Instruct

# Infera Configuration
INFERA_API_KEY=      # visit api.infera.org/docs to obtain an API key under /signup_user
INFERA_MODEL=        # Default: llama3.2:latest
INFERA_SERVER_URL=   # Default: https://api.infera.org/
SMALL_INFERA_MODEL=  #Recommended: llama3.2:latest
MEDIUM_INFERA_MODEL= #Recommended: mistral-nemo:latest
LARGE_INFERA_MODEL=  #Recommended: mistral-small:latest

# Venice Configuration
VENICE_API_KEY=      # generate from venice settings
SMALL_VENICE_MODEL=  # Default: llama-3.3-70b
MEDIUM_VENICE_MODEL= # Default: llama-3.3-70b
LARGE_VENICE_MODEL=  # Default: llama-3.1-405b
IMAGE_VENICE_MODEL=  # Default: fluently-xl

# Nineteen.ai Configuration
NINETEEN_AI_API_KEY=      # Get a free api key from https://nineteen.ai/app/api
SMALL_NINETEEN_AI_MODEL=  # Default: unsloth/Llama-3.2-3B-Instruct
MEDIUM_NINETEEN_AI_MODEL= # Default: unsloth/Meta-Llama-3.1-8B-Instruct
LARGE_NINETEEN_AI_MODEL=  # Default: hugging-quants/Meta-Llama-3.1-70B-Instruct-AWQ-INT4
IMAGE_NINETEEN_AI_MODE=   # Default: dataautogpt3/ProteusV0.4-Lightning

# Akash Chat API Configuration docs: https://chatapi.akash.network/documentation
AKASH_CHAT_API_KEY=          # Get from https://chatapi.akash.network/
SMALL_AKASH_CHAT_API_MODEL=  # Default: Meta-Llama-3-2-3B-Instruct
MEDIUM_AKASH_CHAT_API_MODEL= # Default: Meta-Llama-3-3-70B-Instruct
LARGE_AKASH_CHAT_API_MODEL=  # Default: Meta-Llama-3-1-405B-Instruct-FP8

# Livepeer configuration

LIVEPEER_GATEWAY_URL=https://dream-gateway.livepeer.cloud           # Free inference gateways and docs: https://livepeer-eliza.com/
IMAGE_LIVEPEER_MODEL=           # Default: ByteDance/SDXL-Lightning
SMALL_LIVEPEER_MODEL=           # Default: meta-llama/Meta-Llama-3.1-8B-Instruct
MEDIUM_LIVEPEER_MODEL=          # Default: meta-llama/Meta-Llama-3.1-8B-Instruct
LARGE_LIVEPEER_MODEL=           # Default: meta-llama/Meta-Llama-3.1-8B-Instruct

# Speech Synthesis
ELEVENLABS_XI_API_KEY= # API key from elevenlabs

# Transcription Provider
TRANSCRIPTION_PROVIDER= # Default: local (possible values: openai, deepgram, local)

# ElevenLabs Settings
ELEVENLABS_MODEL_ID=eleven_multilingual_v2
ELEVENLABS_VOICE_ID=21m00Tcm4TlvDq8ikWAM
ELEVENLABS_VOICE_STABILITY=0.5
ELEVENLABS_VOICE_SIMILARITY_BOOST=0.9
ELEVENLABS_VOICE_STYLE=0.66
ELEVENLABS_VOICE_USE_SPEAKER_BOOST=false
ELEVENLABS_OPTIMIZE_STREAMING_LATENCY=4
ELEVENLABS_OUTPUT_FORMAT=pcm_16000

# OpenRouter Configuration
OPENROUTER_API_KEY= # OpenRouter API Key
OPENROUTER_MODEL=   # Default: uses hermes 70b/405b
SMALL_OPENROUTER_MODEL=
MEDIUM_OPENROUTER_MODEL=
LARGE_OPENROUTER_MODEL=

# REDPILL Configuration (https://docs.red-pill.ai/get-started/supported-models)
REDPILL_API_KEY= # REDPILL API Key
REDPILL_MODEL=
SMALL_REDPILL_MODEL=  # Default: gpt-4o-mini
MEDIUM_REDPILL_MODEL= # Default: gpt-4o
LARGE_REDPILL_MODEL=  # Default: gpt-4o

# Grok Configuration
GROK_API_KEY=         # GROK/xAI API Key
SMALL_GROK_MODEL=     # Default: grok-2-1212
MEDIUM_GROK_MODEL=    # Default: grok-2-1212
LARGE_GROK_MODEL=     # Default: grok-2-1212
EMBEDDING_GROK_MODEL= # Default: grok-2-1212

# Ollama Configuration
OLLAMA_SERVER_URL= # Default: localhost:11434
OLLAMA_MODEL=
USE_OLLAMA_EMBEDDING=   # Set to TRUE for OLLAMA/1024, leave blank for local
OLLAMA_EMBEDDING_MODEL= # Default: mxbai-embed-large
SMALL_OLLAMA_MODEL=     # Default: llama3.2
MEDIUM_OLLAMA_MODEL=    # Default: hermes3
LARGE_OLLAMA_MODEL=     # Default: hermes3:70b

# Google Configuration
GOOGLE_MODEL=
SMALL_GOOGLE_MODEL=     # Default: gemini-1.5-flash-latest
MEDIUM_GOOGLE_MODEL=    # Default: gemini-1.5-flash-latest
LARGE_GOOGLE_MODEL=     # Default: gemini-1.5-pro-latest
EMBEDDING_GOOGLE_MODEL= # Default: text-embedding-004

# Mistral Configuration
MISTRAL_MODEL=
SMALL_MISTRAL_MODEL=  # Default: mistral-small-latest
MEDIUM_MISTRAL_MODEL= # Default: mistral-large-latest
LARGE_MISTRAL_MODEL=  # Default: mistral-large-latest

# Groq Configuration
GROQ_API_KEY=         # Starts with gsk_
SMALL_GROQ_MODEL=     # Default: llama-3.1-8b-instant
MEDIUM_GROQ_MODEL=    # Default: llama-3.3-70b-versatile
LARGE_GROQ_MODEL=     # Default: llama-3.2-90b-vision-preview
EMBEDDING_GROQ_MODEL= # Default: llama-3.1-8b-instant

# LlamaLocal Configuration
LLAMALOCAL_PATH= # Default: "" which is the current directory in plugin-node/dist/ which gets destroyed and recreated on every build

# NanoGPT Configuration
SMALL_NANOGPT_MODEL=  # Default: gpt-4o-mini
MEDIUM_NANOGPT_MODEL= # Default: gpt-4o
LARGE_NANOGPT_MODEL=  # Default: gpt-4o

# Anthropic Configuration
ANTHROPIC_API_KEY=      # For Claude
SMALL_ANTHROPIC_MODEL=  # Default: claude-3-haiku-20240307
MEDIUM_ANTHROPIC_MODEL= # Default: claude-3-5-sonnet-20241022
LARGE_ANTHROPIC_MODEL=  # Default: claude-3-5-sonnet-20241022

# Heurist Configuration
HEURIST_API_KEY=      # Get from https://heurist.ai/dev-access
SMALL_HEURIST_MODEL=  # Default: meta-llama/llama-3-70b-instruct
MEDIUM_HEURIST_MODEL= # Default: meta-llama/llama-3-70b-instruct
LARGE_HEURIST_MODEL=  # Default: meta-llama/llama-3.3-70b-instruct
HEURIST_IMAGE_MODEL=  # Default: FLUX.1-dev
HEURIST_EMBEDDING_MODEL= # Default: BAAI/bge-large-en-v1.5
USE_HEURIST_EMBEDDING= # Set to TRUE for HEURIST embedding, leave blank for local

# Gaianet Configuration
GAIANET_MODEL=
GAIANET_SERVER_URL=
SMALL_GAIANET_MODEL=       # Default: llama3b
SMALL_GAIANET_SERVER_URL=  # Default: https://llama3b.gaia.domains/v1
MEDIUM_GAIANET_MODEL=      # Default: llama
MEDIUM_GAIANET_SERVER_URL= # Default: https://llama8b.gaia.domains/v1
LARGE_GAIANET_MODEL=       # Default: qwen72b
LARGE_GAIANET_SERVER_URL=  # Default: https://qwen72b.gaia.domains/v1
GAIANET_EMBEDDING_MODEL=
USE_GAIANET_EMBEDDING= # Set to TRUE for GAIANET/768, leave blank for local

# Volcengine Configuration
VOLENGINE_API_URL= # Volcengine API Endpoint, Default: https://open.volcengineapi.com/api/v3/
VOLENGINE_MODEL=
SMALL_VOLENGINE_MODEL=     # Default: doubao-lite-128k
MEDIUM_VOLENGINE_MODEL=    # Default: doubao-pro-128k
LARGE_VOLENGINE_MODEL=     # Default: doubao-pro-256k
VOLENGINE_EMBEDDING_MODEL= # Default: doubao-embedding

# DeepSeek Configuration
DEEPSEEK_API_KEY=      #Your DeepSeek API key
DEEPSEEK_API_URL=      # Default: https://api.deepseek.com
SMALL_DEEPSEEK_MODEL=  # Default: deepseek-chat
MEDIUM_DEEPSEEK_MODEL= # Default: deepseek-chat
LARGE_DEEPSEEK_MODEL=  # Default: deepseek-chat

# fal.ai Configuration
FAL_API_KEY=
FAL_AI_LORA_PATH=

# LetzAI Configuration
LETZAI_API_KEY= # LetzAI API Key
LETZAI_MODELS=  # list of Letzai models to add to each prompt, e.g.: "@modelname1, @modelname2"

# Galadriel Configuration
GALADRIEL_API_KEY=gal-*      # Get from https://dashboard.galadriel.com/
SMALL_GALADRIEL_MODEL=       # Default: gpt-4o-mini
MEDIUM_GALADRIEL_MODEL=      # Default: gpt-4o
LARGE_GALADRIEL_MODEL=       # Default: gpt-4o
GALADRIEL_FINE_TUNE_API_KEY= # Use an OpenAI key to use a fine-tuned model with the verified inference endpoint

# Remaining Provider Configurations
GOOGLE_GENERATIVE_AI_API_KEY= # Gemini API key
ALI_BAILIAN_API_KEY=          # Ali Bailian API Key
NANOGPT_API_KEY=              # NanoGPT API Key
TOGETHER_API_KEY=             # Together API Key

######################################
#### Crypto Plugin Configurations ####
######################################

# CoinMarketCap / CMC
COINMARKETCAP_API_KEY=

# CoinGecko
COINGECKO_API_KEY=
COINGECKO_PRO_API_KEY=

# EVM
EVM_PRIVATE_KEY=
EVM_PROVIDER_URL=

# Avalanche
AVALANCHE_PRIVATE_KEY=
AVALANCHE_PUBLIC_KEY=

# Arthera
ARTHERA_PRIVATE_KEY=

# Solana
SOLANA_PRIVATE_KEY=
SOLANA_PUBLIC_KEY=
SOLANA_CLUSTER=           # Default: devnet. Solana Cluster: 'devnet' | 'testnet' | 'mainnet-beta'
SOLANA_ADMIN_PRIVATE_KEY= # This wallet is used to verify NFTs
SOLANA_ADMIN_PUBLIC_KEY=  # This wallet is used to verify NFTs
SOLANA_VERIFY_TOKEN=      # Authentication token for calling the verification API

# Injective
INJECTIVE_PRIVATE_KEY= #
INJECTIVE_PUBLIC_KEY= #
INJECTIVE_NETWORK= #
# Fallback Wallet Configuration (deprecated)
WALLET_PRIVATE_KEY=
WALLET_PUBLIC_KEY=

BIRDEYE_API_KEY=

# Solana Configuration
SOL_ADDRESS=So11111111111111111111111111111111111111112
SLIPPAGE=1
BASE_MINT=So11111111111111111111111111111111111111112
SOLANA_RPC_URL=https://api.mainnet-beta.solana.com
HELIUS_API_KEY=

# Abstract Configuration
ABSTRACT_ADDRESS=
ABSTRACT_PRIVATE_KEY=
ABSTRACT_RPC_URL=https://api.testnet.abs.xyz

# Starknet Configuration
STARKNET_ADDRESS=
STARKNET_PRIVATE_KEY=
STARKNET_RPC_URL=

# Lens Network Configuration
LENS_ADDRESS=
LENS_PRIVATE_KEY=

# Coinbase
COINBASE_COMMERCE_KEY=              # From Coinbase developer portal
COINBASE_API_KEY=                   # From Coinbase developer portal
COINBASE_PRIVATE_KEY=               # From Coinbase developer portal
COINBASE_GENERATED_WALLET_ID=       # Not your address but the wallet ID from generating a wallet through the plugin
COINBASE_GENERATED_WALLET_HEX_SEED= # Not your address but the wallet hex seed from generating a wallet through the plugin and calling export
COINBASE_NOTIFICATION_URI=          # For webhook plugin the uri you want to send the webhook to for dummy ones use https://webhook.site

# Coinbase AgentKit
CDP_API_KEY_NAME=
CDP_API_KEY_PRIVATE_KEY=
CDP_AGENT_KIT_NETWORK=base-sepolia # Optional: Defaults to base-sepolia

# Coinbase Charity Configuration
IS_CHARITABLE=false # Set to true to enable charity donations
CHARITY_ADDRESS_BASE=0x1234567890123456789012345678901234567890
CHARITY_ADDRESS_SOL=pWvDXKu6CpbKKvKQkZvDA66hgsTB6X2AgFxksYogHLV
CHARITY_ADDRESS_ETH=0x750EF1D7a0b4Ab1c97B7A623D7917CcEb5ea779C
CHARITY_ADDRESS_ARB=0x1234567890123456789012345678901234567890
CHARITY_ADDRESS_POL=0x1234567890123456789012345678901234567890

# thirdweb
THIRDWEB_SECRET_KEY= # Create key on thirdweb developer dashboard: https://thirdweb.com/

# Conflux Configuration
CONFLUX_CORE_PRIVATE_KEY=
CONFLUX_CORE_SPACE_RPC_URL=
CONFLUX_ESPACE_PRIVATE_KEY=
CONFLUX_ESPACE_RPC_URL=
CONFLUX_MEME_CONTRACT_ADDRESS=

# ZeroG
ZEROG_INDEXER_RPC=
ZEROG_EVM_RPC=
ZEROG_PRIVATE_KEY=
ZEROG_FLOW_ADDRESS=

# IQ6900
# Load json recorded on-chain through IQ
# Inscribe your json character file here: https://elizacodein.com/

IQ_WALLET_ADDRESS=              # If you enter the wallet address used on the site, the most recently inscribed json will be loaded.
IQSOlRPC=

# Squid Router
SQUID_SDK_URL=https://apiplus.squidrouter.com # Default: https://apiplus.squidrouter.com
SQUID_INTEGRATOR_ID=                          # get integrator id through https://docs.squidrouter.com/
SQUID_EVM_ADDRESS=
SQUID_EVM_PRIVATE_KEY=
SQUID_API_THROTTLE_INTERVAL=1000 # Default: 1000; Used to throttle API calls to avoid rate limiting (in ms)

# TEE Configuration
# TEE_MODE options:
# - LOCAL: Uses simulator at localhost:8090 (for local development)
# - DOCKER: Uses simulator at host.docker.internal:8090 (for docker development)
# - PRODUCTION: No simulator, uses production endpoints
# Defaults to OFF if not specified
TEE_MODE=OFF        # LOCAL | DOCKER | PRODUCTION
WALLET_SECRET_SALT= # ONLY define if you want to use TEE Plugin, otherwise it will throw errors

# TEE Verifiable Log Configuration
VLOG= # true/false;  if you want to use TEE Verifiable Log, set this to "true"

# Galadriel Configuration
GALADRIEL_API_KEY=gal-* # Get from https://dashboard.galadriel.com/

# Venice Configuration
VENICE_API_KEY=      # generate from venice settings
SMALL_VENICE_MODEL=  # Default: llama-3.3-70b
MEDIUM_VENICE_MODEL= # Default: llama-3.3-70b
LARGE_VENICE_MODEL=  # Default: llama-3.1-405b
IMAGE_VENICE_MODEL=  # Default: fluently-xl

# Akash Chat API Configuration docs: https://chatapi.akash.network/documentation
AKASH_CHAT_API_KEY=          # Get from https://chatapi.akash.network/
SMALL_AKASH_CHAT_API_MODEL=  # Default: Meta-Llama-3-2-3B-Instruct
MEDIUM_AKASH_CHAT_API_MODEL= # Default: Meta-Llama-3-3-70B-Instruct
LARGE_AKASH_CHAT_API_MODEL=  # Default: Meta-Llama-3-1-405B-Instruct-FP8

# fal.ai Configuration
FAL_API_KEY=
FAL_AI_LORA_PATH=

# Web search API Configuration
TAVILY_API_KEY=

# WhatsApp Cloud API Configuration
WHATSAPP_ACCESS_TOKEN=         # Permanent access token from Facebook Developer Console
WHATSAPP_PHONE_NUMBER_ID=      # Phone number ID from WhatsApp Business API
WHATSAPP_BUSINESS_ACCOUNT_ID=  # Business Account ID from Facebook Business Manager
WHATSAPP_WEBHOOK_VERIFY_TOKEN= # Custom string for webhook verification
WHATSAPP_API_VERSION=v17.0     # WhatsApp API version (default: v17.0)
ENABLE_TEE_LOG=false           # Set to true to enable TEE logging, only available when running eliza in TEE

# Flow Blockchain Configuration
FLOW_ADDRESS=
FLOW_PRIVATE_KEY=  # Private key for SHA3-256 + P256 ECDSA
FLOW_NETWORK=      # Default: mainnet
FLOW_ENDPOINT_URL= # Default: https://mainnet.onflow.org

# ICP
INTERNET_COMPUTER_PRIVATE_KEY=
INTERNET_COMPUTER_ADDRESS=

#Cloudflare AI Gateway
CLOUDFLARE_GW_ENABLED=    # Set to true to enable Cloudflare AI Gateway
CLOUDFLARE_AI_ACCOUNT_ID= # Cloudflare AI Account ID - found in the Cloudflare Dashboard under AI Gateway
CLOUDFLARE_AI_GATEWAY_ID= # Cloudflare AI Gateway ID - found in the Cloudflare Dashboard under AI Gateway

# Aptos
APTOS_PRIVATE_KEY= # Aptos private key
APTOS_NETWORK=     # Must be one of mainnet, testnet

# MultiversX
MVX_PRIVATE_KEY= # Multiversx private key
MVX_NETWORK=     # must be one of mainnet, devnet, testnet

# NEAR
NEAR_WALLET_SECRET_KEY= # NEAR Wallet Secret Key
NEAR_WALLET_PUBLIC_KEY= # NEAR Wallet Public Key
NEAR_ADDRESS=
NEAR_SLIPPAGE=1
NEAR_RPC_URL=https://rpc.testnet.near.org
NEAR_NETWORK=testnet # or mainnet

# ZKsync Era Configuration
ZKSYNC_ADDRESS=
ZKSYNC_PRIVATE_KEY=

# HoldStation Wallet Configuration
HOLDSTATION_PRIVATE_KEY=

# Avail DA Configuration
AVAIL_ADDRESS=
AVAIL_SEED=
AVAIL_APP_ID=0
AVAIL_RPC_URL=wss://avail-turing.public.blastapi.io/ # (Default) Testnet: wss://avail-turing.public.blastapi.io/ | Mainnet: wss://avail-mainnet.public.blastapi.io/

# Marlin
TEE_MARLIN=                      # Set "yes" to enable the plugin
TEE_MARLIN_ATTESTATION_ENDPOINT= # Optional, default "http://127.0.0.1:1350"

# Ton
TON_PRIVATE_KEY= # Ton Mnemonic Seed Phrase Join With Empty String
TON_RPC_URL=     # ton rpc

# Sui
SUI_PRIVATE_KEY= # Sui Mnemonic Seed Phrase (`sui keytool generate ed25519`) , Also support `suiprivatekeyxxxx` (sui keytool export --key-identity 0x63)
SUI_NETWORK=     # must be one of mainnet, testnet, devnet, localnet

# Story
STORY_PRIVATE_KEY=  # Story private key
STORY_API_BASE_URL= # Story API base URL
STORY_API_KEY=      # Story API key
PINATA_JWT=         # Pinata JWT for uploading files to IPFS

# Cosmos
COSMOS_RECOVERY_PHRASE=  # 12 words recovery phrase (need to be in quotes, because of spaces)
COSMOS_AVAILABLE_CHAINS= # mantrachaintestnet2,cosmos  # Array of chains
# Cronos zkEVM
CRONOSZKEVM_ADDRESS=
CRONOSZKEVM_PRIVATE_KEY=

# Fuel Ecosystem (FuelVM)
FUEL_WALLET_PRIVATE_KEY=

# Tokenizer Settings
TOKENIZER_MODEL= # Specify the tokenizer model to be used.
TOKENIZER_TYPE=  # Options: tiktoken (for OpenAI models) or auto (AutoTokenizer from Hugging Face for non-OpenAI models). Default: tiktoken.

# Spheron
SPHERON_PRIVATE_KEY=
SPHERON_PROVIDER_PROXY_URL=
SPHERON_WALLET_ADDRESS=

# Stargaze NFT marketplace from Cosmos (You can use https://graphql.mainnet.stargaze-apis.com/graphql)
STARGAZE_ENDPOINT=

# GenLayer
GENLAYER_PRIVATE_KEY= # Private key of the GenLayer account to use for the agent in this format (0x0000000000000000000000000000000000000000000000000000000000000000)

# BNB chain
BNB_PRIVATE_KEY=            # BNB chain private key
BNB_PUBLIC_KEY=             # BNB-smart-chain public key (address)
BSC_PROVIDER_URL=           # BNB-smart-chain rpc url
OPBNB_PROVIDER_URL=         # OPBNB rpc url

####################################
#### Misc Plugin Configurations ####
####################################

# Intiface Configuration
INTIFACE_WEBSOCKET_URL=ws://localhost:12345

# API key for giphy from https://developers.giphy.com/dashboard/
GIPHY_API_KEY=

# OpenWeather
OPEN_WEATHER_API_KEY= # OpenWeather API key

#GITCOIN Passport
PASSPORT_API_KEY= #Gitcoin Passport key
PASSPORT_SCORER=  #Scorer number

# EchoChambers Configuration
ECHOCHAMBERS_API_URL=http://127.0.0.1:3333
ECHOCHAMBERS_API_KEY=testingkey0011
ECHOCHAMBERS_USERNAME=eliza
ECHOCHAMBERS_ROOMS=general #comma delimited list of rooms the agent watches
ECHOCHAMBERS_POLL_INTERVAL=60
ECHOCHAMBERS_MAX_MESSAGES=10
# How often the agent checks if it should start a conversation
ECHOCHAMBERS_CONVERSATION_STARTER_INTERVAL=300 # 5 minutes - checks rooms every 5 minutes

# How long a room must be quiet before starting a new conversation
ECHOCHAMBERS_QUIET_PERIOD=900 # 15 minutes - waits for 15 minutes of silence

# Allora
ALLORA_API_KEY=    # Allora API key, format: UP-f8db7d6558ab432ca0d92716
ALLORA_CHAIN_SLUG= # must be one of mainnet, testnet. If not specified, it will use testnet by default

# B2 Network
B2_PRIVATE_KEY= # Private key of the B2 Network account to use for the agent

# Opacity zkTLS
OPACITY_TEAM_ID=f309ac8ae8a9a14a7e62cd1a521b1c5f
OPACITY_CLOUDFLARE_NAME=eigen-test
OPACITY_PROVER_URL=https://opacity-ai-zktls-demo.vercel.app

# AWS S3 Configuration Settings for File Upload
AWS_ACCESS_KEY_ID=
AWS_SECRET_ACCESS_KEY=
AWS_REGION=
AWS_S3_BUCKET=
AWS_S3_UPLOAD_PATH=
AWS_S3_ENDPOINT=
AWS_S3_SSL_ENABLED=
AWS_S3_FORCE_PATH_STYLE=


# Deepgram
DEEPGRAM_API_KEY=

# Verifiable Inference Configuration
VERIFIABLE_INFERENCE_ENABLED=false    # Set to false to disable verifiable inference
VERIFIABLE_INFERENCE_PROVIDER=opacity # Options: opacity

# Qdrant
# URL of your Qdrant instance (e.g., https://your-instance.qdrant.tech)
QDRANT_URL=
# API key for authentication (optional for local instances)
QDRANT_KEY=
# Qdrant service port (default: 443 for cloud, typically 6333 for local)
QDRANT_PORT=443
# Vector size matching your embedding model (default: 1536 for OpenAI embeddings)
QDRANT_VECTOR_SIZE=1536

# Autonome Configuration
AUTONOME_JWT_TOKEN=
AUTONOME_RPC=https://wizard-bff-rpc.alt.technology/v1/bff/aaa/apps

####################################
#### Akash Network Configuration ####
####################################
AKASH_ENV=mainnet
AKASH_NET=https://raw.githubusercontent.com/ovrclk/net/master/mainnet
RPC_ENDPOINT=https://rpc.akashnet.net:443
AKASH_GAS_PRICES=0.025uakt
AKASH_GAS_ADJUSTMENT=1.5
AKASH_KEYRING_BACKEND=os
AKASH_FROM=default
AKASH_FEES=20000uakt
AKASH_DEPOSIT=500000uakt
AKASH_MNEMONIC=
AKASH_WALLET_ADDRESS=
# Akash Pricing API
AKASH_PRICING_API_URL=https://console-api.akash.network/v1/pricing
# Default values # 1 CPU = 1000 1GB = 1000000000 1GB = 1000000000
AKASH_DEFAULT_CPU=1000
AKASH_DEFAULT_MEMORY=1000000000
AKASH_DEFAULT_STORAGE=1000000000
AKASH_SDL=example.sdl.yml
# Close deployment
# Close all deployments = closeAll
# Close a single deployment = dseq and add the value in AKASH_CLOSE_DSEQ
AKASH_CLOSE_DEP=closeAll
AKASH_CLOSE_DSEQ=19729929
# Provider Info we added one to check you will have to pass this into the action
AKASH_PROVIDER_INFO=akash1ccktptfkvdc67msasmesuy5m7gpc76z75kukpz
# Deployment Status
# AKASH_DEP_STATUS = dseq or param_passed when you are building you wil pass the dseq dinamically to test you
# you can pass the dseq using AKASH_DEP_DSEQ 19729929 is an example of a dseq we test while build.
AKASH_DEP_STATUS=dseq
AKASH_DEP_DSEQ=19729929
# Gas Estimation Options: close, create, or update
# qseq is required when operation is "close" 19729929 is an example of a dseq we test while build.
AKASH_GAS_OPERATION=close
AKASH_GAS_DSEQ=19729929
# Manifest
# Values: "auto" | "manual" | "validate_only" Default: "auto"
AKASH_MANIFEST_MODE=auto
# Default: Will use the SDL directory
AKASH_MANIFEST_PATH=
# Values: "strict" | "lenient" | "none" - Default: "strict"
AKASH_MANIFEST_VALIDATION_LEVEL=strict
# Quai Network Ecosystem
QUAI_PRIVATE_KEY=
QUAI_RPC_URL=https://rpc.quai.network

# Chainbase
CHAINBASE_API_KEY=demo # demo is a free tier key

# 0x
ZERO_EX_API_KEY=
ALCHEMY_HTTP_TRANSPORT_URL=

# Instagram Configuration
INSTAGRAM_DRY_RUN=false
INSTAGRAM_USERNAME=               # Account username
INSTAGRAM_PASSWORD=               # Account password
INSTAGRAM_APP_ID=                 # Instagram App ID is required
INSTAGRAM_APP_SECRET=             # Instagram App Secret is required
INSTAGRAM_BUSINESS_ACCOUNT_ID=    # Optional Business Account ID for additional features
INSTAGRAM_POST_INTERVAL_MIN=60    # Default: 60 minutes
INSTAGRAM_POST_INTERVAL_MAX=120   # Default: 120 minutes
INSTAGRAM_ENABLE_ACTION_PROCESSING=false  # Enable/disable action processing
INSTAGRAM_ACTION_INTERVAL=5       # Interval between actions in minutes
INSTAGRAM_MAX_ACTIONS=1          # Maximum number of actions to process at once

####################################
#### Pyth Plugin Configuration ####
####################################
# Network Environment (mainnet or testnet)git
PYTH_NETWORK_ENV=mainnet

# Mainnet Network Configuration
PYTH_MAINNET_HERMES_URL=https://hermes.pyth.network
PYTH_MAINNET_WSS_URL=wss://hermes.pyth.network/ws
PYTH_MAINNET_PYTHNET_URL=https://pythnet.rpcpool.com
PYTH_MAINNET_CONTRACT_REGISTRY=https://pyth.network/developers/price-feed-ids
PYTH_MAINNET_PROGRAM_KEY=

# Testnet Network Configuration
PYTH_TESTNET_HERMES_URL=https://hermes.pyth.network
PYTH_TESTNET_WSS_URL=wss://hermes.pyth.network/ws
PYTH_TESTNET_PYTHNET_URL=https://pythnet.rpcpool.com
PYTH_TESTNET_CONTRACT_REGISTRY=https://pyth.network/developers/price-feed-ids#testnet
PYTH_TESTNET_PROGRAM_KEY=

# Connection Settings
PYTH_MAX_RETRIES=3
PYTH_RETRY_DELAY=1000
PYTH_TIMEOUT=5000
PYTH_GRANULAR_LOG=true
PYTH_LOG_LEVEL=debug
PYTH_LOG_LEVEL=info

# Runtime Settings
RUNTIME_CHECK_MODE=false

# Pyth Price Streaming and test ID
PYTH_ENABLE_PRICE_STREAMING=true
PYTH_MAX_PRICE_STREAMS=2
PYTH_TEST_ID01=0xe62df6c8b4a85fe1a67db44dc12de5db330f7ac66b72dc658afedf0f4a415b43
PYTH_TEST_ID02=0xff61491a931112ddf1bd8147cd1b641375f79f5825126d665480874634fd0ace

# Router Nitro EVM Configuration
ROUTER_NITRO_EVM_ADDRESS=
ROUTER_NITRO_EVM_PRIVATE_KEY=

# OriginTrail DKG
DKG_ENVIRONMENT=""
# Values: "development", "testnet", "mainnet"
DKG_HOSTNAME=""
DKG_PORT="8900"
DKG_PUBLIC_KEY=""
DKG_PRIVATE_KEY=""
DKG_BLOCKCHAIN_NAME=""
# Values: (mainnet) "base:8453", "gnosis:100", "otp:2043" (testnet) "base:84532", "gnosis:10200", "otp:20430"

# Initia Plugin Configuration
INITIA_PRIVATE_KEY=  # Your Initia wallet private key
INITIA_NODE_URL=  # Initia node URL (default: testnet)
INITIA_CHAIN_ID=initia-test  # Chain ID (default: testnet)

# ####################################
# #### NVIDIA Configuration ##########
# ####################################
NVIDIA_NIM_ENV=production
NVIDIA_NIM_SPASH=false
# Api Keys
NVIDIA_NIM_API_KEY=
NVIDIA_NGC_API_KEY=
NVIDIA_NIM_MAX_RETRIES=3
NVIDIA_NIM_RETRY_DELAY=1000
NVIDIA_NIM_TIMEOUT=5000
# Logging Configuration
NVIDIA_GRANULAR_LOG=true
NVIDIA_LOG_LEVEL=debug
# NVIDIA Off-topic system and user configuration
NVIDIA_OFFTOPIC_SYSTEM=
NVIDIA_OFFTOPIC_USER=
# NVIDIA Cosmos Model Configuration
NVIDIA_NIM_BASE_VISION_URL=https://ai.api.nvidia.com/v1/vlm
NVIDIA_COSMOS_MODEL=nvidia/cosmos-nemotron-34b
NVIDIA_COSMOS_INVOKE_URL=https://ai.api.nvidia.com/v1/vlm/nvidia/cosmos-nemotron-34b
NVIDIA_COSMOS_ASSET_URL=https://api.nvcf.nvidia.com/v2/nvcf/assets
NVIDIA_COSMOS_MAX_TOKENS=1000

# Email Plugin Configuration

# Outgoing Email Settings (SMTP/Gmail)
EMAIL_OUTGOING_SERVICE=smtp    # Use "smtp" or "gmail"
EMAIL_OUTGOING_HOST=smtp.example.com    # Required for SMTP only
EMAIL_OUTGOING_PORT=465    # Default 465 for secure SMTP, 587 for TLS
EMAIL_OUTGOING_USER=
EMAIL_OUTGOING_PASS=  # For Gmail, use App Password

# Incoming Email Settings (IMAP)
EMAIL_INCOMING_SERVICE=imap
EMAIL_INCOMING_HOST=imap.example.com
EMAIL_INCOMING_PORT=993    # Default port for secure IMAP
EMAIL_INCOMING_USER=
EMAIL_INCOMING_PASS=

<<<<<<< HEAD
# Omniflix
OMNIFLIX_API_URL=                    # https://.omniflix.network
OMNIFLIX_MNEMONIC=                   # your mnemonic 12 words or 24 words
OMNIFLIX_RPC_ENDPOINT=               # https://rpc.omniflix.network
OMNIFLIX_PRIVATE_KEY=                 # your private key
=======
# Suno AI Music Generation
SUNO_API_KEY=

# Udio AI Music Generation
UDIO_AUTH_TOKEN=
>>>>>>> e661337f
<|MERGE_RESOLUTION|>--- conflicted
+++ resolved
@@ -797,16 +797,15 @@
 EMAIL_INCOMING_USER=
 EMAIL_INCOMING_PASS=
 
-<<<<<<< HEAD
+
 # Omniflix
 OMNIFLIX_API_URL=                    # https://.omniflix.network
 OMNIFLIX_MNEMONIC=                   # your mnemonic 12 words or 24 words
 OMNIFLIX_RPC_ENDPOINT=               # https://rpc.omniflix.network
 OMNIFLIX_PRIVATE_KEY=                 # your private key
-=======
+
 # Suno AI Music Generation
 SUNO_API_KEY=
 
 # Udio AI Music Generation
-UDIO_AUTH_TOKEN=
->>>>>>> e661337f
+UDIO_AUTH_TOKEN=