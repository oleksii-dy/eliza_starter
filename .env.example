####################################
#### Server & DB Configurations ####
####################################

# Cache Configs
CACHE_STORE=database # Defaults to database. Other available cache store: redis and filesystem
REDIS_URL=           # Redis URL - could be a local redis instance or cloud hosted redis. Also support rediss:// URLs
PGLITE_DATA_DIR=     #../pgLite/ if selecting a directory   --- or memory:// if selecting in memory

# Eliza Port Config
SERVER_PORT=3000
VITE_SERVER_PORT=${SERVER_PORT}

# Supabase Configuration
SUPABASE_URL=
SUPABASE_ANON_KEY=

# Comma separated list of remote character urls (optional)
REMOTE_CHARACTER_URLS=

# Logging
DEFAULT_LOG_LEVEL=warn
LOG_JSON_FORMAT=false            # Print everything in logger as json; false by default

###############################
#### Client Configurations ####
###############################

# Discord Configuration
DISCORD_APPLICATION_ID=
DISCORD_API_TOKEN=        # Bot token
DISCORD_VOICE_CHANNEL_ID= # The ID of the voice channel the bot should join (optional)

# Farcaster Neynar Configuration
FARCASTER_FID=                # The FID associated with the account your are sending casts from
FARCASTER_NEYNAR_API_KEY=     # Neynar API key: https://neynar.com/
FARCASTER_NEYNAR_SIGNER_UUID= # Signer for the account you are sending casts from. Create a signer here: https://dev.neynar.com/app
FARCASTER_DRY_RUN=false       # Set to true if you want to run the bot without actually publishing casts
FARCASTER_POLL_INTERVAL=120   # How often (in seconds) the bot should check for farcaster interactions (replies and mentions)

# Telegram Configuration
TELEGRAM_BOT_TOKEN=

# Twitter/X Configuration
TWITTER_DRY_RUN=false
TWITTER_USERNAME= # Account username
TWITTER_PASSWORD= # Account password
TWITTER_EMAIL=    # Account email
TWITTER_2FA_SECRET=
TWITTER_POLL_INTERVAL=120   # How often (in seconds) the bot should check for interactions
TWITTER_SEARCH_ENABLE=FALSE # Enable timeline search, WARNING this greatly increases your chance of getting banned
TWITTER_TARGET_USERS=       # Comma separated list of Twitter user names to interact with
TWITTER_RETRY_LIMIT=        # Maximum retry attempts for Twitter login
TWITTER_SPACES_ENABLE=false # Enable or disable Twitter Spaces logic
# Post Interval Settings (in minutes)
POST_INTERVAL_MIN= # Default: 90
POST_INTERVAL_MAX= # Default: 180
POST_IMMEDIATELY=  # Default: false
# Twitter action processing configuration
ACTION_INTERVAL=               # Interval in minutes between action processing runs (default: 5 minutes)
ENABLE_ACTION_PROCESSING=false # Set to true to enable the action processing loop
MAX_ACTIONS_PROCESSING=1       # Maximum number of actions (e.g., retweets, likes) to process in a single cycle. Helps prevent excessive or uncontrolled actions.
ACTION_TIMELINE_TYPE=foryou    # Type of timeline to interact with. Options: "foryou" or "following". Default: "foryou"
# CONFIGURATION FOR APPROVING TWEETS BEFORE IT GETS POSTED
TWITTER_APPROVAL_DISCORD_CHANNEL_ID=  # Channel ID for the Discord bot to listen and send approval messages
TWITTER_APPROVAL_DISCORD_BOT_TOKEN=   # Discord bot token (this could be a different bot token from DISCORD_API_TOKEN)
TWITTER_APPROVAL_ENABLED=             # Enable or disable Twitter approval logic #Default is false
TWITTER_APPROVAL_CHECK_INTERVAL=60000 # Default: 60 seconds

# WhatsApp Cloud API Configuration
WHATSAPP_ACCESS_TOKEN=         # Permanent access token from Facebook Developer Console
WHATSAPP_PHONE_NUMBER_ID=      # Phone number ID from WhatsApp Business API
WHATSAPP_BUSINESS_ACCOUNT_ID=  # Business Account ID from Facebook Business Manager
WHATSAPP_WEBHOOK_VERIFY_TOKEN= # Custom string for webhook verification
WHATSAPP_API_VERSION=v17.0     # WhatsApp API version (default: v17.0)

# Direct Client Setting
EXPRESS_MAX_PAYLOAD= # Default: 100kb

#######################################
#### Model Provider Configurations ####
#######################################

# OpenAI Configuration
OPENAI_API_KEY=         # OpenAI API key, starting with sk-
OPENAI_API_URL=         # OpenAI API Endpoint (optional), Default: https://api.openai.com/v1
SMALL_OPENAI_MODEL=     # Default: gpt-4o-mini
MEDIUM_OPENAI_MODEL=    # Default: gpt-4o
LARGE_OPENAI_MODEL=     # Default: gpt-4o
EMBEDDING_OPENAI_MODEL= # Default: text-embedding-3-small
IMAGE_OPENAI_MODEL=     # Default: dall-e-3
USE_OPENAI_EMBEDDING=   # Set to TRUE for OpenAI/1536, leave blank for local

# Atoma SDK Configuration
ATOMASDK_BEARER_AUTH=           # Atoma SDK Bearer Auth token
ATOMA_API_URL=                  # Default: https://api.atoma.network/v1
SMALL_ATOMA_MODEL=              # Default: meta-llama/Llama-3.3-70B-Instruct
MEDIUM_ATOMA_MODEL=             # Default: meta-llama/Llama-3.3-70B-Instruct
LARGE_ATOMA_MODEL=              # Default: meta-llama/Llama-3.3-70B-Instruct

# Eternal AI's Decentralized Inference API
ETERNALAI_URL=
ETERNALAI_MODEL=                    # Default: "NousResearch/Hermes-3-Llama-3.1-70B-FP8"
ETERNALAI_CHAIN_ID=8453            # Default: "8453"
ETERNALAI_RPC_URL=                  # Ex: https://mainnet.base.org/
ETERNALAI_AGENT_CONTRACT_ADDRESS=   # Ex: 0xAed016e060e2fFE3092916b1650Fc558D62e1CCC
ETERNALAI_AGENT_ID=                 # Ex: 1711
ETERNALAI_API_KEY=
ETERNALAI_LOG=false #Default: false

# Hyperbolic Configuration
HYPERBOLIC_API_KEY= # Hyperbolic API Key
HYPERBOLIC_MODEL=
IMAGE_HYPERBOLIC_MODEL=  # Default: FLUX.1-dev
SMALL_HYPERBOLIC_MODEL=  # Default: meta-llama/Llama-3.2-3B-Instruct
MEDIUM_HYPERBOLIC_MODEL= # Default: meta-llama/Meta-Llama-3.1-70B-Instruct
LARGE_HYPERBOLIC_MODEL=  # Default: meta-llama/Meta-Llama-3.1-405-Instruct

# Infera Configuration
<<<<<<< HEAD
INFERA_API_KEY=              # visit api.infera.org/docs to obtain an API key under /signup_user
INFERA_MODEL=                # Default: llama3.2:latest
INFERA_SERVER_URL=           # Default: https://api.infera.org/
SMALL_INFERA_MODEL=          #Recommended: llama3.2:latest
MEDIUM_INFERA_MODEL=         #Recommended: mistral-nemo:latest
LARGE_INFERA_MODEL=          #Recommended: mistral-small:latest

# Venice Configuration
VENICE_API_KEY=                 # generate from venice settings
SMALL_VENICE_MODEL=             # Default: llama-3.3-70b
MEDIUM_VENICE_MODEL=            # Default: llama-3.3-70b
LARGE_VENICE_MODEL=             # Default: llama-3.1-405b
IMAGE_VENICE_MODEL=             # Default: fluently-xl


# Nvidia Configuration
NVIDIA_API_KEY=       # generate from nvidia settings
SMALL_NVIDIA_MODEL=   # Default: meta/llama-3.2-3b-instruct
MEDIUM_NVIDIA_MODEL=  # Default: meta/llama-3.3-70b-instruct
LARGE_NVIDIA_MODEL=   # Default: meta/llama-3.1-405b-instruct
=======
INFERA_API_KEY=      # visit api.infera.org/docs to obtain an API key under /signup_user
INFERA_MODEL=        # Default: llama3.2:latest
INFERA_SERVER_URL=   # Default: https://api.infera.org/
SMALL_INFERA_MODEL=  #Recommended: llama3.2:latest
MEDIUM_INFERA_MODEL= #Recommended: mistral-nemo:latest
LARGE_INFERA_MODEL=  #Recommended: mistral-small:latest

# Venice Configuration
VENICE_API_KEY=      # generate from venice settings
SMALL_VENICE_MODEL=  # Default: llama-3.3-70b
MEDIUM_VENICE_MODEL= # Default: llama-3.3-70b
LARGE_VENICE_MODEL=  # Default: llama-3.1-405b
IMAGE_VENICE_MODEL=  # Default: fluently-xl
>>>>>>> f8bfefe4

# Nineteen.ai Configuration
NINETEEN_AI_API_KEY=      # Get a free api key from https://nineteen.ai/app/api
SMALL_NINETEEN_AI_MODEL=  # Default: unsloth/Llama-3.2-3B-Instruct
MEDIUM_NINETEEN_AI_MODEL= # Default: unsloth/Meta-Llama-3.1-8B-Instruct
LARGE_NINETEEN_AI_MODEL=  # Default: hugging-quants/Meta-Llama-3.1-70B-Instruct-AWQ-INT4
IMAGE_NINETEEN_AI_MODE=   # Default: dataautogpt3/ProteusV0.4-Lightning

# Akash Chat API Configuration docs: https://chatapi.akash.network/documentation
<<<<<<< HEAD
AKASH_CHAT_API_KEY= # Get from https://chatapi.akash.network/
=======
AKASH_CHAT_API_KEY=          # Get from https://chatapi.akash.network/
>>>>>>> f8bfefe4
SMALL_AKASH_CHAT_API_MODEL=  # Default: Meta-Llama-3-2-3B-Instruct
MEDIUM_AKASH_CHAT_API_MODEL= # Default: Meta-Llama-3-3-70B-Instruct
LARGE_AKASH_CHAT_API_MODEL=  # Default: Meta-Llama-3-1-405B-Instruct-FP8

# Livepeer configuration

LIVEPEER_GATEWAY_URL=https://dream-gateway.livepeer.cloud           # Free inference gateways and docs: https://livepeer-eliza.com/
IMAGE_LIVEPEER_MODEL=           # Default: ByteDance/SDXL-Lightning
SMALL_LIVEPEER_MODEL=           # Default: meta-llama/Meta-Llama-3.1-8B-Instruct
MEDIUM_LIVEPEER_MODEL=          # Default: meta-llama/Meta-Llama-3.1-8B-Instruct
LARGE_LIVEPEER_MODEL=           # Default: meta-llama/Meta-Llama-3.1-8B-Instruct

# Speech Synthesis
ELEVENLABS_XI_API_KEY= # API key from elevenlabs

# Transcription Provider
TRANSCRIPTION_PROVIDER= # Default: local (possible values: openai, deepgram, local)

# ElevenLabs Settings
ELEVENLABS_MODEL_ID=eleven_multilingual_v2
ELEVENLABS_VOICE_ID=21m00Tcm4TlvDq8ikWAM
ELEVENLABS_VOICE_STABILITY=0.5
ELEVENLABS_VOICE_SIMILARITY_BOOST=0.9
ELEVENLABS_VOICE_STYLE=0.66
ELEVENLABS_VOICE_USE_SPEAKER_BOOST=false
ELEVENLABS_OPTIMIZE_STREAMING_LATENCY=4
ELEVENLABS_OUTPUT_FORMAT=pcm_16000

# OpenRouter Configuration
OPENROUTER_API_KEY= # OpenRouter API Key
OPENROUTER_MODEL=   # Default: uses hermes 70b/405b
SMALL_OPENROUTER_MODEL=
MEDIUM_OPENROUTER_MODEL=
LARGE_OPENROUTER_MODEL=

# REDPILL Configuration (https://docs.red-pill.ai/get-started/supported-models)
REDPILL_API_KEY= # REDPILL API Key
REDPILL_MODEL=
SMALL_REDPILL_MODEL=  # Default: gpt-4o-mini
MEDIUM_REDPILL_MODEL= # Default: gpt-4o
LARGE_REDPILL_MODEL=  # Default: gpt-4o

# Grok Configuration
GROK_API_KEY=         # GROK/xAI API Key
SMALL_GROK_MODEL=     # Default: grok-2-1212
MEDIUM_GROK_MODEL=    # Default: grok-2-1212
LARGE_GROK_MODEL=     # Default: grok-2-1212
EMBEDDING_GROK_MODEL= # Default: grok-2-1212

# Ollama Configuration
OLLAMA_SERVER_URL= # Default: localhost:11434
OLLAMA_MODEL=
USE_OLLAMA_EMBEDDING=   # Set to TRUE for OLLAMA/1024, leave blank for local
OLLAMA_EMBEDDING_MODEL= # Default: mxbai-embed-large
SMALL_OLLAMA_MODEL=     # Default: llama3.2
MEDIUM_OLLAMA_MODEL=    # Default: hermes3
LARGE_OLLAMA_MODEL=     # Default: hermes3:70b

# Google Configuration
GOOGLE_MODEL=
SMALL_GOOGLE_MODEL=     # Default: gemini-1.5-flash-latest
MEDIUM_GOOGLE_MODEL=    # Default: gemini-1.5-flash-latest
LARGE_GOOGLE_MODEL=     # Default: gemini-1.5-pro-latest
EMBEDDING_GOOGLE_MODEL= # Default: text-embedding-004

# Mistral Configuration
MISTRAL_MODEL=
SMALL_MISTRAL_MODEL=  # Default: mistral-small-latest
MEDIUM_MISTRAL_MODEL= # Default: mistral-large-latest
LARGE_MISTRAL_MODEL=  # Default: mistral-large-latest

# Groq Configuration
GROQ_API_KEY=         # Starts with gsk_
SMALL_GROQ_MODEL=     # Default: llama-3.1-8b-instant
MEDIUM_GROQ_MODEL=    # Default: llama-3.3-70b-versatile
LARGE_GROQ_MODEL=     # Default: llama-3.2-90b-vision-preview
EMBEDDING_GROQ_MODEL= # Default: llama-3.1-8b-instant

# LlamaLocal Configuration
LLAMALOCAL_PATH= # Default: "" which is the current directory in plugin-node/dist/ which gets destroyed and recreated on every build

# NanoGPT Configuration
SMALL_NANOGPT_MODEL=  # Default: gpt-4o-mini
MEDIUM_NANOGPT_MODEL= # Default: gpt-4o
LARGE_NANOGPT_MODEL=  # Default: gpt-4o

# Anthropic Configuration
ANTHROPIC_API_KEY=      # For Claude
SMALL_ANTHROPIC_MODEL=  # Default: claude-3-haiku-20240307
MEDIUM_ANTHROPIC_MODEL= # Default: claude-3-5-sonnet-20241022
LARGE_ANTHROPIC_MODEL=  # Default: claude-3-5-sonnet-20241022

# Heurist Configuration
HEURIST_API_KEY=      # Get from https://heurist.ai/dev-access
SMALL_HEURIST_MODEL=  # Default: meta-llama/llama-3-70b-instruct
MEDIUM_HEURIST_MODEL= # Default: meta-llama/llama-3-70b-instruct
LARGE_HEURIST_MODEL=  # Default: meta-llama/llama-3.3-70b-instruct
HEURIST_IMAGE_MODEL=  # Default: FLUX.1-dev
HEURIST_EMBEDDING_MODEL= # Default: BAAI/bge-large-en-v1.5
USE_HEURIST_EMBEDDING= # Set to TRUE for HEURIST embedding, leave blank for local

# Gaianet Configuration
GAIANET_MODEL=
GAIANET_SERVER_URL=
SMALL_GAIANET_MODEL=       # Default: llama3b
SMALL_GAIANET_SERVER_URL=  # Default: https://llama3b.gaia.domains/v1
MEDIUM_GAIANET_MODEL=      # Default: llama
MEDIUM_GAIANET_SERVER_URL= # Default: https://llama8b.gaia.domains/v1
LARGE_GAIANET_MODEL=       # Default: qwen72b
LARGE_GAIANET_SERVER_URL=  # Default: https://qwen72b.gaia.domains/v1
GAIANET_EMBEDDING_MODEL=
USE_GAIANET_EMBEDDING= # Set to TRUE for GAIANET/768, leave blank for local

# Volcengine Configuration
VOLENGINE_API_URL= # Volcengine API Endpoint, Default: https://open.volcengineapi.com/api/v3/
VOLENGINE_MODEL=
SMALL_VOLENGINE_MODEL=     # Default: doubao-lite-128k
MEDIUM_VOLENGINE_MODEL=    # Default: doubao-pro-128k
LARGE_VOLENGINE_MODEL=     # Default: doubao-pro-256k
VOLENGINE_EMBEDDING_MODEL= # Default: doubao-embedding

# DeepSeek Configuration
DEEPSEEK_API_KEY=      #Your DeepSeek API key
DEEPSEEK_API_URL=      # Default: https://api.deepseek.com
SMALL_DEEPSEEK_MODEL=  # Default: deepseek-chat
MEDIUM_DEEPSEEK_MODEL= # Default: deepseek-chat
LARGE_DEEPSEEK_MODEL=  # Default: deepseek-chat

# fal.ai Configuration
FAL_API_KEY=
FAL_AI_LORA_PATH=

# LetzAI Configuration
LETZAI_API_KEY= # LetzAI API Key
LETZAI_MODELS=  # list of Letzai models to add to each prompt, e.g.: "@modelname1, @modelname2"

# Galadriel Configuration
GALADRIEL_API_KEY=gal-*      # Get from https://dashboard.galadriel.com/
SMALL_GALADRIEL_MODEL=       # Default: gpt-4o-mini
MEDIUM_GALADRIEL_MODEL=      # Default: gpt-4o
LARGE_GALADRIEL_MODEL=       # Default: gpt-4o
GALADRIEL_FINE_TUNE_API_KEY= # Use an OpenAI key to use a fine-tuned model with the verified inference endpoint

# Remaining Provider Configurations
GOOGLE_GENERATIVE_AI_API_KEY= # Gemini API key
ALI_BAILIAN_API_KEY=          # Ali Bailian API Key
NANOGPT_API_KEY=              # NanoGPT API Key
TOGETHER_API_KEY=             # Together API Key

######################################
#### Crypto Plugin Configurations ####
######################################

# CoinMarketCap / CMC
COINMARKETCAP_API_KEY=

# CoinGecko
COINGECKO_API_KEY=
COINGECKO_PRO_API_KEY=

# EVM
EVM_PRIVATE_KEY=
EVM_PROVIDER_URL=

# Avalanche
AVALANCHE_PRIVATE_KEY=
AVALANCHE_PUBLIC_KEY=

# Arthera
ARTHERA_PRIVATE_KEY=

# Solana
SOLANA_PRIVATE_KEY=
SOLANA_PUBLIC_KEY=
SOLANA_CLUSTER=           # Default: devnet. Solana Cluster: 'devnet' | 'testnet' | 'mainnet-beta'
SOLANA_ADMIN_PRIVATE_KEY= # This wallet is used to verify NFTs
SOLANA_ADMIN_PUBLIC_KEY=  # This wallet is used to verify NFTs
SOLANA_VERIFY_TOKEN=      # Authentication token for calling the verification API

# Injective
INJECTIVE_PRIVATE_KEY= #
INJECTIVE_PUBLIC_KEY= #
INJECTIVE_NETWORK= #
# Fallback Wallet Configuration (deprecated)
WALLET_PRIVATE_KEY=
WALLET_PUBLIC_KEY=

BIRDEYE_API_KEY=

# Solana Configuration
SOL_ADDRESS=So11111111111111111111111111111111111111112
SLIPPAGE=1
BASE_MINT=So11111111111111111111111111111111111111112
SOLANA_RPC_URL=https://api.mainnet-beta.solana.com
HELIUS_API_KEY=

# Abstract Configuration
ABSTRACT_ADDRESS=
ABSTRACT_PRIVATE_KEY=
ABSTRACT_RPC_URL=https://api.testnet.abs.xyz

# Starknet Configuration
STARKNET_ADDRESS=
STARKNET_PRIVATE_KEY=
STARKNET_RPC_URL=

# Lens Network Configuration
LENS_ADDRESS=
LENS_PRIVATE_KEY=

# Coinbase
COINBASE_COMMERCE_KEY=              # From Coinbase developer portal
COINBASE_API_KEY=                   # From Coinbase developer portal
COINBASE_PRIVATE_KEY=               # From Coinbase developer portal
COINBASE_GENERATED_WALLET_ID=       # Not your address but the wallet ID from generating a wallet through the plugin
COINBASE_GENERATED_WALLET_HEX_SEED= # Not your address but the wallet hex seed from generating a wallet through the plugin and calling export
COINBASE_NOTIFICATION_URI=          # For webhook plugin the uri you want to send the webhook to for dummy ones use https://webhook.site

# Coinbase AgentKit
COINBASE_AGENT_KIT_NETWORK=         # defaults to 'base-sepolia'
CDP_API_KEY_NAME=
CDP_API_KEY_PRIVATE_KEY=

# Coinbase Charity Configuration
IS_CHARITABLE=false # Set to true to enable charity donations
CHARITY_ADDRESS_BASE=0x1234567890123456789012345678901234567890
CHARITY_ADDRESS_SOL=pWvDXKu6CpbKKvKQkZvDA66hgsTB6X2AgFxksYogHLV
CHARITY_ADDRESS_ETH=0x750EF1D7a0b4Ab1c97B7A623D7917CcEb5ea779C
CHARITY_ADDRESS_ARB=0x1234567890123456789012345678901234567890
CHARITY_ADDRESS_POL=0x1234567890123456789012345678901234567890

# thirdweb
THIRDWEB_SECRET_KEY= # Create key on thirdweb developer dashboard: https://thirdweb.com/

# Conflux Configuration
CONFLUX_CORE_PRIVATE_KEY=
CONFLUX_CORE_SPACE_RPC_URL=
CONFLUX_ESPACE_PRIVATE_KEY=
CONFLUX_ESPACE_RPC_URL=
CONFLUX_MEME_CONTRACT_ADDRESS=

# ZeroG
ZEROG_INDEXER_RPC=
ZEROG_EVM_RPC=
ZEROG_PRIVATE_KEY=
ZEROG_FLOW_ADDRESS=

# IQ6900
# Load json recorded on-chain through IQ
# Inscribe your json character file here: https://elizacodein.com/

IQ_WALLET_ADDRESS=              # If you enter the wallet address used on the site, the most recently inscribed json will be loaded.
IQSOlRPC=

# Squid Router
SQUID_SDK_URL=https://apiplus.squidrouter.com # Default: https://apiplus.squidrouter.com
SQUID_INTEGRATOR_ID=                          # get integrator id through https://docs.squidrouter.com/
SQUID_EVM_ADDRESS=
SQUID_EVM_PRIVATE_KEY=
SQUID_API_THROTTLE_INTERVAL=1000 # Default: 1000; Used to throttle API calls to avoid rate limiting (in ms)

# TEE Configuration
# TEE_MODE options:
# - LOCAL: Uses simulator at localhost:8090 (for local development)
# - DOCKER: Uses simulator at host.docker.internal:8090 (for docker development)
# - PRODUCTION: No simulator, uses production endpoints
# Defaults to OFF if not specified
TEE_MODE=OFF        # LOCAL | DOCKER | PRODUCTION
WALLET_SECRET_SALT= # ONLY define if you want to use TEE Plugin, otherwise it will throw errors

# TEE Verifiable Log Configuration
VLOG= # true/false;  if you want to use TEE Verifiable Log, set this to "true"

# Galadriel Configuration
GALADRIEL_API_KEY=gal-* # Get from https://dashboard.galadriel.com/

# Venice Configuration
VENICE_API_KEY=      # generate from venice settings
SMALL_VENICE_MODEL=  # Default: llama-3.3-70b
MEDIUM_VENICE_MODEL= # Default: llama-3.3-70b
LARGE_VENICE_MODEL=  # Default: llama-3.1-405b
IMAGE_VENICE_MODEL=  # Default: fluently-xl

# Akash Chat API Configuration docs: https://chatapi.akash.network/documentation
AKASH_CHAT_API_KEY=          # Get from https://chatapi.akash.network/
SMALL_AKASH_CHAT_API_MODEL=  # Default: Meta-Llama-3-2-3B-Instruct
MEDIUM_AKASH_CHAT_API_MODEL= # Default: Meta-Llama-3-3-70B-Instruct
LARGE_AKASH_CHAT_API_MODEL=  # Default: Meta-Llama-3-1-405B-Instruct-FP8

# fal.ai Configuration
FAL_API_KEY=
FAL_AI_LORA_PATH=

# Web search API Configuration
TAVILY_API_KEY=

# WhatsApp Cloud API Configuration
WHATSAPP_ACCESS_TOKEN=         # Permanent access token from Facebook Developer Console
WHATSAPP_PHONE_NUMBER_ID=      # Phone number ID from WhatsApp Business API
WHATSAPP_BUSINESS_ACCOUNT_ID=  # Business Account ID from Facebook Business Manager
WHATSAPP_WEBHOOK_VERIFY_TOKEN= # Custom string for webhook verification
WHATSAPP_API_VERSION=v17.0     # WhatsApp API version (default: v17.0)
ENABLE_TEE_LOG=false           # Set to true to enable TEE logging, only available when running eliza in TEE

# Flow Blockchain Configuration
FLOW_ADDRESS=
FLOW_PRIVATE_KEY=  # Private key for SHA3-256 + P256 ECDSA
FLOW_NETWORK=      # Default: mainnet
FLOW_ENDPOINT_URL= # Default: https://mainnet.onflow.org

# ICP
INTERNET_COMPUTER_PRIVATE_KEY=
INTERNET_COMPUTER_ADDRESS=

#Cloudflare AI Gateway
CLOUDFLARE_GW_ENABLED=    # Set to true to enable Cloudflare AI Gateway
CLOUDFLARE_AI_ACCOUNT_ID= # Cloudflare AI Account ID - found in the Cloudflare Dashboard under AI Gateway
CLOUDFLARE_AI_GATEWAY_ID= # Cloudflare AI Gateway ID - found in the Cloudflare Dashboard under AI Gateway

# Aptos
APTOS_PRIVATE_KEY= # Aptos private key
APTOS_NETWORK=     # Must be one of mainnet, testnet

# MultiversX
MVX_PRIVATE_KEY= # Multiversx private key
MVX_NETWORK=     # must be one of mainnet, devnet, testnet

# NEAR
NEAR_WALLET_SECRET_KEY= # NEAR Wallet Secret Key
NEAR_WALLET_PUBLIC_KEY= # NEAR Wallet Public Key
NEAR_ADDRESS=
NEAR_SLIPPAGE=1
NEAR_RPC_URL=https://rpc.testnet.near.org
NEAR_NETWORK=testnet # or mainnet

# ZKsync Era Configuration
ZKSYNC_ADDRESS=
ZKSYNC_PRIVATE_KEY=

# Avail DA Configuration
AVAIL_ADDRESS=
AVAIL_SEED=
AVAIL_APP_ID=0
AVAIL_RPC_URL=wss://avail-turing.public.blastapi.io/ # (Default) Testnet: wss://avail-turing.public.blastapi.io/ | Mainnet: wss://avail-mainnet.public.blastapi.io/

# Marlin
TEE_MARLIN=                      # Set "yes" to enable the plugin
TEE_MARLIN_ATTESTATION_ENDPOINT= # Optional, default "http://127.0.0.1:1350"

# Ton
TON_PRIVATE_KEY= # Ton Mnemonic Seed Phrase Join With Empty String
TON_RPC_URL=     # ton rpc

# Sui
SUI_PRIVATE_KEY= # Sui Mnemonic Seed Phrase (`sui keytool generate ed25519`) , Also support `suiprivatekeyxxxx` (sui keytool export --key-identity 0x63)
SUI_NETWORK=     # must be one of mainnet, testnet, devnet, localnet

# Story
STORY_PRIVATE_KEY=  # Story private key
STORY_API_BASE_URL= # Story API base URL
STORY_API_KEY=      # Story API key
PINATA_JWT=         # Pinata JWT for uploading files to IPFS

# Cosmos
COSMOS_RECOVERY_PHRASE=  # 12 words recovery phrase (need to be in quotes, because of spaces)
COSMOS_AVAILABLE_CHAINS= # mantrachaintestnet2,cosmos  # Array of chains
# Cronos zkEVM
CRONOSZKEVM_ADDRESS=
CRONOSZKEVM_PRIVATE_KEY=

# Fuel Ecosystem (FuelVM)
FUEL_WALLET_PRIVATE_KEY=

# Tokenizer Settings
TOKENIZER_MODEL= # Specify the tokenizer model to be used.
TOKENIZER_TYPE=  # Options: tiktoken (for OpenAI models) or auto (AutoTokenizer from Hugging Face for non-OpenAI models). Default: tiktoken.

# Spheron
SPHERON_PRIVATE_KEY=
SPHERON_PROVIDER_PROXY_URL=
SPHERON_WALLET_ADDRESS=

# Stargaze NFT marketplace from Cosmos (You can use https://graphql.mainnet.stargaze-apis.com/graphql)
STARGAZE_ENDPOINT=

# GenLayer
GENLAYER_PRIVATE_KEY= # Private key of the GenLayer account to use for the agent in this format (0x0000000000000000000000000000000000000000000000000000000000000000)

####################################
#### Misc Plugin Configurations ####
####################################

# Intiface Configuration
INTIFACE_WEBSOCKET_URL=ws://localhost:12345

# API key for giphy from https://developers.giphy.com/dashboard/
GIPHY_API_KEY=

# OpenWeather
OPEN_WEATHER_API_KEY= # OpenWeather API key

#GITCOIN Passport
PASSPORT_API_KEY= #Gitcoin Passport key
PASSPORT_SCORER=  #Scorer number

# EchoChambers Configuration
ECHOCHAMBERS_API_URL=http://127.0.0.1:3333
ECHOCHAMBERS_API_KEY=testingkey0011
ECHOCHAMBERS_USERNAME=eliza
ECHOCHAMBERS_ROOMS=general #comma delimited list of rooms the agent watches
ECHOCHAMBERS_POLL_INTERVAL=60
ECHOCHAMBERS_MAX_MESSAGES=10
# How often the agent checks if it should start a conversation
ECHOCHAMBERS_CONVERSATION_STARTER_INTERVAL=300 # 5 minutes - checks rooms every 5 minutes

# How long a room must be quiet before starting a new conversation
ECHOCHAMBERS_QUIET_PERIOD=900 # 15 minutes - waits for 15 minutes of silence

# Allora
ALLORA_API_KEY=    # Allora API key, format: UP-f8db7d6558ab432ca0d92716
ALLORA_CHAIN_SLUG= # must be one of mainnet, testnet. If not specified, it will use testnet by default

# B2 Network
B2_PRIVATE_KEY= # Private key of the B2 Network account to use for the agent

# Opacity zkTLS
OPACITY_TEAM_ID=f309ac8ae8a9a14a7e62cd1a521b1c5f
OPACITY_CLOUDFLARE_NAME=eigen-test
OPACITY_PROVER_URL=https://opacity-ai-zktls-demo.vercel.app

# AWS S3 Configuration Settings for File Upload
AWS_ACCESS_KEY_ID=
AWS_SECRET_ACCESS_KEY=
AWS_REGION=
AWS_S3_BUCKET=
AWS_S3_UPLOAD_PATH=
AWS_S3_ENDPOINT=
AWS_S3_SSL_ENABLED=
AWS_S3_FORCE_PATH_STYLE=


# Deepgram
DEEPGRAM_API_KEY=

# Verifiable Inference Configuration
VERIFIABLE_INFERENCE_ENABLED=false    # Set to false to disable verifiable inference
VERIFIABLE_INFERENCE_PROVIDER=opacity # Options: opacity

# Autonome Configuration
AUTONOME_JWT_TOKEN=
AUTONOME_RPC=https://wizard-bff-rpc.alt.technology/v1/bff/aaa/apps

####################################
#### Akash Network Configuration ####
####################################
AKASH_ENV=mainnet
AKASH_NET=https://raw.githubusercontent.com/ovrclk/net/master/mainnet
RPC_ENDPOINT=https://rpc.akashnet.net:443
AKASH_GAS_PRICES=0.025uakt
AKASH_GAS_ADJUSTMENT=1.5
AKASH_KEYRING_BACKEND=os
AKASH_FROM=default
AKASH_FEES=20000uakt
AKASH_DEPOSIT=500000uakt
AKASH_MNEMONIC=
AKASH_WALLET_ADDRESS=
# Akash Pricing API
AKASH_PRICING_API_URL=https://console-api.akash.network/v1/pricing
# Default values # 1 CPU = 1000 1GB = 1000000000 1GB = 1000000000
AKASH_DEFAULT_CPU=1000
AKASH_DEFAULT_MEMORY=1000000000
AKASH_DEFAULT_STORAGE=1000000000
AKASH_SDL=example.sdl.yml
# Close deployment
# Close all deployments = closeAll
# Close a single deployment = dseq and add the value in AKASH_CLOSE_DSEQ
AKASH_CLOSE_DEP=closeAll
AKASH_CLOSE_DSEQ=19729929
# Provider Info we added one to check you will have to pass this into the action
AKASH_PROVIDER_INFO=akash1ccktptfkvdc67msasmesuy5m7gpc76z75kukpz
# Deployment Status
# AKASH_DEP_STATUS = dseq or param_passed when you are building you wil pass the dseq dinamically to test you
# you can pass the dseq using AKASH_DEP_DSEQ 19729929 is an example of a dseq we test while build.
AKASH_DEP_STATUS=dseq
AKASH_DEP_DSEQ=19729929
# Gas Estimation Options: close, create, or update
# qseq is required when operation is "close" 19729929 is an example of a dseq we test while build.
AKASH_GAS_OPERATION=close
AKASH_GAS_DSEQ=19729929
# Manifest
# Values: "auto" | "manual" | "validate_only" Default: "auto"
AKASH_MANIFEST_MODE=auto
# Default: Will use the SDL directory
AKASH_MANIFEST_PATH=
# Values: "strict" | "lenient" | "none" - Default: "strict"
AKASH_MANIFEST_VALIDATION_LEVEL=strict

# Quai Network Ecosystem
QUAI_PRIVATE_KEY=
QUAI_RPC_URL=https://rpc.quai.network

# Instagram Configuration
INSTAGRAM_DRY_RUN=false
INSTAGRAM_USERNAME=               # Account username
INSTAGRAM_PASSWORD=               # Account password
INSTAGRAM_APP_ID=                 # Instagram App ID is required
INSTAGRAM_APP_SECRET=             # Instagram App Secret is required
INSTAGRAM_BUSINESS_ACCOUNT_ID=    # Optional Business Account ID for additional features
INSTAGRAM_POST_INTERVAL_MIN=60    # Default: 60 minutes
INSTAGRAM_POST_INTERVAL_MAX=120   # Default: 120 minutes
INSTAGRAM_ENABLE_ACTION_PROCESSING=false  # Enable/disable action processing
INSTAGRAM_ACTION_INTERVAL=5       # Interval between actions in minutes
INSTAGRAM_MAX_ACTIONS=1          # Maximum number of actions to process at once

####################################
#### Pyth Plugin Configuration ####
####################################
# Network Environment (mainnet or testnet)git
PYTH_NETWORK_ENV=mainnet

# Mainnet Network Configuration
PYTH_MAINNET_HERMES_URL=https://hermes.pyth.network
PYTH_MAINNET_WSS_URL=wss://hermes.pyth.network/ws
PYTH_MAINNET_PYTHNET_URL=https://pythnet.rpcpool.com
PYTH_MAINNET_CONTRACT_REGISTRY=https://pyth.network/developers/price-feed-ids
PYTH_MAINNET_PROGRAM_KEY=

# Testnet Network Configuration
PYTH_TESTNET_HERMES_URL=https://hermes.pyth.network
PYTH_TESTNET_WSS_URL=wss://hermes.pyth.network/ws
PYTH_TESTNET_PYTHNET_URL=https://pythnet.rpcpool.com
PYTH_TESTNET_CONTRACT_REGISTRY=https://pyth.network/developers/price-feed-ids#testnet
PYTH_TESTNET_PROGRAM_KEY=

# Connection Settings
PYTH_MAX_RETRIES=3
PYTH_RETRY_DELAY=1000
PYTH_TIMEOUT=5000
PYTH_GRANULAR_LOG=true
PYTH_LOG_LEVEL=debug
PYTH_LOG_LEVEL=info

# Runtime Settings
RUNTIME_CHECK_MODE=false

# Pyth Price Streaming and test ID
PYTH_ENABLE_PRICE_STREAMING=true
PYTH_MAX_PRICE_STREAMS=2
PYTH_TEST_ID01=0xe62df6c8b4a85fe1a67db44dc12de5db330f7ac66b72dc658afedf0f4a415b43
PYTH_TEST_ID02=0xff61491a931112ddf1bd8147cd1b641375f79f5825126d665480874634fd0ace<|MERGE_RESOLUTION|>--- conflicted
+++ resolved
@@ -117,28 +117,6 @@
 LARGE_HYPERBOLIC_MODEL=  # Default: meta-llama/Meta-Llama-3.1-405-Instruct
 
 # Infera Configuration
-<<<<<<< HEAD
-INFERA_API_KEY=              # visit api.infera.org/docs to obtain an API key under /signup_user
-INFERA_MODEL=                # Default: llama3.2:latest
-INFERA_SERVER_URL=           # Default: https://api.infera.org/
-SMALL_INFERA_MODEL=          #Recommended: llama3.2:latest
-MEDIUM_INFERA_MODEL=         #Recommended: mistral-nemo:latest
-LARGE_INFERA_MODEL=          #Recommended: mistral-small:latest
-
-# Venice Configuration
-VENICE_API_KEY=                 # generate from venice settings
-SMALL_VENICE_MODEL=             # Default: llama-3.3-70b
-MEDIUM_VENICE_MODEL=            # Default: llama-3.3-70b
-LARGE_VENICE_MODEL=             # Default: llama-3.1-405b
-IMAGE_VENICE_MODEL=             # Default: fluently-xl
-
-
-# Nvidia Configuration
-NVIDIA_API_KEY=       # generate from nvidia settings
-SMALL_NVIDIA_MODEL=   # Default: meta/llama-3.2-3b-instruct
-MEDIUM_NVIDIA_MODEL=  # Default: meta/llama-3.3-70b-instruct
-LARGE_NVIDIA_MODEL=   # Default: meta/llama-3.1-405b-instruct
-=======
 INFERA_API_KEY=      # visit api.infera.org/docs to obtain an API key under /signup_user
 INFERA_MODEL=        # Default: llama3.2:latest
 INFERA_SERVER_URL=   # Default: https://api.infera.org/
@@ -152,7 +130,6 @@
 MEDIUM_VENICE_MODEL= # Default: llama-3.3-70b
 LARGE_VENICE_MODEL=  # Default: llama-3.1-405b
 IMAGE_VENICE_MODEL=  # Default: fluently-xl
->>>>>>> f8bfefe4
 
 # Nineteen.ai Configuration
 NINETEEN_AI_API_KEY=      # Get a free api key from https://nineteen.ai/app/api
@@ -162,11 +139,7 @@
 IMAGE_NINETEEN_AI_MODE=   # Default: dataautogpt3/ProteusV0.4-Lightning
 
 # Akash Chat API Configuration docs: https://chatapi.akash.network/documentation
-<<<<<<< HEAD
-AKASH_CHAT_API_KEY= # Get from https://chatapi.akash.network/
-=======
 AKASH_CHAT_API_KEY=          # Get from https://chatapi.akash.network/
->>>>>>> f8bfefe4
 SMALL_AKASH_CHAT_API_MODEL=  # Default: Meta-Llama-3-2-3B-Instruct
 MEDIUM_AKASH_CHAT_API_MODEL= # Default: Meta-Llama-3-3-70B-Instruct
 LARGE_AKASH_CHAT_API_MODEL=  # Default: Meta-Llama-3-1-405B-Instruct-FP8
