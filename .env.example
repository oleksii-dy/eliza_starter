####################################
#### Server & DB Configurations ####
####################################

# Cache Configs
CACHE_STORE=database # Defaults to database. Other available cache store: redis and filesystem
REDIS_URL= # Redis URL - could be a local redis instance or cloud hosted redis. Also support rediss:// URLs
PGLITE_DATA_DIR= #../pgLite/ if selecting a directory   --- or memory:// if selecting in memory

# Eliza Port Config
SERVER_PORT=3000

# Supabase Configuration
SUPABASE_URL=
SUPABASE_ANON_KEY=

###############################
#### Client Configurations ####
###############################

# Discord Configuration
DISCORD_APPLICATION_ID=
DISCORD_API_TOKEN=              # Bot token
DISCORD_VOICE_CHANNEL_ID=       # The ID of the voice channel the bot should join (optional)

# Farcaster Neynar Configuration
FARCASTER_FID=                  # The FID associated with the account your are sending casts from
FARCASTER_NEYNAR_API_KEY=       # Neynar API key: https://neynar.com/
FARCASTER_NEYNAR_SIGNER_UUID=   # Signer for the account you are sending casts from. Create a signer here: https://dev.neynar.com/app
FARCASTER_DRY_RUN=false         # Set to true if you want to run the bot without actually publishing casts
FARCASTER_POLL_INTERVAL=120     # How often (in seconds) the bot should check for farcaster interactions (replies and mentions)

# Telegram Configuration
TELEGRAM_BOT_TOKEN=

# Twitter/X Configuration
TWITTER_DRY_RUN=false
TWITTER_USERNAME=               # Account username
TWITTER_PASSWORD=               # Account password
TWITTER_EMAIL=                  # Account email
TWITTER_2FA_SECRET=
TWITTER_POLL_INTERVAL=120       # How often (in seconds) the bot should check for interactions
TWITTER_SEARCH_ENABLE=FALSE     # Enable timeline search, WARNING this greatly increases your chance of getting banned
TWITTER_TARGET_USERS=           # Comma separated list of Twitter user names to interact with
TWITTER_RETRY_LIMIT=            # Maximum retry attempts for Twitter login
TWITTER_SPACES_ENABLE=false     # Enable or disable Twitter Spaces logic
# Post Interval Settings (in minutes)
POST_INTERVAL_MIN=              # Default: 90
POST_INTERVAL_MAX=              # Default: 180
POST_IMMEDIATELY=               # Default: false
# Twitter action processing configuration
ACTION_INTERVAL=                # Interval in minutes between action processing runs (default: 5 minutes)
ENABLE_ACTION_PROCESSING=false  # Set to true to enable the action processing loop
MAX_ACTIONS_PROCESSING=1        # Maximum number of actions (e.g., retweets, likes) to process in a single cycle. Helps prevent excessive or uncontrolled actions.
ACTION_TIMELINE_TYPE=foryou     # Type of timeline to interact with. Options: "foryou" or "following". Default: "foryou"
# CONFIGURATION FOR APPROVING TWEETS BEFORE IT GETS POSTED
TWITTER_APPROVAL_DISCORD_CHANNEL_ID= # Channel ID for the Discord bot to listen and send approval messages
TWITTER_APPROVAL_DISCORD_BOT_TOKEN= # Discord bot token (this could be a different bot token from DISCORD_API_TOKEN)
TWITTER_APPROVAL_ENABLED=  # Enable or disable Twitter approval logic #Default is false
TWITTER_APPROVAL_CHECK_INTERVAL=60000  # Default: 60 seconds

# WhatsApp Cloud API Configuration
WHATSAPP_ACCESS_TOKEN=          # Permanent access token from Facebook Developer Console
WHATSAPP_PHONE_NUMBER_ID=       # Phone number ID from WhatsApp Business API
WHATSAPP_BUSINESS_ACCOUNT_ID=   # Business Account ID from Facebook Business Manager
WHATSAPP_WEBHOOK_VERIFY_TOKEN=  # Custom string for webhook verification
WHATSAPP_API_VERSION=v17.0      # WhatsApp API version (default: v17.0)


# Direct Client Setting
EXPRESS_MAX_PAYLOAD=            # Default: 100kb

#######################################
#### Model Provider Configurations ####
#######################################

# OpenAI Configuration
OPENAI_API_KEY=                 # OpenAI API key, starting with sk-
OPENAI_API_URL=                 # OpenAI API Endpoint (optional), Default: https://api.openai.com/v1
SMALL_OPENAI_MODEL=             # Default: gpt-4o-mini
MEDIUM_OPENAI_MODEL=            # Default: gpt-4o
LARGE_OPENAI_MODEL=             # Default: gpt-4o
EMBEDDING_OPENAI_MODEL=         # Default: text-embedding-3-small
IMAGE_OPENAI_MODEL=             # Default: dall-e-3
USE_OPENAI_EMBEDDING=           # Set to TRUE for OpenAI/1536, leave blank for local

# Eternal AI's Decentralized Inference API
ETERNALAI_URL=
ETERNALAI_MODEL=                # Default: "neuralmagic/Meta-Llama-3.1-405B-Instruct-quantized.w4a16"
ETERNALAI_CHAIN_ID=45762        #Default: "45762"
ETERNALAI_API_KEY=
ETERNALAI_LOG=false    #Default: false

# Hyperbolic Configuration
HYPERBOLIC_API_KEY=             # Hyperbolic API Key
HYPERBOLIC_MODEL=
IMAGE_HYPERBOLIC_MODEL=         # Default: FLUX.1-dev
SMALL_HYPERBOLIC_MODEL=         # Default: meta-llama/Llama-3.2-3B-Instruct
MEDIUM_HYPERBOLIC_MODEL=        # Default: meta-llama/Meta-Llama-3.1-70B-Instruct
LARGE_HYPERBOLIC_MODEL=         # Default: meta-llama/Meta-Llama-3.1-405-Instruct

# Infera Configuration
INFERA_API_KEY=              # visit api.infera.org/docs to obtain an API key under /signup_user
INFERA_MODEL=                # Default: llama3.2:latest
INFERA_SERVER_URL=           # Default: https://api.infera.org/
SMALL_INFERA_MODEL=          #Recommended: llama3.2:latest
MEDIUM_INFERA_MODEL=         #Recommended: mistral-nemo:latest
LARGE_INFERA_MODEL=          #Recommended: mistral-small:latest

# Venice Configuration
VENICE_API_KEY=                 # generate from venice settings
SMALL_VENICE_MODEL=             # Default: llama-3.3-70b
MEDIUM_VENICE_MODEL=            # Default: llama-3.3-70b
LARGE_VENICE_MODEL=             # Default: llama-3.1-405b
IMAGE_VENICE_MODEL=             # Default: fluently-xl

# Nineteen.ai Configuration
NINETEEN_AI_API_KEY=      # Get a free api key from https://nineteen.ai/app/api
SMALL_NINETEEN_AI_MODEL=  # Default: unsloth/Llama-3.2-3B-Instruct
MEDIUM_NINETEEN_AI_MODEL= # Default: unsloth/Meta-Llama-3.1-8B-Instruct
LARGE_NINETEEN_AI_MODEL=  # Default: hugging-quants/Meta-Llama-3.1-70B-Instruct-AWQ-INT4
IMAGE_NINETEEN_AI_MODE=   # Default: dataautogpt3/ProteusV0.4-Lightning

# Akash Chat API Configuration docs: https://chatapi.akash.network/documentation
AKASH_CHAT_API_KEY= # Get from https://chatapi.akash.network/
SMALL_AKASH_CHAT_API_MODEL=  # Default: Meta-Llama-3-2-3B-Instruct
MEDIUM_AKASH_CHAT_API_MODEL= # Default: Meta-Llama-3-3-70B-Instruct
LARGE_AKASH_CHAT_API_MODEL=  # Default: Meta-Llama-3-1-405B-Instruct-FP8

# Livepeer configuration
LIVEPEER_GATEWAY_URL=           # Free inference gateways and docs: https://livepeer-eliza.com/
LIVEPEER_IMAGE_MODEL=           # Default: ByteDance/SDXL-Lightning

# Speech Synthesis
ELEVENLABS_XI_API_KEY=          # API key from elevenlabs

# Transcription Provider
TRANSCRIPTION_PROVIDER=         # Default: local (possible values: openai, deepgram, local)

# ElevenLabs Settings
ELEVENLABS_MODEL_ID=eleven_multilingual_v2
ELEVENLABS_VOICE_ID=21m00Tcm4TlvDq8ikWAM
ELEVENLABS_VOICE_STABILITY=0.5
ELEVENLABS_VOICE_SIMILARITY_BOOST=0.9
ELEVENLABS_VOICE_STYLE=0.66
ELEVENLABS_VOICE_USE_SPEAKER_BOOST=false
ELEVENLABS_OPTIMIZE_STREAMING_LATENCY=4
ELEVENLABS_OUTPUT_FORMAT=pcm_16000

# OpenRouter Configuration
OPENROUTER_API_KEY=             # OpenRouter API Key
OPENROUTER_MODEL=               # Default: uses hermes 70b/405b
SMALL_OPENROUTER_MODEL=
MEDIUM_OPENROUTER_MODEL=
LARGE_OPENROUTER_MODEL=

# REDPILL Configuration (https://docs.red-pill.ai/get-started/supported-models)
REDPILL_API_KEY=                # REDPILL API Key
REDPILL_MODEL=
SMALL_REDPILL_MODEL=            # Default: gpt-4o-mini
MEDIUM_REDPILL_MODEL=           # Default: gpt-4o
LARGE_REDPILL_MODEL=            # Default: gpt-4o

# Grok Configuration
GROK_API_KEY=                   # GROK/xAI API Key
SMALL_GROK_MODEL=       # Default: grok-2-1212
MEDIUM_GROK_MODEL=      # Default: grok-2-1212
LARGE_GROK_MODEL=       # Default: grok-2-1212
EMBEDDING_GROK_MODEL=   # Default: grok-2-1212

# Ollama Configuration
OLLAMA_SERVER_URL=              # Default: localhost:11434
OLLAMA_MODEL=
USE_OLLAMA_EMBEDDING=           # Set to TRUE for OLLAMA/1024, leave blank for local
OLLAMA_EMBEDDING_MODEL=         # Default: mxbai-embed-large
SMALL_OLLAMA_MODEL=             # Default: llama3.2
MEDIUM_OLLAMA_MODEL=            # Default: hermes3
LARGE_OLLAMA_MODEL=             # Default: hermes3:70b

# Google Configuration
GOOGLE_MODEL=
SMALL_GOOGLE_MODEL=             # Default: gemini-1.5-flash-latest
MEDIUM_GOOGLE_MODEL=            # Default: gemini-1.5-flash-latest
LARGE_GOOGLE_MODEL=             # Default: gemini-1.5-pro-latest
EMBEDDING_GOOGLE_MODEL=         # Default: text-embedding-004

# Groq Configuration
GROQ_API_KEY=                   # Starts with gsk_
SMALL_GROQ_MODEL=               # Default: llama-3.1-8b-instant
MEDIUM_GROQ_MODEL=              # Default: llama-3.3-70b-versatile
LARGE_GROQ_MODEL=               # Default: llama-3.2-90b-vision-preview
EMBEDDING_GROQ_MODEL=           # Default: llama-3.1-8b-instant

# LlamaLocal Configuration
LLAMALOCAL_PATH=                # Default: "" which is the current directory in plugin-node/dist/ which gets destroyed and recreated on every build

# NanoGPT Configuration
SMALL_NANOGPT_MODEL=            # Default: gpt-4o-mini
MEDIUM_NANOGPT_MODEL=           # Default: gpt-4o
LARGE_NANOGPT_MODEL=            # Default: gpt-4o

# Anthropic Configuration
ANTHROPIC_API_KEY=              # For Claude
SMALL_ANTHROPIC_MODEL=          # Default: claude-3-haiku-20240307
MEDIUM_ANTHROPIC_MODEL=         # Default: claude-3-5-sonnet-20241022
LARGE_ANTHROPIC_MODEL=          # Default: claude-3-5-sonnet-20241022

# Heurist Configuration
HEURIST_API_KEY=                # Get from https://heurist.ai/dev-access
SMALL_HEURIST_MODEL=            # Default: meta-llama/llama-3-70b-instruct
MEDIUM_HEURIST_MODEL=           # Default: meta-llama/llama-3-70b-instruct
LARGE_HEURIST_MODEL=            # Default: meta-llama/llama-3.1-405b-instruct
HEURIST_IMAGE_MODEL=            # Default: PepeXL

# Gaianet Configuration
GAIANET_MODEL=
GAIANET_SERVER_URL=
SMALL_GAIANET_MODEL=            # Default: llama3b
SMALL_GAIANET_SERVER_URL=       # Default: https://llama3b.gaia.domains/v1
MEDIUM_GAIANET_MODEL=           # Default: llama
MEDIUM_GAIANET_SERVER_URL=      # Default: https://llama8b.gaia.domains/v1
LARGE_GAIANET_MODEL=            # Default: qwen72b
LARGE_GAIANET_SERVER_URL=       # Default: https://qwen72b.gaia.domains/v1
GAIANET_EMBEDDING_MODEL=
USE_GAIANET_EMBEDDING=          # Set to TRUE for GAIANET/768, leave blank for local

# Volcengine Configuration
VOLENGINE_API_URL=              # Volcengine API Endpoint, Default: https://open.volcengineapi.com/api/v3/
VOLENGINE_MODEL=
SMALL_VOLENGINE_MODEL=          # Default: doubao-lite-128k
MEDIUM_VOLENGINE_MODEL=         # Default: doubao-pro-128k
LARGE_VOLENGINE_MODEL=          # Default: doubao-pro-256k
VOLENGINE_EMBEDDING_MODEL=      # Default: doubao-embedding

# fal.ai Configuration
FAL_API_KEY=
FAL_AI_LORA_PATH=

# LetzAI Configuration
LETZAI_API_KEY=                 # LetzAI API Key
LETZAI_MODELS=                  # list of Letzai models to add to each prompt, e.g.: "@modelname1, @modelname2"

# Galadriel Configuration
GALADRIEL_API_KEY=gal-*         # Get from https://dashboard.galadriel.com/
SMALL_GALADRIEL_MODEL=          # Default: gpt-4o-mini
MEDIUM_GALADRIEL_MODEL=         # Default: gpt-4o
LARGE_GALADRIEL_MODEL=          # Default: gpt-4o
GALADRIEL_FINE_TUNE_API_KEY=    # Use an OpenAI key to use a fine-tuned model with the verified inference endpoint

# Remaining Provider Configurations
GOOGLE_GENERATIVE_AI_API_KEY=   # Gemini API key
ALI_BAILIAN_API_KEY=            # Ali Bailian API Key
NANOGPT_API_KEY=                # NanoGPT API Key
TOGETHER_API_KEY=               # Together API Key

######################################
#### Crypto Plugin Configurations ####
######################################

# CoinMarketCap / CMC
COINMARKETCAP_API_KEY=

# CoinGecko
COINGECKO_API_KEY=
COINGECKO_PRO_API_KEY=

# EVM
EVM_PRIVATE_KEY=
EVM_PROVIDER_URL=

# Avalanche
AVALANCHE_PRIVATE_KEY=
AVALANCHE_PUBLIC_KEY=

# Arthera
ARTHERA_PRIVATE_KEY=

# Solana
SOLANA_PRIVATE_KEY=
SOLANA_PUBLIC_KEY=
SOLANA_CLUSTER= # Default: devnet. Solana Cluster: 'devnet' | 'testnet' | 'mainnet-beta'
SOLANA_ADMIN_PRIVATE_KEY= # This wallet is used to verify NFTs
SOLANA_ADMIN_PUBLIC_KEY= # This wallet is used to verify NFTs
SOLANA_VERIFY_TOKEN= # Authentication token for calling the verification API

# Fallback Wallet Configuration (deprecated)
WALLET_PRIVATE_KEY=
WALLET_PUBLIC_KEY=

BIRDEYE_API_KEY=

# Solana Configuration
SOL_ADDRESS=So11111111111111111111111111111111111111112
SLIPPAGE=1
BASE_MINT=So11111111111111111111111111111111111111112
SOLANA_RPC_URL=https://api.mainnet-beta.solana.com
HELIUS_API_KEY=

# Abstract Configuration
ABSTRACT_ADDRESS=
ABSTRACT_PRIVATE_KEY=
ABSTRACT_RPC_URL=https://api.testnet.abs.xyz

# Starknet Configuration
STARKNET_ADDRESS=
STARKNET_PRIVATE_KEY=
STARKNET_RPC_URL=

# Lens Network Configuration
LENS_ADDRESS=
LENS_PRIVATE_KEY=

# Coinbase
COINBASE_COMMERCE_KEY=          # From Coinbase developer portal
COINBASE_API_KEY=               # From Coinbase developer portal
COINBASE_PRIVATE_KEY=           # From Coinbase developer portal
COINBASE_GENERATED_WALLET_ID=   # Not your address but the wallet ID from generating a wallet through the plugin
COINBASE_GENERATED_WALLET_HEX_SEED= # Not your address but the wallet hex seed from generating a wallet through the plugin and calling export
COINBASE_NOTIFICATION_URI=      # For webhook plugin the uri you want to send the webhook to for dummy ones use https://webhook.site

# Coinbase Charity Configuration
IS_CHARITABLE=false   # Set to true to enable charity donations
CHARITY_ADDRESS_BASE=0x1234567890123456789012345678901234567890
CHARITY_ADDRESS_SOL=pWvDXKu6CpbKKvKQkZvDA66hgsTB6X2AgFxksYogHLV
CHARITY_ADDRESS_ETH=0x750EF1D7a0b4Ab1c97B7A623D7917CcEb5ea779C
CHARITY_ADDRESS_ARB=0x1234567890123456789012345678901234567890
CHARITY_ADDRESS_POL=0x1234567890123456789012345678901234567890

# thirdweb
THIRDWEB_SECRET_KEY=              # Create key on thirdweb developer dashboard: https://thirdweb.com/

# Conflux Configuration
CONFLUX_CORE_PRIVATE_KEY=
CONFLUX_CORE_SPACE_RPC_URL=
CONFLUX_ESPACE_PRIVATE_KEY=
CONFLUX_ESPACE_RPC_URL=
CONFLUX_MEME_CONTRACT_ADDRESS=

# ZeroG
ZEROG_INDEXER_RPC=
ZEROG_EVM_RPC=
ZEROG_PRIVATE_KEY=
ZEROG_FLOW_ADDRESS=

# TEE Configuration
# TEE_MODE options:
# - LOCAL: Uses simulator at localhost:8090 (for local development)
# - DOCKER: Uses simulator at host.docker.internal:8090 (for docker development)
# - PRODUCTION: No simulator, uses production endpoints
# Defaults to OFF if not specified
TEE_MODE=OFF                    # LOCAL | DOCKER | PRODUCTION
WALLET_SECRET_SALT=             # ONLY define if you want to use TEE Plugin, otherwise it will throw errors

ENABLE_TEE_LOG=false            # Set to true to enable TEE logging, only available when running eliza in TEE

# Flow Blockchain Configuration
FLOW_ADDRESS=
FLOW_PRIVATE_KEY=               # Private key for SHA3-256 + P256 ECDSA
FLOW_NETWORK=                   # Default: mainnet
FLOW_ENDPOINT_URL=              # Default: https://mainnet.onflow.org

# ICP
INTERNET_COMPUTER_PRIVATE_KEY=
INTERNET_COMPUTER_ADDRESS=

# Aptos
APTOS_PRIVATE_KEY=              # Aptos private key
APTOS_NETWORK=                  # Must be one of mainnet, testnet

# MultiversX
MVX_PRIVATE_KEY=                # Multiversx private key
MVX_NETWORK=                    # must be one of mainnet, devnet, testnet

# NEAR
NEAR_WALLET_SECRET_KEY=          # NEAR Wallet Secret Key
NEAR_WALLET_PUBLIC_KEY=          # NEAR Wallet Public Key
NEAR_ADDRESS=
NEAR_SLIPPAGE=1
NEAR_RPC_URL=https://rpc.testnet.near.org
NEAR_NETWORK=testnet # or mainnet

# ZKsync Era Configuration
ZKSYNC_ADDRESS=
ZKSYNC_PRIVATE_KEY=

# Avail DA Configuration
AVAIL_ADDRESS=
AVAIL_SEED=
AVAIL_APP_ID=0
AVAIL_RPC_URL=wss://avail-turing.public.blastapi.io/     # (Default) Testnet: wss://avail-turing.public.blastapi.io/ | Mainnet: wss://avail-mainnet.public.blastapi.io/

# Marlin
TEE_MARLIN=                             # Set "yes" to enable the plugin
TEE_MARLIN_ATTESTATION_ENDPOINT=        # Optional, default "http://127.0.0.1:1350"

# Ton
TON_PRIVATE_KEY=            # Ton Mnemonic Seed Phrase Join With Empty String
TON_RPC_URL=                # ton rpc

# Sui
SUI_PRIVATE_KEY=            # Sui Mnemonic Seed Phrase (`sui keytool generate ed25519`) , Also support `suiprivatekeyxxxx` (sui keytool export --key-identity 0x63)
SUI_NETWORK=                # must be one of mainnet, testnet, devnet, localnet

# Story
STORY_PRIVATE_KEY=          # Story private key
STORY_API_BASE_URL=         # Story API base URL
STORY_API_KEY=              # Story API key
PINATA_JWT=                 # Pinata JWT for uploading files to IPFS

# Cosmos
COSMOS_RECOVERY_PHRASE=      # 12 words recovery phrase (need to be in quotes, because of spaces)
COSMOS_AVAILABLE_CHAINS=     # mantrachaintestnet2,cosmos  # Array of chains
# Cronos zkEVM
CRONOSZKEVM_ADDRESS=
CRONOSZKEVM_PRIVATE_KEY=

# Fuel Ecosystem (FuelVM)
FUEL_WALLET_PRIVATE_KEY=

# Tokenizer Settings
TOKENIZER_MODEL=            # Specify the tokenizer model to be used.
TOKENIZER_TYPE=             # Options: tiktoken (for OpenAI models) or auto (AutoTokenizer from Hugging Face for non-OpenAI models). Default: tiktoken.

# Spheron
SPHERON_PRIVATE_KEY=
SPHERON_PROVIDER_PROXY_URL=
SPHERON_WALLET_ADDRESS=

# Stargaze NFT marketplace from Cosmos (You can use https://graphql.mainnet.stargaze-apis.com/graphql)
STARGAZE_ENDPOINT=

# GenLayer
GENLAYER_PRIVATE_KEY= # Private key of the GenLayer account to use for the agent in this format (0x0000000000000000000000000000000000000000000000000000000000000000)

####################################
#### Misc Plugin Configurations ####
####################################

# Intiface Configuration
INTIFACE_WEBSOCKET_URL=ws://localhost:12345

# API key for giphy from https://developers.giphy.com/dashboard/
GIPHY_API_KEY=

# OpenWeather
<<<<<<< HEAD
OPEN_WEATHER_API_KEY=  # OpenWeather API key

# Nostr
# The list of Nostr relays to connect to.
NOSTR_RELAYS="wss://relay.damus.io,wss://relay.primal.net"
# Nostr Private Key (starts with nsec)
NOSTR_NSEC_KEY="nsec1..."
# Nostr Public Key (starts with npub)
NOSTR_NPUB_KEY="npub1..."
# How often (in seconds) the bot should check for Nostr interactions (default: 2 minutes)
NOSTR_POLL_INTERVAL=120
# Whether to post immediately or not
NOSTR_POST_IMMEDIATELY=false
# Whether to dry run or not
NOSTR_DRY_RUN=false
=======
OPEN_WEATHER_API_KEY=           # OpenWeather API key



# EchoChambers Configuration
ECHOCHAMBERS_API_URL=http://127.0.0.1:3333
ECHOCHAMBERS_API_KEY=testingkey0011
ECHOCHAMBERS_USERNAME=eliza
ECHOCHAMBERS_DEFAULT_ROOM=general
ECHOCHAMBERS_POLL_INTERVAL=60
ECHOCHAMBERS_MAX_MESSAGES=10

# Allora
ALLORA_API_KEY=                 # Allora API key, format: UP-f8db7d6558ab432ca0d92716
ALLORA_CHAIN_SLUG=              # must be one of mainnet, testnet. If not specified, it will use testnet by default

# Opacity zkTLS
OPACITY_TEAM_ID=f309ac8ae8a9a14a7e62cd1a521b1c5f
OPACITY_CLOUDFLARE_NAME=eigen-test
OPACITY_PROVER_URL=https://opacity-ai-zktls-demo.vercel.app

# AWS S3 Configuration Settings for File Upload
AWS_ACCESS_KEY_ID=
AWS_SECRET_ACCESS_KEY=
AWS_REGION=
AWS_S3_BUCKET=
AWS_S3_UPLOAD_PATH=

# Deepgram
DEEPGRAM_API_KEY=

# Web search API Configuration
TAVILY_API_KEY=

# Verifiable Inference Configuration
VERIFIABLE_INFERENCE_ENABLED=false # Set to false to disable verifiable inference
VERIFIABLE_INFERENCE_PROVIDER=opacity # Options: opacity


# Autonome Configuration
AUTONOME_JWT_TOKEN=
AUTONOME_RPC=https://wizard-bff-rpc.alt.technology/v1/bff/aaa/apps

####################################
#### Akash Network Configuration ####
####################################
AKASH_ENV=mainnet
AKASH_NET=https://raw.githubusercontent.com/ovrclk/net/master/mainnet
RPC_ENDPOINT=https://rpc.akashnet.net:443
AKASH_GAS_PRICES=0.025uakt
AKASH_GAS_ADJUSTMENT=1.5
AKASH_KEYRING_BACKEND=os
AKASH_FROM=default
AKASH_FEES=20000uakt
AKASH_DEPOSIT=500000uakt
AKASH_MNEMONIC=
AKASH_WALLET_ADDRESS=
# Akash Pricing API
AKASH_PRICING_API_URL=https://console-api.akash.network/v1/pricing
# Default values # 1 CPU = 1000 1GB = 1000000000 1GB = 1000000000
AKASH_DEFAULT_CPU=1000
AKASH_DEFAULT_MEMORY=1000000000
AKASH_DEFAULT_STORAGE=1000000000
AKASH_SDL=example.sdl.yml
# Close deployment
# Close all deployments = closeAll
# Close a single deployment = dseq and add the value in AKASH_CLOSE_DSEQ
AKASH_CLOSE_DEP=closeAll
AKASH_CLOSE_DSEQ=19729929
# Provider Info we added one to check you will have to pass this into the action
AKASH_PROVIDER_INFO=akash1ccktptfkvdc67msasmesuy5m7gpc76z75kukpz
# Deployment Status
# AKASH_DEP_STATUS = dseq or param_passed when you are building you wil pass the dseq dinamically to test you
# you can pass the dseq using AKASH_DEP_DSEQ 19729929 is an example of a dseq we test while build.
AKASH_DEP_STATUS=dseq
AKASH_DEP_DSEQ=19729929
# Gas Estimation Options: close, create, or update
# qseq is required when operation is "close" 19729929 is an example of a dseq we test while build.
AKASH_GAS_OPERATION=close
AKASH_GAS_DSEQ=19729929
# Manifest
# Values: "auto" | "manual" | "validate_only" Default: "auto"
AKASH_MANIFEST_MODE=auto
# Default: Will use the SDL directory
AKASH_MANIFEST_PATH=
# Values: "strict" | "lenient" | "none" - Default: "strict"
AKASH_MANIFEST_VALIDATION_LEVEL=strict
>>>>>>> c9d44119
<|MERGE_RESOLUTION|>--- conflicted
+++ resolved
@@ -443,8 +443,7 @@
 GIPHY_API_KEY=
 
 # OpenWeather
-<<<<<<< HEAD
-OPEN_WEATHER_API_KEY=  # OpenWeather API key
+OPEN_WEATHER_API_KEY=           # OpenWeather API key
 
 # Nostr
 # The list of Nostr relays to connect to.
@@ -459,8 +458,6 @@
 NOSTR_POST_IMMEDIATELY=false
 # Whether to dry run or not
 NOSTR_DRY_RUN=false
-=======
-OPEN_WEATHER_API_KEY=           # OpenWeather API key
 
 
 
@@ -546,5 +543,4 @@
 # Default: Will use the SDL directory
 AKASH_MANIFEST_PATH=
 # Values: "strict" | "lenient" | "none" - Default: "strict"
-AKASH_MANIFEST_VALIDATION_LEVEL=strict
->>>>>>> c9d44119
+AKASH_MANIFEST_VALIDATION_LEVEL=strict