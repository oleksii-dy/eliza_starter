--- conflicted
+++ resolved
@@ -80,19 +80,17 @@
 WHATSAPP_WEBHOOK_VERIFY_TOKEN= # Custom string for webhook verification
 WHATSAPP_API_VERSION=v17.0     # WhatsApp API version (default: v17.0)
 
-<<<<<<< HEAD
 # Alexa Client Configuration
 ALEXA_SKILL_ID=                # Your Alexa skill ID from developer console (format: amzn1.ask.skill-...)
 ALEXA_CLIENT_ID=               # OAuth2 Client ID from Alexa developer console permissions tab
 ALEXA_CLIENT_SECRET=           # OAuth2 Client Secret from Alexa developer console permissions tab
-=======
+
 
 # Simsai Specific Configuration
 SIMSAI_API_KEY= # API key for SimsAI authentication
 SIMSAI_AGENT_ID= # Unique identifier for the SimsAI agent
 SIMSAI_USERNAME= # Username for SimsAI platform access
 SIMSAI_DRY_RUN= # Set to true to test without making actual API calls
->>>>>>> 03057485
 
 # Direct Client Setting
 EXPRESS_MAX_PAYLOAD= # Default: 100kb
@@ -837,7 +835,7 @@
 
 # Hyperliquid Api
 HYPERLIQUID_PRIVATE_KEY=    # Required for trading and cancelling orders, your_private_key
-HYPERLIQUID_TESTNET=        # Optional, defaults to false; true or false 
+HYPERLIQUID_TESTNET=        # Optional, defaults to false; true or false
 
 # Lit Protocol
 FUNDING_PRIVATE_KEY=    # Private key for funding transactions in Lit Protocol
