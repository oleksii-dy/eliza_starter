--- conflicted
+++ resolved
@@ -762,7 +762,6 @@
 INSTAGRAM_POST_INTERVAL_MAX=120   # Default: 120 minutes
 INSTAGRAM_ENABLE_ACTION_PROCESSING=false  # Enable/disable action processing
 INSTAGRAM_ACTION_INTERVAL=5       # Interval between actions in minutes
-<<<<<<< HEAD
 INSTAGRAM_MAX_ACTIONS=1           # Maximum number of actions to process at once
 
 # LinkedIn Configuration
@@ -771,7 +770,6 @@
 LINKEDIN_POST_INTERVAL_MAX=120    # Optional. Given in minutes. Default: 120 minutes
 LINKEDIN_API_URL=https://api.linkedin.com # Optional. Default: https://api.linkedin.com
 LINKEDIN_DRY_RUN=false            # Optinal. Default: false. If set to true, the client will not publish posts, but can see the generated content in the console
-=======
 INSTAGRAM_MAX_ACTIONS=1          # Maximum number of actions to process at once
 
 ####################################
@@ -962,4 +960,3 @@
 FLASHBOTS_RELAY_SIGNING_KEY=      # Signing key for Flashbots relay interactions
 BUNDLE_EXECUTOR_ADDRESS=          # Address of the bundle executor contract
 
->>>>>>> ca5d7ccc
