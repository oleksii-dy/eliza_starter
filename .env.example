--- conflicted
+++ resolved
@@ -434,13 +434,8 @@
 OPEN_WEATHER_API_KEY=  # OpenWeather API key
 
 # Allora
-<<<<<<< HEAD
 ALLORA_API_KEY=UP-f8db7d6558ab432ca0d92716 # Allora API key
 ALLORA_CHAIN_SLUG=testnet # must be one of mainnet, testnet. If not specified, it will use testnet by default
 
 # B2 Network
-B2_PRIVATE_KEY=0x0000000000000000000000000000000000000000000000000000000000000000 # Private key of the B2 Network account to use for the agent
-=======
-ALLORA_API_KEY= # Allora API key, format: UP-f8db7d6558ab432ca0d92716
-ALLORA_CHAIN_SLUG= # must be one of mainnet, testnet. If not specified, it will use testnet by default
->>>>>>> 8a4b42b6
+B2_PRIVATE_KEY=0x0000000000000000000000000000000000000000000000000000000000000000 # Private key of the B2 Network account to use for the agent