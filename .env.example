####################################
#### Server & DB Configurations ####
####################################

# Cache Configs
CACHE_STORE=database # Defaults to database. Other available cache store: redis and filesystem
REDIS_URL=           # Redis URL - could be a local redis instance or cloud hosted redis. Also support rediss:// URLs
PGLITE_DATA_DIR=     #../pgLite/ if selecting a directory   --- or memory:// if selecting in memory

# Eliza Port Config
SERVER_PORT=3000
VITE_SERVER_PORT=${SERVER_PORT}

# Supabase Configuration
SUPABASE_URL=
SUPABASE_ANON_KEY=

# Comma separated list of remote character urls (optional)
REMOTE_CHARACTER_URLS=

# Stores characters set by using the direct API in the data/character folder for further load when the app restarts
USE_CHARACTER_STORAGE=false

# Logging
DEFAULT_LOG_LEVEL=warn
LOG_JSON_FORMAT=false            # Print everything in logger as json; false by default

###############################
#### Client Configurations ####
###############################

# Discord Configuration
DISCORD_APPLICATION_ID=
DISCORD_API_TOKEN=        # Bot token
DISCORD_VOICE_CHANNEL_ID= # The ID of the voice channel the bot should join (optional)

# Devin Configuration
DEVIN_API_TOKEN=         # Get your API key from docs.devin.ai/tutorials/api-integration

# Farcaster Neynar Configuration
FARCASTER_FID=                # The FID associated with the account your are sending casts from
FARCASTER_NEYNAR_API_KEY=     # Neynar API key: https://neynar.com/
FARCASTER_NEYNAR_SIGNER_UUID= # Signer for the account you are sending casts from. Create a signer here: https://dev.neynar.com/app
FARCASTER_DRY_RUN=false       # Set to true if you want to run the bot without actually publishing casts
FARCASTER_POLL_INTERVAL=120   # How often (in seconds) the bot should check for farcaster interactions (replies and mentions)

# Telegram Configuration
TELEGRAM_BOT_TOKEN=

# Twitter/X Configuration
TWITTER_DRY_RUN=false
TWITTER_USERNAME= # Account username
TWITTER_PASSWORD= # Account password
TWITTER_EMAIL=    # Account email
TWITTER_2FA_SECRET=
TWITTER_POLL_INTERVAL=120   # How often (in seconds) the bot should check for interactions
TWITTER_SEARCH_ENABLE=FALSE # Enable timeline search, WARNING this greatly increases your chance of getting banned
TWITTER_TARGET_USERS=       # Comma separated list of Twitter user names to interact with
TWITTER_RETRY_LIMIT=        # Maximum retry attempts for Twitter login
TWITTER_SPACES_ENABLE=false # Enable or disable Twitter Spaces logic
# Post Interval Settings (in minutes)
POST_INTERVAL_MIN= # Default: 90
POST_INTERVAL_MAX= # Default: 180
POST_IMMEDIATELY=  # Default: false
# Twitter action processing configuration
ACTION_INTERVAL=               # Interval in minutes between action processing runs (default: 5 minutes)
ENABLE_ACTION_PROCESSING=false # Set to true to enable the action processing loop
MAX_ACTIONS_PROCESSING=1       # Maximum number of actions (e.g., retweets, likes) to process in a single cycle. Helps prevent excessive or uncontrolled actions.
ACTION_TIMELINE_TYPE=foryou    # Type of timeline to interact with. Options: "foryou" or "following". Default: "foryou"
# CONFIGURATION FOR APPROVING TWEETS BEFORE IT GETS POSTED
TWITTER_APPROVAL_DISCORD_CHANNEL_ID=  # Channel ID for the Discord bot to listen and send approval messages
TWITTER_APPROVAL_DISCORD_BOT_TOKEN=   # Discord bot token (this could be a different bot token from DISCORD_API_TOKEN)
TWITTER_APPROVAL_ENABLED=             # Enable or disable Twitter approval logic #Default is false
TWITTER_APPROVAL_CHECK_INTERVAL=60000 # Default: 60 seconds

# WhatsApp Cloud API Configuration
WHATSAPP_ACCESS_TOKEN=         # Permanent access token from Facebook Developer Console
WHATSAPP_PHONE_NUMBER_ID=      # Phone number ID from WhatsApp Business API
WHATSAPP_BUSINESS_ACCOUNT_ID=  # Business Account ID from Facebook Business Manager
WHATSAPP_WEBHOOK_VERIFY_TOKEN= # Custom string for webhook verification
WHATSAPP_API_VERSION=v17.0     # WhatsApp API version (default: v17.0)


# Simsai Specific Configuration
SIMSAI_API_KEY= # API key for SimsAI authentication
SIMSAI_AGENT_ID= # Unique identifier for the SimsAI agent
SIMSAI_USERNAME= # Username for SimsAI platform access
SIMSAI_DRY_RUN= # Set to true to test without making actual API calls

# Direct Client Setting
EXPRESS_MAX_PAYLOAD= # Default: 100kb

#######################################
#### Model Provider Configurations ####
#######################################

# OpenAI Configuration
OPENAI_API_KEY=         # OpenAI API key, starting with sk-
OPENAI_API_URL=         # OpenAI API Endpoint (optional), Default: https://api.openai.com/v1
SMALL_OPENAI_MODEL=     # Default: gpt-4o-mini
MEDIUM_OPENAI_MODEL=    # Default: gpt-4o
LARGE_OPENAI_MODEL=     # Default: gpt-4o
EMBEDDING_OPENAI_MODEL= # Default: text-embedding-3-small
IMAGE_OPENAI_MODEL=     # Default: dall-e-3
USE_OPENAI_EMBEDDING=TRUE   # Set to TRUE for OpenAI/1536, leave blank for local

# Community Plugin for OpenAI Configuration
ENABLE_OPEN_AI_COMMUNITY_PLUGIN=false
OPENAI_DEFAULT_MODEL=
OPENAI_MAX_TOKENS=
OPENAI_TEMPERATURE=




# Atoma SDK Configuration
ATOMASDK_BEARER_AUTH=           # Atoma SDK Bearer Auth token
ATOMA_API_URL=                  # Default: https://api.atoma.network/v1
SMALL_ATOMA_MODEL=              # Default: meta-llama/Llama-3.3-70B-Instruct
MEDIUM_ATOMA_MODEL=             # Default: meta-llama/Llama-3.3-70B-Instruct
LARGE_ATOMA_MODEL=              # Default: meta-llama/Llama-3.3-70B-Instruct

# Eternal AI's Decentralized Inference API
ETERNALAI_URL=
ETERNALAI_MODEL=                    # Default: "NousResearch/Hermes-3-Llama-3.1-70B-FP8"
ETERNALAI_CHAIN_ID=8453            # Default: "8453"
ETERNALAI_RPC_URL=                  # Ex: https://mainnet.base.org/
ETERNALAI_AGENT_CONTRACT_ADDRESS=   # Ex: 0xAed016e060e2fFE3092916b1650Fc558D62e1CCC
ETERNALAI_AGENT_ID=                 # Ex: 1711
ETERNALAI_API_KEY=
ETERNALAI_LOG=false #Default: false

# Hyperbolic Configuration
HYPERBOLIC_API_KEY= # Hyperbolic API Key
HYPERBOLIC_MODEL=
IMAGE_HYPERBOLIC_MODEL=  # Default: FLUX.1-dev
SMALL_HYPERBOLIC_MODEL=  # Default: meta-llama/Llama-3.2-3B-Instruct
MEDIUM_HYPERBOLIC_MODEL= # Default: meta-llama/Meta-Llama-3.1-70B-Instruct
LARGE_HYPERBOLIC_MODEL=  # Default: meta-llama/Meta-Llama-3.1-405-Instruct

# Infera Configuration
INFERA_API_KEY=      # visit api.infera.org/docs to obtain an API key under /signup_user
INFERA_MODEL=        # Default: llama3.2:latest
INFERA_SERVER_URL=   # Default: https://api.infera.org/
SMALL_INFERA_MODEL=  #Recommended: llama3.2:latest
MEDIUM_INFERA_MODEL= #Recommended: mistral-nemo:latest
LARGE_INFERA_MODEL=  #Recommended: mistral-small:latest

# Venice Configuration
VENICE_API_KEY=      # generate from venice settings
SMALL_VENICE_MODEL=  # Default: llama-3.3-70b
MEDIUM_VENICE_MODEL= # Default: llama-3.3-70b
LARGE_VENICE_MODEL=  # Default: llama-3.1-405b
IMAGE_VENICE_MODEL=  # Default: fluently-xl

# Nineteen.ai Configuration
NINETEEN_AI_API_KEY=      # Get a free api key from https://nineteen.ai/app/api
SMALL_NINETEEN_AI_MODEL=  # Default: unsloth/Llama-3.2-3B-Instruct
MEDIUM_NINETEEN_AI_MODEL= # Default: unsloth/Meta-Llama-3.1-8B-Instruct
LARGE_NINETEEN_AI_MODEL=  # Default: hugging-quants/Meta-Llama-3.1-70B-Instruct-AWQ-INT4
IMAGE_NINETEEN_AI_MODE=   # Default: dataautogpt3/ProteusV0.4-Lightning

# Akash Chat API Configuration docs: https://chatapi.akash.network/documentation
AKASH_CHAT_API_KEY=          # Get from https://chatapi.akash.network/
SMALL_AKASH_CHAT_API_MODEL=  # Default: Meta-Llama-3-2-3B-Instruct
MEDIUM_AKASH_CHAT_API_MODEL= # Default: Meta-Llama-3-3-70B-Instruct
LARGE_AKASH_CHAT_API_MODEL=  # Default: Meta-Llama-3-1-405B-Instruct-FP8

# Livepeer configuration

LIVEPEER_GATEWAY_URL=https://dream-gateway.livepeer.cloud           # Free inference gateways and docs: https://livepeer-eliza.com/
IMAGE_LIVEPEER_MODEL=           # Default: ByteDance/SDXL-Lightning
SMALL_LIVEPEER_MODEL=           # Default: meta-llama/Meta-Llama-3.1-8B-Instruct
MEDIUM_LIVEPEER_MODEL=          # Default: meta-llama/Meta-Llama-3.1-8B-Instruct
LARGE_LIVEPEER_MODEL=           # Default: meta-llama/Meta-Llama-3.1-8B-Instruct

# Speech Synthesis
ELEVENLABS_XI_API_KEY= # API key from elevenlabs

# Transcription Provider
TRANSCRIPTION_PROVIDER= # Default: local (possible values: openai, deepgram, local)

# ElevenLabs Settings
ELEVENLABS_MODEL_ID=eleven_multilingual_v2
ELEVENLABS_VOICE_ID=21m00Tcm4TlvDq8ikWAM
ELEVENLABS_VOICE_STABILITY=0.5
ELEVENLABS_VOICE_SIMILARITY_BOOST=0.9
ELEVENLABS_VOICE_STYLE=0.66
ELEVENLABS_VOICE_USE_SPEAKER_BOOST=false
ELEVENLABS_OPTIMIZE_STREAMING_LATENCY=4
ELEVENLABS_OUTPUT_FORMAT=pcm_16000

# OpenRouter Configuration
OPENROUTER_API_KEY= # OpenRouter API Key
OPENROUTER_MODEL=   # Default: uses hermes 70b/405b
SMALL_OPENROUTER_MODEL=
MEDIUM_OPENROUTER_MODEL=
LARGE_OPENROUTER_MODEL=

# REDPILL Configuration (https://docs.red-pill.ai/get-started/supported-models)
REDPILL_API_KEY= # REDPILL API Key
REDPILL_MODEL=
SMALL_REDPILL_MODEL=  # Default: gpt-4o-mini
MEDIUM_REDPILL_MODEL= # Default: gpt-4o
LARGE_REDPILL_MODEL=  # Default: gpt-4o

# Grok Configuration
GROK_API_KEY=         # GROK/xAI API Key
SMALL_GROK_MODEL=     # Default: grok-2-1212
MEDIUM_GROK_MODEL=    # Default: grok-2-1212
LARGE_GROK_MODEL=     # Default: grok-2-1212
EMBEDDING_GROK_MODEL= # Default: grok-2-1212

# Ollama Configuration
OLLAMA_SERVER_URL= # Default: localhost:11434
OLLAMA_MODEL=
USE_OLLAMA_EMBEDDING=   # Set to TRUE for OLLAMA/1024, leave blank for local
OLLAMA_EMBEDDING_MODEL= # Default: mxbai-embed-large
SMALL_OLLAMA_MODEL=     # Default: llama3.2
MEDIUM_OLLAMA_MODEL=    # Default: hermes3
LARGE_OLLAMA_MODEL=     # Default: hermes3:70b

# Google Configuration
GOOGLE_MODEL=
SMALL_GOOGLE_MODEL=     # Default: gemini-1.5-flash-latest
MEDIUM_GOOGLE_MODEL=    # Default: gemini-1.5-flash-latest
LARGE_GOOGLE_MODEL=     # Default: gemini-1.5-pro-latest
EMBEDDING_GOOGLE_MODEL= # Default: text-embedding-004

# Mistral Configuration
MISTRAL_MODEL=
SMALL_MISTRAL_MODEL=  # Default: mistral-small-latest
MEDIUM_MISTRAL_MODEL= # Default: mistral-large-latest
LARGE_MISTRAL_MODEL=  # Default: mistral-large-latest

# Groq Configuration
GROQ_API_KEY=         # Starts with gsk_
SMALL_GROQ_MODEL=     # Default: llama-3.1-8b-instant
MEDIUM_GROQ_MODEL=    # Default: llama-3.3-70b-versatile
LARGE_GROQ_MODEL=     # Default: llama-3.2-90b-vision-preview
EMBEDDING_GROQ_MODEL= # Default: llama-3.1-8b-instant

# LlamaLocal Configuration
LLAMALOCAL_PATH= # Default: "" which is the current directory in plugin-node/dist/ which gets destroyed and recreated on every build

# NanoGPT Configuration
SMALL_NANOGPT_MODEL=  # Default: gpt-4o-mini
MEDIUM_NANOGPT_MODEL= # Default: gpt-4o
LARGE_NANOGPT_MODEL=  # Default: gpt-4o

# Anthropic Configuration
ANTHROPIC_API_KEY=      # For Claude
SMALL_ANTHROPIC_MODEL=  # Default: claude-3-haiku-20240307
MEDIUM_ANTHROPIC_MODEL= # Default: claude-3-5-sonnet-20241022
LARGE_ANTHROPIC_MODEL=  # Default: claude-3-5-sonnet-20241022

# Heurist Configuration
HEURIST_API_KEY=      # Get from https://heurist.ai/dev-access
SMALL_HEURIST_MODEL=  # Default: meta-llama/llama-3-70b-instruct
MEDIUM_HEURIST_MODEL= # Default: meta-llama/llama-3-70b-instruct
LARGE_HEURIST_MODEL=  # Default: meta-llama/llama-3.3-70b-instruct
HEURIST_IMAGE_MODEL=  # Default: FLUX.1-dev
HEURIST_EMBEDDING_MODEL= # Default: BAAI/bge-large-en-v1.5
USE_HEURIST_EMBEDDING= # Set to TRUE for HEURIST embedding, leave blank for local

# Gaianet Configuration
GAIANET_MODEL=
GAIANET_SERVER_URL=
SMALL_GAIANET_MODEL=       # Default: llama3b
SMALL_GAIANET_SERVER_URL=  # Default: https://llama3b.gaia.domains/v1
MEDIUM_GAIANET_MODEL=      # Default: llama
MEDIUM_GAIANET_SERVER_URL= # Default: https://llama8b.gaia.domains/v1
LARGE_GAIANET_MODEL=       # Default: qwen72b
LARGE_GAIANET_SERVER_URL=  # Default: https://qwen72b.gaia.domains/v1
GAIANET_EMBEDDING_MODEL=
USE_GAIANET_EMBEDDING= # Set to TRUE for GAIANET/768, leave blank for local

# Volcengine Configuration
VOLENGINE_API_URL= # Volcengine API Endpoint, Default: https://open.volcengineapi.com/api/v3/
VOLENGINE_MODEL=
SMALL_VOLENGINE_MODEL=     # Default: doubao-lite-128k
MEDIUM_VOLENGINE_MODEL=    # Default: doubao-pro-128k
LARGE_VOLENGINE_MODEL=     # Default: doubao-pro-256k
VOLENGINE_EMBEDDING_MODEL= # Default: doubao-embedding

# DeepSeek Configuration
DEEPSEEK_API_KEY=      #Your DeepSeek API key
DEEPSEEK_API_URL=      # Default: https://api.deepseek.com
SMALL_DEEPSEEK_MODEL=  # Default: deepseek-chat
MEDIUM_DEEPSEEK_MODEL= # Default: deepseek-chat
LARGE_DEEPSEEK_MODEL=  # Default: deepseek-chat

# fal.ai Configuration
FAL_API_KEY=
FAL_AI_LORA_PATH=

# LetzAI Configuration
LETZAI_API_KEY= # LetzAI API Key
LETZAI_MODELS=  # list of Letzai models to add to each prompt, e.g.: "@modelname1, @modelname2"

# Galadriel Configuration
GALADRIEL_API_KEY=gal-*      # Get from https://dashboard.galadriel.com/
SMALL_GALADRIEL_MODEL=       # Default: gpt-4o-mini
MEDIUM_GALADRIEL_MODEL=      # Default: gpt-4o
LARGE_GALADRIEL_MODEL=       # Default: gpt-4o
GALADRIEL_FINE_TUNE_API_KEY= # Use an OpenAI key to use a fine-tuned model with the verified inference endpoint

# Remaining Provider Configurations
GOOGLE_GENERATIVE_AI_API_KEY= # Gemini API key
ALI_BAILIAN_API_KEY=          # Ali Bailian API Key
NANOGPT_API_KEY=              # NanoGPT API Key
TOGETHER_API_KEY=             # Together API Key

######################################
#### Crypto Plugin Configurations ####
######################################

# CoinMarketCap / CMC
COINMARKETCAP_API_KEY=

# CoinGecko
COINGECKO_API_KEY=
COINGECKO_PRO_API_KEY=

# EVM
EVM_PRIVATE_KEY=
EVM_PROVIDER_URL=

# Avalanche
AVALANCHE_PRIVATE_KEY=
AVALANCHE_PUBLIC_KEY=

# Arthera
ARTHERA_PRIVATE_KEY=

# Solana
SOLANA_PRIVATE_KEY=
SOLANA_PUBLIC_KEY=
SOLANA_CLUSTER=           # Default: devnet. Solana Cluster: 'devnet' | 'testnet' | 'mainnet-beta'
SOLANA_ADMIN_PRIVATE_KEY= # This wallet is used to verify NFTs
SOLANA_ADMIN_PUBLIC_KEY=  # This wallet is used to verify NFTs
SOLANA_VERIFY_TOKEN=      # Authentication token for calling the verification API

# Injective
INJECTIVE_PRIVATE_KEY= #
INJECTIVE_PUBLIC_KEY= #
INJECTIVE_NETWORK= #
# Fallback Wallet Configuration (deprecated)
WALLET_PRIVATE_KEY=
WALLET_PUBLIC_KEY=

BIRDEYE_API_KEY=

# Solana Configuration
SOL_ADDRESS=So11111111111111111111111111111111111111112
SLIPPAGE=1
BASE_MINT=So11111111111111111111111111111111111111112
SOLANA_RPC_URL=https://api.mainnet-beta.solana.com
HELIUS_API_KEY=

# Abstract Configuration
ABSTRACT_ADDRESS=
ABSTRACT_PRIVATE_KEY=
ABSTRACT_RPC_URL=https://api.testnet.abs.xyz

# Starknet Configuration
STARKNET_ADDRESS=
STARKNET_PRIVATE_KEY=
STARKNET_RPC_URL=

# Lens Network Configuration
LENS_ADDRESS=
LENS_PRIVATE_KEY=

# Coinbase
COINBASE_COMMERCE_KEY=              # From Coinbase developer portal
COINBASE_API_KEY=                   # From Coinbase developer portal
COINBASE_PRIVATE_KEY=               # From Coinbase developer portal
COINBASE_GENERATED_WALLET_ID=       # Not your address but the wallet ID from generating a wallet through the plugin
COINBASE_GENERATED_WALLET_HEX_SEED= # Not your address but the wallet hex seed from generating a wallet through the plugin and calling export
COINBASE_NOTIFICATION_URI=          # For webhook plugin the uri you want to send the webhook to for dummy ones use https://webhook.site

# Coinbase AgentKit
CDP_API_KEY_NAME=
CDP_API_KEY_PRIVATE_KEY=
CDP_AGENT_KIT_NETWORK=base-sepolia # Optional: Defaults to base-sepolia

# Coinbase Charity Configuration
IS_CHARITABLE=false # Set to true to enable charity donations
CHARITY_ADDRESS_BASE=0x1234567890123456789012345678901234567890
CHARITY_ADDRESS_SOL=pWvDXKu6CpbKKvKQkZvDA66hgsTB6X2AgFxksYogHLV
CHARITY_ADDRESS_ETH=0x750EF1D7a0b4Ab1c97B7A623D7917CcEb5ea779C
CHARITY_ADDRESS_ARB=0x1234567890123456789012345678901234567890
CHARITY_ADDRESS_POL=0x1234567890123456789012345678901234567890

# thirdweb
THIRDWEB_SECRET_KEY= # Create key on thirdweb developer dashboard: https://thirdweb.com/

# Conflux Configuration
CONFLUX_CORE_PRIVATE_KEY=
CONFLUX_CORE_SPACE_RPC_URL=
CONFLUX_ESPACE_PRIVATE_KEY=
CONFLUX_ESPACE_RPC_URL=
CONFLUX_MEME_CONTRACT_ADDRESS=

# ZeroG
ZEROG_INDEXER_RPC=
ZEROG_EVM_RPC=
ZEROG_PRIVATE_KEY=
ZEROG_FLOW_ADDRESS=

# IQ6900
# Load json recorded on-chain through IQ
# Inscribe your json character file here: https://elizacodein.com/

IQ_WALLET_ADDRESS=              # If you enter the wallet address used on the site, the most recently inscribed json will be loaded.
IQSOlRPC=

# Squid Router
SQUID_SDK_URL=https://apiplus.squidrouter.com # Default: https://apiplus.squidrouter.com
SQUID_INTEGRATOR_ID=                          # get integrator id through https://docs.squidrouter.com/
SQUID_EVM_ADDRESS=
SQUID_EVM_PRIVATE_KEY=
SQUID_API_THROTTLE_INTERVAL=1000 # Default: 1000; Used to throttle API calls to avoid rate limiting (in ms)

# TEE Configuration
# TEE_MODE options:
# - LOCAL: Uses simulator at localhost:8090 (for local development)
# - DOCKER: Uses simulator at host.docker.internal:8090 (for docker development)
# - PRODUCTION: No simulator, uses production endpoints
# Defaults to OFF if not specified
TEE_MODE=OFF        # LOCAL | DOCKER | PRODUCTION
WALLET_SECRET_SALT= # ONLY define if you want to use TEE Plugin, otherwise it will throw errors

# TEE Verifiable Log Configuration
VLOG= # true/false;  if you want to use TEE Verifiable Log, set this to "true"

# Galadriel Configuration
GALADRIEL_API_KEY=gal-* # Get from https://dashboard.galadriel.com/

# Venice Configuration
VENICE_API_KEY=      # generate from venice settings
SMALL_VENICE_MODEL=  # Default: llama-3.3-70b
MEDIUM_VENICE_MODEL= # Default: llama-3.3-70b
LARGE_VENICE_MODEL=  # Default: llama-3.1-405b
IMAGE_VENICE_MODEL=  # Default: fluently-xl

# Akash Chat API Configuration docs: https://chatapi.akash.network/documentation
AKASH_CHAT_API_KEY=          # Get from https://chatapi.akash.network/
SMALL_AKASH_CHAT_API_MODEL=  # Default: Meta-Llama-3-2-3B-Instruct
MEDIUM_AKASH_CHAT_API_MODEL= # Default: Meta-Llama-3-3-70B-Instruct
LARGE_AKASH_CHAT_API_MODEL=  # Default: Meta-Llama-3-1-405B-Instruct-FP8

# fal.ai Configuration
FAL_API_KEY=
FAL_AI_LORA_PATH=

# Web search API Configuration
TAVILY_API_KEY=

# WhatsApp Cloud API Configuration
WHATSAPP_ACCESS_TOKEN=         # Permanent access token from Facebook Developer Console
WHATSAPP_PHONE_NUMBER_ID=      # Phone number ID from WhatsApp Business API
WHATSAPP_BUSINESS_ACCOUNT_ID=  # Business Account ID from Facebook Business Manager
WHATSAPP_WEBHOOK_VERIFY_TOKEN= # Custom string for webhook verification
WHATSAPP_API_VERSION=v17.0     # WhatsApp API version (default: v17.0)
ENABLE_TEE_LOG=false           # Set to true to enable TEE logging, only available when running eliza in TEE

# Flow Blockchain Configuration
FLOW_ADDRESS=
FLOW_PRIVATE_KEY=  # Private key for SHA3-256 + P256 ECDSA
FLOW_NETWORK=      # Default: mainnet
FLOW_ENDPOINT_URL= # Default: https://mainnet.onflow.org

# ICP
INTERNET_COMPUTER_PRIVATE_KEY=
INTERNET_COMPUTER_ADDRESS=

#Cloudflare AI Gateway
CLOUDFLARE_GW_ENABLED=    # Set to true to enable Cloudflare AI Gateway
CLOUDFLARE_AI_ACCOUNT_ID= # Cloudflare AI Account ID - found in the Cloudflare Dashboard under AI Gateway
CLOUDFLARE_AI_GATEWAY_ID= # Cloudflare AI Gateway ID - found in the Cloudflare Dashboard under AI Gateway

# Aptos
APTOS_PRIVATE_KEY= # Aptos private key
APTOS_NETWORK=     # Must be one of mainnet, testnet

# MultiversX
MVX_PRIVATE_KEY= # Multiversx private key
MVX_NETWORK=     # must be one of mainnet, devnet, testnet

# NEAR
NEAR_WALLET_SECRET_KEY= # NEAR Wallet Secret Key
NEAR_WALLET_PUBLIC_KEY= # NEAR Wallet Public Key
NEAR_ADDRESS=
NEAR_SLIPPAGE=1
NEAR_RPC_URL=https://rpc.testnet.near.org
NEAR_NETWORK=testnet # or mainnet

# ZKsync Era Configuration
ZKSYNC_ADDRESS=
ZKSYNC_PRIVATE_KEY=

# HoldStation Wallet Configuration
HOLDSTATION_PRIVATE_KEY=

# Avail DA Configuration
AVAIL_ADDRESS=
AVAIL_SEED=
AVAIL_APP_ID=0
AVAIL_RPC_URL=wss://avail-turing.public.blastapi.io/ # (Default) Testnet: wss://avail-turing.public.blastapi.io/ | Mainnet: wss://avail-mainnet.public.blastapi.io/

# Marlin
TEE_MARLIN=                      # Set "yes" to enable the plugin
TEE_MARLIN_ATTESTATION_ENDPOINT= # Optional, default "http://127.0.0.1:1350"

# Ton
TON_PRIVATE_KEY= # Ton Mnemonic Seed Phrase Join With Empty String
TON_RPC_URL=     # ton rpc
TON_RPC_API_KEY= # ton rpc api key

# Sui
SUI_PRIVATE_KEY= # Sui Mnemonic Seed Phrase (`sui keytool generate ed25519`) , Also support `suiprivatekeyxxxx` (sui keytool export --key-identity 0x63)
SUI_NETWORK=     # must be one of mainnet, testnet, devnet, localnet

# Story
STORY_PRIVATE_KEY=  # Story private key
STORY_API_BASE_URL= # Story API base URL
STORY_API_KEY=      # Story API key
PINATA_JWT=         # Pinata JWT for uploading files to IPFS

# Cosmos
COSMOS_RECOVERY_PHRASE=  # 12 words recovery phrase (need to be in quotes, because of spaces)
COSMOS_AVAILABLE_CHAINS= # mantrachaintestnet2,cosmos  # Array of chains
# Cronos zkEVM
CRONOSZKEVM_ADDRESS=
CRONOSZKEVM_PRIVATE_KEY=

# Fuel Ecosystem (FuelVM)
FUEL_WALLET_PRIVATE_KEY=

# Tokenizer Settings
TOKENIZER_MODEL= # Specify the tokenizer model to be used.
TOKENIZER_TYPE=  # Options: tiktoken (for OpenAI models) or auto (AutoTokenizer from Hugging Face for non-OpenAI models). Default: tiktoken.

# Spheron
SPHERON_PRIVATE_KEY=
SPHERON_PROVIDER_PROXY_URL=
SPHERON_WALLET_ADDRESS=

# Stargaze NFT marketplace from Cosmos (You can use https://graphql.mainnet.stargaze-apis.com/graphql)
STARGAZE_ENDPOINT=

# GenLayer
GENLAYER_PRIVATE_KEY= # Private key of the GenLayer account to use for the agent in this format (0x0000000000000000000000000000000000000000000000000000000000000000)

# BNB chain
BNB_PRIVATE_KEY=            # BNB chain private key
BNB_PUBLIC_KEY=             # BNB-smart-chain public key (address)
BSC_PROVIDER_URL=           # BNB-smart-chain rpc url
OPBNB_PROVIDER_URL=         # OPBNB rpc url

####################################
#### Misc Plugin Configurations ####
####################################

# Intiface Configuration
INTIFACE_WEBSOCKET_URL=ws://localhost:12345

# API key for giphy from https://developers.giphy.com/dashboard/
GIPHY_API_KEY=

# OpenWeather
OPEN_WEATHER_API_KEY= # OpenWeather API key

#GITCOIN Passport
PASSPORT_API_KEY= #Gitcoin Passport key
PASSPORT_SCORER=  #Scorer number

# EchoChambers Configuration
ECHOCHAMBERS_API_URL=http://127.0.0.1:3333
ECHOCHAMBERS_API_KEY=testingkey0011
ECHOCHAMBERS_USERNAME=eliza
ECHOCHAMBERS_ROOMS=general #comma delimited list of rooms the agent watches
ECHOCHAMBERS_POLL_INTERVAL=60
ECHOCHAMBERS_MAX_MESSAGES=10
# How often the agent checks if it should start a conversation
ECHOCHAMBERS_CONVERSATION_STARTER_INTERVAL=300 # 5 minutes - checks rooms every 5 minutes

# How long a room must be quiet before starting a new conversation
ECHOCHAMBERS_QUIET_PERIOD=900 # 15 minutes - waits for 15 minutes of silence

# Allora
ALLORA_API_KEY=    # Allora API key, format: UP-f8db7d6558ab432ca0d92716
ALLORA_CHAIN_SLUG= # must be one of mainnet, testnet. If not specified, it will use testnet by default

# B2 Network
B2_PRIVATE_KEY= # Private key of the B2 Network account to use for the agent

# Opacity zkTLS
OPACITY_TEAM_ID=f309ac8ae8a9a14a7e62cd1a521b1c5f
OPACITY_CLOUDFLARE_NAME=eigen-test
OPACITY_PROVER_URL=https://opacity-ai-zktls-demo.vercel.app

# AWS S3 Configuration Settings for File Upload
AWS_ACCESS_KEY_ID=
AWS_SECRET_ACCESS_KEY=
AWS_REGION=
AWS_S3_BUCKET=
AWS_S3_UPLOAD_PATH=
AWS_S3_ENDPOINT=
AWS_S3_SSL_ENABLED=
AWS_S3_FORCE_PATH_STYLE=


# Deepgram
DEEPGRAM_API_KEY=

# Verifiable Inference Configuration
VERIFIABLE_INFERENCE_ENABLED=false    # Set to false to disable verifiable inference
VERIFIABLE_INFERENCE_PROVIDER=opacity # Options: opacity

# Qdrant
# URL of your Qdrant instance (e.g., https://your-instance.qdrant.tech)
QDRANT_URL=
# API key for authentication (optional for local instances)
QDRANT_KEY=
# Qdrant service port (default: 443 for cloud, typically 6333 for local)
QDRANT_PORT=443
# Vector size matching your embedding model (default: 1536 for OpenAI embeddings)
QDRANT_VECTOR_SIZE=1536

# Autonome Configuration
AUTONOME_JWT_TOKEN=
AUTONOME_RPC=https://wizard-bff-rpc.alt.technology/v1/bff/aaa/apps

####################################
#### Akash Network Configuration ####
####################################
AKASH_ENV=mainnet
AKASH_NET=https://raw.githubusercontent.com/ovrclk/net/master/mainnet
RPC_ENDPOINT=https://rpc.akashnet.net:443
AKASH_GAS_PRICES=0.025uakt
AKASH_GAS_ADJUSTMENT=1.5
AKASH_KEYRING_BACKEND=os
AKASH_FROM=default
AKASH_FEES=20000uakt
AKASH_DEPOSIT=500000uakt
AKASH_MNEMONIC=
AKASH_WALLET_ADDRESS=
# Akash Pricing API
AKASH_PRICING_API_URL=https://console-api.akash.network/v1/pricing
# Default values # 1 CPU = 1000 1GB = 1000000000 1GB = 1000000000
AKASH_DEFAULT_CPU=1000
AKASH_DEFAULT_MEMORY=1000000000
AKASH_DEFAULT_STORAGE=1000000000
AKASH_SDL=example.sdl.yml
# Close deployment
# Close all deployments = closeAll
# Close a single deployment = dseq and add the value in AKASH_CLOSE_DSEQ
AKASH_CLOSE_DEP=closeAll
AKASH_CLOSE_DSEQ=19729929
# Provider Info we added one to check you will have to pass this into the action
AKASH_PROVIDER_INFO=akash1ccktptfkvdc67msasmesuy5m7gpc76z75kukpz
# Deployment Status
# AKASH_DEP_STATUS = dseq or param_passed when you are building you wil pass the dseq dinamically to test you
# you can pass the dseq using AKASH_DEP_DSEQ 19729929 is an example of a dseq we test while build.
AKASH_DEP_STATUS=dseq
AKASH_DEP_DSEQ=19729929
# Gas Estimation Options: close, create, or update
# qseq is required when operation is "close" 19729929 is an example of a dseq we test while build.
AKASH_GAS_OPERATION=close
AKASH_GAS_DSEQ=19729929
# Manifest
# Values: "auto" | "manual" | "validate_only" Default: "auto"
AKASH_MANIFEST_MODE=auto
# Default: Will use the SDL directory
AKASH_MANIFEST_PATH=
# Values: "strict" | "lenient" | "none" - Default: "strict"
AKASH_MANIFEST_VALIDATION_LEVEL=strict
# Quai Network Ecosystem
QUAI_PRIVATE_KEY=
QUAI_RPC_URL=https://rpc.quai.network

# Chainbase
CHAINBASE_API_KEY=demo # demo is a free tier key

# 0x
ZERO_EX_API_KEY=
ALCHEMY_HTTP_TRANSPORT_URL=

# Instagram Configuration
INSTAGRAM_DRY_RUN=false
INSTAGRAM_USERNAME=               # Account username
INSTAGRAM_PASSWORD=               # Account password
INSTAGRAM_APP_ID=                 # Instagram App ID is required
INSTAGRAM_APP_SECRET=             # Instagram App Secret is required
INSTAGRAM_BUSINESS_ACCOUNT_ID=    # Optional Business Account ID for additional features
INSTAGRAM_POST_INTERVAL_MIN=60    # Default: 60 minutes
INSTAGRAM_POST_INTERVAL_MAX=120   # Default: 120 minutes
INSTAGRAM_ENABLE_ACTION_PROCESSING=false  # Enable/disable action processing
INSTAGRAM_ACTION_INTERVAL=5       # Interval between actions in minutes
INSTAGRAM_MAX_ACTIONS=1          # Maximum number of actions to process at once

####################################
#### Pyth Plugin Configuration ####
####################################
# Network Environment (mainnet or testnet)git
PYTH_NETWORK_ENV=mainnet

# Mainnet Network Configuration
PYTH_MAINNET_HERMES_URL=https://hermes.pyth.network
PYTH_MAINNET_WSS_URL=wss://hermes.pyth.network/ws
PYTH_MAINNET_PYTHNET_URL=https://pythnet.rpcpool.com
PYTH_MAINNET_CONTRACT_REGISTRY=https://pyth.network/developers/price-feed-ids
PYTH_MAINNET_PROGRAM_KEY=

# Testnet Network Configuration
PYTH_TESTNET_HERMES_URL=https://hermes.pyth.network
PYTH_TESTNET_WSS_URL=wss://hermes.pyth.network/ws
PYTH_TESTNET_PYTHNET_URL=https://pythnet.rpcpool.com
PYTH_TESTNET_CONTRACT_REGISTRY=https://pyth.network/developers/price-feed-ids#testnet
PYTH_TESTNET_PROGRAM_KEY=

# Connection Settings
PYTH_MAX_RETRIES=3
PYTH_RETRY_DELAY=1000
PYTH_TIMEOUT=5000
PYTH_GRANULAR_LOG=true
PYTH_LOG_LEVEL=debug
PYTH_LOG_LEVEL=info

# Runtime Settings
RUNTIME_CHECK_MODE=false

# Pyth Price Streaming and test ID
PYTH_ENABLE_PRICE_STREAMING=true
PYTH_MAX_PRICE_STREAMS=2
PYTH_TEST_ID01=0xe62df6c8b4a85fe1a67db44dc12de5db330f7ac66b72dc658afedf0f4a415b43
PYTH_TEST_ID02=0xff61491a931112ddf1bd8147cd1b641375f79f5825126d665480874634fd0ace

# Router Nitro EVM Configuration
ROUTER_NITRO_EVM_ADDRESS=
ROUTER_NITRO_EVM_PRIVATE_KEY=

# OriginTrail DKG
DKG_ENVIRONMENT=""
# Values: "development", "testnet", "mainnet"
DKG_HOSTNAME=""
DKG_PORT="8900"
DKG_PUBLIC_KEY=""
DKG_PRIVATE_KEY=""
DKG_BLOCKCHAIN_NAME=""
# Values: (mainnet) "base:8453", "gnosis:100", "otp:2043" (testnet) "base:84532", "gnosis:10200", "otp:20430"

# Initia Plugin Configuration
INITIA_PRIVATE_KEY=  # Your Initia wallet private key
INITIA_NODE_URL=  # Initia node URL (default: testnet)
INITIA_CHAIN_ID=initia-test  # Chain ID (default: testnet)

# ####################################
# #### NVIDIA Configuration ##########
# ####################################
NVIDIA_NIM_ENV=production
NVIDIA_NIM_SPASH=false
# Api Keys
NVIDIA_NIM_API_KEY=
NVIDIA_NGC_API_KEY=
NVIDIA_NIM_MAX_RETRIES=3
NVIDIA_NIM_RETRY_DELAY=1000
NVIDIA_NIM_TIMEOUT=5000
# Logging Configuration
NVIDIA_GRANULAR_LOG=true
NVIDIA_LOG_LEVEL=debug
# NVIDIA Off-topic system and user configuration
NVIDIA_OFFTOPIC_SYSTEM=
NVIDIA_OFFTOPIC_USER=
# NVIDIA Cosmos Model Configuration
NVIDIA_NIM_BASE_VISION_URL=https://ai.api.nvidia.com/v1/vlm
NVIDIA_COSMOS_MODEL=nvidia/cosmos-nemotron-34b
NVIDIA_COSMOS_INVOKE_URL=https://ai.api.nvidia.com/v1/vlm/nvidia/cosmos-nemotron-34b
NVIDIA_COSMOS_ASSET_URL=https://api.nvcf.nvidia.com/v2/nvcf/assets
NVIDIA_COSMOS_MAX_TOKENS=1000

# Email Plugin Configuration

# Outgoing Email Settings (SMTP/Gmail)
EMAIL_OUTGOING_SERVICE=smtp    # Use "smtp" or "gmail"
EMAIL_OUTGOING_HOST=smtp.example.com    # Required for SMTP only
EMAIL_OUTGOING_PORT=465    # Default 465 for secure SMTP, 587 for TLS
EMAIL_OUTGOING_USER=
EMAIL_OUTGOING_PASS=  # For Gmail, use App Password

# Incoming Email Settings (IMAP)
EMAIL_INCOMING_SERVICE=imap
EMAIL_INCOMING_HOST=imap.example.com
EMAIL_INCOMING_PORT=993    # Default port for secure IMAP
EMAIL_INCOMING_USER=
EMAIL_INCOMING_PASS=

# SEI Network Ecosystem
SEI_PRIVATE_KEY=
SEI_NETWORK=   # Either "mainnet", "testnet", or "devnet"
SEI_RPC_URL=    # Only set if using a different RPC URL from the default

# Omniflix
OMNIFLIX_API_URL=                    # https://rest.omniflix.network
OMNIFLIX_MNEMONIC=                   # your mnemonic 12 words or 24 words
OMNIFLIX_RPC_ENDPOINT=               # https://rpc.omniflix.network
OMNIFLIX_PRIVATE_KEY=                 # your private key

# Suno AI Music Generation
SUNO_API_KEY=

# Udio AI Music Generation
UDIO_AUTH_TOKEN=

# ####################################
# #### Hyperbolic Configuration   ####
# ####################################
HYPERBOLIC_ENV=production
HYPERBOLIC_API_KEY=
HYPERBOLIC_GRANULAR_LOG=true
HYPERBOLIC_SPASH=true
HYPERBOLIC_LOG_LEVEL=debug

# Football Plugin Configuration
FOOTBALL_API_KEY=                   # API key from Football-Data.org (https://www.football-data.org/)

<<<<<<< HEAD

# EthStorage DA Configuration
ETHSTORAGE_PRIVATE_KEY=
ETHSTORAGE_ADDRESS=0x64003adbdf3014f7E38FC6BE752EB047b95da89A
ETHSTORAGE_RPC_URL=https://rpc.beta.testnet.l2.quarkchain.io:8545
=======
# Imgflip
IMGFLIP_USERNAME=
IMGFLIP_PASSWORD=

# Hyperliquid Api
HYPERLIQUID_PRIVATE_KEY=    # Required for trading and cancelling orders, your_private_key
HYPERLIQUID_TESTNET=        # Optional, defaults to false; true or false

# Lit Protocol
FUNDING_PRIVATE_KEY=    # Private key for funding transactions in Lit Protocol
EVM_RPC_URL=                # RPC endpoint URL for blockchain interactions

>>>>>>> 70032d98
<|MERGE_RESOLUTION|>--- conflicted
+++ resolved
@@ -827,23 +827,19 @@
 # Football Plugin Configuration
 FOOTBALL_API_KEY=                   # API key from Football-Data.org (https://www.football-data.org/)
 
-<<<<<<< HEAD
+# Imgflip
+IMGFLIP_USERNAME=
+IMGFLIP_PASSWORD=
+
+# Hyperliquid Api
+HYPERLIQUID_PRIVATE_KEY=    # Required for trading and cancelling orders, your_private_key
+HYPERLIQUID_TESTNET=        # Optional, defaults to false; true or false
+
+# Lit Protocol
+FUNDING_PRIVATE_KEY=    # Private key for funding transactions in Lit Protocol
+EVM_RPC_URL=                # RPC endpoint URL for blockchain interactions
 
 # EthStorage DA Configuration
 ETHSTORAGE_PRIVATE_KEY=
 ETHSTORAGE_ADDRESS=0x64003adbdf3014f7E38FC6BE752EB047b95da89A
 ETHSTORAGE_RPC_URL=https://rpc.beta.testnet.l2.quarkchain.io:8545
-=======
-# Imgflip
-IMGFLIP_USERNAME=
-IMGFLIP_PASSWORD=
-
-# Hyperliquid Api
-HYPERLIQUID_PRIVATE_KEY=    # Required for trading and cancelling orders, your_private_key
-HYPERLIQUID_TESTNET=        # Optional, defaults to false; true or false
-
-# Lit Protocol
-FUNDING_PRIVATE_KEY=    # Private key for funding transactions in Lit Protocol
-EVM_RPC_URL=                # RPC endpoint URL for blockchain interactions
-
->>>>>>> 70032d98
