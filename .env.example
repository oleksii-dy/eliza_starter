--- conflicted
+++ resolved
@@ -179,11 +179,8 @@
 INTERNET_COMPUTER_PRIVATE_KEY=
 INTERNET_COMPUTER_ADDRESS=
 
-<<<<<<< HEAD
 # Github
 GITHUB_API_TOKEN= # from github developer portal
-=======
 # Aptos
 APTOS_PRIVATE_KEY= # Aptos private key
-APTOS_NETWORK=     # must be one of mainnet, testnet
->>>>>>> 1a6ce668
+APTOS_NETWORK=     # must be one of mainnet, testnet