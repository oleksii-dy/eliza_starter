--- conflicted
+++ resolved
@@ -849,7 +849,10 @@
 FUNDING_PRIVATE_KEY=    # Private key for funding transactions in Lit Protocol
 EVM_RPC_URL=                # RPC endpoint URL for blockchain interactions
 
-<<<<<<< HEAD
+# EthStorage DA Configuration
+ETHSTORAGE_PRIVATE_KEY=
+ETHSTORAGE_ADDRESS=0x64003adbdf3014f7E38FC6BE752EB047b95da89A
+ETHSTORAGE_RPC_URL=https://rpc.beta.testnet.l2.quarkchain.io:8545
 
 
 
@@ -860,10 +863,4 @@
 
 # Optional Settings
 EMAIL_AUTOMATION_ENABLED=false    # Enable AI detection. If this is enabled, the plugin will automatically detect email-worthy conversations and handle generation/delivery and only that.
-EMAIL_EVALUATION_PROMPT=        # Custom detection criteria for shouldEmail
-=======
-# EthStorage DA Configuration
-ETHSTORAGE_PRIVATE_KEY=
-ETHSTORAGE_ADDRESS=0x64003adbdf3014f7E38FC6BE752EB047b95da89A
-ETHSTORAGE_RPC_URL=https://rpc.beta.testnet.l2.quarkchain.io:8545
->>>>>>> 53b972f0
+EMAIL_EVALUATION_PROMPT=        # Custom detection criteria for shouldEmail