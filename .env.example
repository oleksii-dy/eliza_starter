# Cache Configs
CACHE_STORE=database # Defaults to database. Other available cache store: redis and filesystem
REDIS_URL= # Redis URL - could be a local redis instance or cloud hosted redis. Also support rediss:// urls

PGLITE_DATA_DIR= #../pgLite/ if selecting a directory   --- or memory:// if selecting in memory

# Discord Configuration
DISCORD_APPLICATION_ID=
DISCORD_API_TOKEN=              # Bot token
DISCORD_VOICE_CHANNEL_ID=       # The ID of the voice channel the bot should join (optional)

# AI Model API Keys
OPENAI_API_KEY=                 # OpenAI API key, starting with sk-
OPENAI_API_URL=                 # OpenAI API Endpoint (optional), Default: https://api.openai.com/v1
SMALL_OPENAI_MODEL=             # Default: gpt-4o-mini
MEDIUM_OPENAI_MODEL=            # Default: gpt-4o
LARGE_OPENAI_MODEL=             # Default: gpt-4o
EMBEDDING_OPENAI_MODEL=         # Default: text-embedding-3-small
IMAGE_OPENAI_MODEL=             # Default: dall-e-3

# Eternal AI's Decentralized Inference API
ETERNALAI_URL=
ETERNALAI_MODEL=                # Default: "neuralmagic/Meta-Llama-3.1-405B-Instruct-quantized.w4a16"
ETERNALAI_CHAIN_ID=45762        #Default: "45762"
ETERNALAI_API_KEY=
ETERNALAI_LOG=false    #Default: false

GROK_API_KEY=                   # GROK/xAI API Key
GROQ_API_KEY=                   # Starts with gsk_
OPENROUTER_API_KEY=
GOOGLE_GENERATIVE_AI_API_KEY=   # Gemini API key

ALI_BAILIAN_API_KEY=            # Ali Bailian API Key
NANOGPT_API_KEY=                # NanoGPT API Key

HYPERBOLIC_API_KEY=             # Hyperbolic API Key
HYPERBOLIC_MODEL=
IMAGE_HYPERBOLIC_MODEL=         # Default: FLUX.1-dev
SMALL_HYPERBOLIC_MODEL=         # Default: meta-llama/Llama-3.2-3B-Instruct
MEDIUM_HYPERBOLIC_MODEL=        # Default: meta-llama/Meta-Llama-3.1-70B-Instruct
LARGE_HYPERBOLIC_MODEL=         # Default: meta-llama/Meta-Llama-3.1-405-Instruct


# Infera Configuration

INFERA_API_KEY=              # visit api.infera.org/docs to obtain an API key under /signup_user
INFERA_MODEL=                # Default: llama3.2:latest
INFERA_SERVER_URL=           # Default: https://api.infera.org/

SMALL_INFERA_MODEL=          #Recommended: llama3.2:latest
MEDIUM_INFERA_MODEL=         #Recommended: mistral-nemo:latest
LARGE_INFERA_MODEL=          #Recommended: mistral-small:latest


# Livepeer configuration
LIVEPEER_GATEWAY_URL=           # Free inference gateways and docs: https://livepeer-eliza.com/
LIVEPEER_IMAGE_MODEL=           # Default: ByteDance/SDXL-Lightning

# Speech Synthesis
ELEVENLABS_XI_API_KEY=          # API key from elevenlabs

# Transcription Provider
TRANSCRIPTION_PROVIDER=         # Default: local (possible values: openai, deepgram, local)

# Direct Client Setting
EXPRESS_MAX_PAYLOAD= # Default: 100kb

# ElevenLabs Settings
ELEVENLABS_MODEL_ID=eleven_multilingual_v2
ELEVENLABS_VOICE_ID=21m00Tcm4TlvDq8ikWAM
ELEVENLABS_VOICE_STABILITY=0.5
ELEVENLABS_VOICE_SIMILARITY_BOOST=0.9
ELEVENLABS_VOICE_STYLE=0.66
ELEVENLABS_VOICE_USE_SPEAKER_BOOST=false
ELEVENLABS_OPTIMIZE_STREAMING_LATENCY=4
ELEVENLABS_OUTPUT_FORMAT=pcm_16000

# Twitter/X Configuration
TWITTER_DRY_RUN=false
TWITTER_USERNAME=               # Account username
TWITTER_PASSWORD=               # Account password
TWITTER_EMAIL=                  # Account email
TWITTER_2FA_SECRET=

TWITTER_POLL_INTERVAL=120       # How often (in seconds) the bot should check for interactions
TWITTER_SEARCH_ENABLE=FALSE     # Enable timeline search, WARNING this greatly increases your chance of getting banned
TWITTER_TARGET_USERS=           # Comma separated list of Twitter user names to interact with
TWITTER_RETRY_LIMIT=            # Maximum retry attempts for Twitter login
TWITTER_SPACES_ENABLE=false     # Enable or disable Twitter Spaces logic

# CONFIGURATION FOR APPROVING TWEETS BEFORE IT GETS POSTED
TWITTER_APPROVAL_DISCORD_CHANNEL_ID= # Channel ID for the Discord bot to listen and send approval messages
TWITTER_APPROVAL_DISCORD_BOT_TOKEN= # Discord bot token (this could be a different bot token from DISCORD_API_TOKEN)
TWITTER_APPROVAL_ENABLED=  # Enable or disable Twitter approval logic #Default is false
TWITTER_APPROVAL_CHECK_INTERVAL=60000  # Default: 60 seconds

# Post Interval Settings (in minutes)
POST_INTERVAL_MIN=              # Default: 90
POST_INTERVAL_MAX=              # Default: 180
POST_IMMEDIATELY=

# Twitter action processing configuration
ACTION_INTERVAL=      # Interval in minutes between action processing runs (default: 5 minutes)
ENABLE_ACTION_PROCESSING=false   # Set to true to enable the action processing loop
MAX_ACTIONS_PROCESSING=1 # Maximum number of actions (e.g., retweets, likes) to process in a single cycle. Helps prevent excessive or uncontrolled actions.
ACTION_TIMELINE_TYPE=foryou      # Type of timeline to interact with. Options: "foryou" or "following". Default: "foryou"

# Feature Flags
USE_OPENAI_EMBEDDING=           # Set to TRUE for OpenAI/1536, leave blank for local
USE_OLLAMA_EMBEDDING=           # Set to TRUE for OLLAMA/1024, leave blank for local

# OpenRouter Models
OPENROUTER_MODEL=               # Default: uses hermes 70b/405b
SMALL_OPENROUTER_MODEL=
MEDIUM_OPENROUTER_MODEL=
LARGE_OPENROUTER_MODEL=

# REDPILL Configuration
# https://docs.red-pill.ai/get-started/supported-models
REDPILL_API_KEY=                # REDPILL API Key
REDPILL_MODEL=
SMALL_REDPILL_MODEL=            # Default: gpt-4o-mini
MEDIUM_REDPILL_MODEL=           # Default: gpt-4o
LARGE_REDPILL_MODEL=            # Default: gpt-4o

# Grok Configuration
SMALL_GROK_MODEL=       # Default: grok-2-1212
MEDIUM_GROK_MODEL=      # Default: grok-2-1212
LARGE_GROK_MODEL=       # Default: grok-2-1212
EMBEDDING_GROK_MODEL=   # Default: grok-2-1212

# Ollama Configuration
OLLAMA_SERVER_URL=              # Default: localhost:11434
OLLAMA_MODEL=
OLLAMA_EMBEDDING_MODEL=         # Default: mxbai-embed-large
SMALL_OLLAMA_MODEL=             # Default: llama3.2
MEDIUM_OLLAMA_MODEL=            # Default: hermes3
LARGE_OLLAMA_MODEL=             # Default: hermes3:70b

# Google Configuration
GOOGLE_MODEL=
SMALL_GOOGLE_MODEL=             # Default: gemini-1.5-flash-latest
MEDIUM_GOOGLE_MODEL=            # Default: gemini-1.5-flash-latest
LARGE_GOOGLE_MODEL=             # Default: gemini-1.5-pro-latest
EMBEDDING_GOOGLE_MODEL=         # Default: text-embedding-004

# Groq Configuration
SMALL_GROQ_MODEL=               # Default: llama-3.1-8b-instant
MEDIUM_GROQ_MODEL=              # Default: llama-3.3-70b-versatile
LARGE_GROQ_MODEL=               # Default: llama-3.2-90b-vision-preview
EMBEDDING_GROQ_MODEL=           # Default: llama-3.1-8b-instant

# LlamaLocal Configuration
LLAMALOCAL_PATH=                # Default: "" which is the current directory in plugin-node/dist/ which gets destroyed and recreated on every build

# NanoGPT Configuration
SMALL_NANOGPT_MODEL=            # Default: gpt-4o-mini
MEDIUM_NANOGPT_MODEL=           # Default: gpt-4o
LARGE_NANOGPT_MODEL=            # Default: gpt-4o

# Anthropic Configuration
ANTHROPIC_API_KEY=              # For Claude
SMALL_ANTHROPIC_MODEL=          # Default: claude-3-haiku-20240307
MEDIUM_ANTHROPIC_MODEL=         # Default: claude-3-5-sonnet-20241022
LARGE_ANTHROPIC_MODEL=          # Default: claude-3-5-sonnet-20241022

# Heurist Configuration
HEURIST_API_KEY=                # Get from https://heurist.ai/dev-access
SMALL_HEURIST_MODEL=            # Default: meta-llama/llama-3-70b-instruct
MEDIUM_HEURIST_MODEL=           # Default: meta-llama/llama-3-70b-instruct
LARGE_HEURIST_MODEL=            # Default: meta-llama/llama-3.1-405b-instruct
HEURIST_IMAGE_MODEL=            # Default: PepeXL

# Gaianet Configuration
GAIANET_MODEL=
GAIANET_SERVER_URL=

SMALL_GAIANET_MODEL=            # Default: llama3b
SMALL_GAIANET_SERVER_URL=       # Default: https://llama3b.gaia.domains/v1
MEDIUM_GAIANET_MODEL=           # Default: llama
MEDIUM_GAIANET_SERVER_URL=      # Default: https://llama8b.gaia.domains/v1
LARGE_GAIANET_MODEL=            # Default: qwen72b
LARGE_GAIANET_SERVER_URL=       # Default: https://qwen72b.gaia.domains/v1

GAIANET_EMBEDDING_MODEL=
USE_GAIANET_EMBEDDING=          # Set to TRUE for GAIANET/768, leave blank for local

# Volcengine Configuration
VOLENGINE_API_URL=              # Volcengine API Endpoint, Default: https://open.volcengineapi.com/api/v3/
VOLENGINE_MODEL=
SMALL_VOLENGINE_MODEL=          # Default: doubao-lite-128k
MEDIUM_VOLENGINE_MODEL=         # Default: doubao-pro-128k
LARGE_VOLENGINE_MODEL=          # Default: doubao-pro-256k
VOLENGINE_EMBEDDING_MODEL=      # Default: doubao-embedding

# EVM
EVM_PRIVATE_KEY=
EVM_PROVIDER_URL=

# Avalanche
AVALANCHE_PRIVATE_KEY=
AVALANCHE_PUBLIC_KEY=

# Arthera
ARTHERA_PRIVATE_KEY=

# Solana
SOLANA_PRIVATE_KEY=
SOLANA_PUBLIC_KEY=
SOLANA_CLUSTER= # Default: devnet. Solana Cluster: 'devnet' | 'testnet' | 'mainnet-beta'
SOLANA_ADMIN_PRIVATE_KEY= # This wallet is used to verify NFTs
SOLANA_ADMIN_PUBLIC_KEY= # This wallet is used to verify NFTs
SOLANA_VERIFY_TOKEN= # Authentication token for calling the verification API

# Fallback Wallet Configuration (deprecated)
WALLET_PRIVATE_KEY=
WALLET_PUBLIC_KEY=

BIRDEYE_API_KEY=

# Solana Configuration
SOL_ADDRESS=So11111111111111111111111111111111111111112
SLIPPAGE=1
BASE_MINT=So11111111111111111111111111111111111111112
SOLANA_RPC_URL=https://api.mainnet-beta.solana.com
HELIUS_API_KEY=

# Telegram Configuration
TELEGRAM_BOT_TOKEN=

# Together Configuration
TOGETHER_API_KEY=

# Server Configuration
SERVER_PORT=3000

# Abstract Configuration
ABSTRACT_ADDRESS=
ABSTRACT_PRIVATE_KEY=
ABSTRACT_RPC_URL=https://api.testnet.abs.xyz

# Starknet Configuration
STARKNET_ADDRESS=
STARKNET_PRIVATE_KEY=
STARKNET_RPC_URL=

# Intiface Configuration
INTIFACE_WEBSOCKET_URL=ws://localhost:12345

# Farcaster Neynar Configuration
FARCASTER_FID=                  # The FID associated with the account your are sending casts from
FARCASTER_NEYNAR_API_KEY=       # Neynar API key: https://neynar.com/
FARCASTER_NEYNAR_SIGNER_UUID=   # Signer for the account you are sending casts from. Create a signer here: https://dev.neynar.com/app
FARCASTER_DRY_RUN=false         # Set to true if you want to run the bot without actually publishing casts
FARCASTER_POLL_INTERVAL=120     # How often (in seconds) the bot should check for farcaster interactions (replies and mentions)

# Coinbase
COINBASE_COMMERCE_KEY=          # From Coinbase developer portal
COINBASE_API_KEY=               # From Coinbase developer portal
COINBASE_PRIVATE_KEY=           # From Coinbase developer portal
COINBASE_GENERATED_WALLET_ID=   # Not your address but the wallet ID from generating a wallet through the plugin
COINBASE_GENERATED_WALLET_HEX_SEED= # Not your address but the wallet hex seed from generating a wallet through the plugin and calling export
COINBASE_NOTIFICATION_URI=      # For webhook plugin the uri you want to send the webhook to for dummy ones use https://webhook.site

# Coinbase Charity Configuration
IS_CHARITABLE=false   # Set to true to enable charity donations
CHARITY_ADDRESS_BASE=0x1234567890123456789012345678901234567890
CHARITY_ADDRESS_SOL=pWvDXKu6CpbKKvKQkZvDA66hgsTB6X2AgFxksYogHLV
CHARITY_ADDRESS_ETH=0x750EF1D7a0b4Ab1c97B7A623D7917CcEb5ea779C
CHARITY_ADDRESS_ARB=0x1234567890123456789012345678901234567890
CHARITY_ADDRESS_POL=0x1234567890123456789012345678901234567890

# thirdweb
THIRDWEB_SECRET_KEY=              # Create key on thirdweb developer dashboard: https://thirdweb.com/

# Conflux Configuration
CONFLUX_CORE_PRIVATE_KEY=
CONFLUX_CORE_SPACE_RPC_URL=
CONFLUX_ESPACE_PRIVATE_KEY=
CONFLUX_ESPACE_RPC_URL=
CONFLUX_MEME_CONTRACT_ADDRESS=

# ZeroG
ZEROG_INDEXER_RPC=
ZEROG_EVM_RPC=
ZEROG_PRIVATE_KEY=
ZEROG_FLOW_ADDRESS=

# TEE Configuration
# TEE_MODE options:
# - LOCAL: Uses simulator at localhost:8090 (for local development)
# - DOCKER: Uses simulator at host.docker.internal:8090 (for docker development)
# - PRODUCTION: No simulator, uses production endpoints
# Defaults to OFF if not specified
TEE_MODE=OFF                    # LOCAL | DOCKER | PRODUCTION
WALLET_SECRET_SALT=             # ONLY define if you want to use TEE Plugin, otherwise it will throw errors

# Galadriel Configuration
GALADRIEL_API_KEY=gal-*         # Get from https://dashboard.galadriel.com/

# Venice Configuration
VENICE_API_KEY=                 # generate from venice settings
SMALL_VENICE_MODEL=             # Default: llama-3.3-70b
MEDIUM_VENICE_MODEL=            # Default: llama-3.3-70b
LARGE_VENICE_MODEL=             # Default: llama-3.1-405b
IMAGE_VENICE_MODEL=             # Default: fluently-xl

# Coin Price Configuration
COINMARKETCAP_API_KEY=
COINGECKO_API_KEY=

# Akash Chat API Configuration docs: https://chatapi.akash.network/documentation
AKASH_CHAT_API_KEY= # Get from https://chatapi.akash.network/
SMALL_AKASH_CHAT_API_MODEL=  # Default: Meta-Llama-3-2-3B-Instruct
MEDIUM_AKASH_CHAT_API_MODEL= # Default: Meta-Llama-3-3-70B-Instruct
LARGE_AKASH_CHAT_API_MODEL=  # Default: Meta-Llama-3-1-405B-Instruct-FP8

# fal.ai Configuration
FAL_API_KEY=
FAL_AI_LORA_PATH=

# Web search API Configuration
TAVILY_API_KEY=

# WhatsApp Cloud API Configuration
WHATSAPP_ACCESS_TOKEN=          # Permanent access token from Facebook Developer Console
WHATSAPP_PHONE_NUMBER_ID=       # Phone number ID from WhatsApp Business API
WHATSAPP_BUSINESS_ACCOUNT_ID=   # Business Account ID from Facebook Business Manager
WHATSAPP_WEBHOOK_VERIFY_TOKEN=  # Custom string for webhook verification
WHATSAPP_API_VERSION=v17.0      # WhatsApp API version (default: v17.0)

# Flow Blockchain Configuration
FLOW_ADDRESS=
FLOW_PRIVATE_KEY=               # Private key for SHA3-256 + P256 ECDSA
FLOW_NETWORK=                   # Default: mainnet
FLOW_ENDPOINT_URL=              # Default: https://mainnet.onflow.org

# ICP
INTERNET_COMPUTER_PRIVATE_KEY=
INTERNET_COMPUTER_ADDRESS=

# Aptos
APTOS_PRIVATE_KEY=              # Aptos private key
APTOS_NETWORK=                  # Must be one of mainnet, testnet

# EchoChambers Configuration
ECHOCHAMBERS_API_URL=http://127.0.0.1:3333
ECHOCHAMBERS_API_KEY=testingkey0011
ECHOCHAMBERS_USERNAME=eliza
ECHOCHAMBERS_DEFAULT_ROOM=general
ECHOCHAMBERS_POLL_INTERVAL=60
ECHOCHAMBERS_MAX_MESSAGES=10

# MultiversX
MVX_PRIVATE_KEY= # Multiversx private key
MVX_NETWORK= # must be one of mainnet, devnet, testnet

# NEAR
NEAR_WALLET_SECRET_KEY=
NEAR_WALLET_PUBLIC_KEY=
NEAR_ADDRESS=
SLIPPAGE=1
NEAR_RPC_URL=https://rpc.testnet.near.org
NEAR_NETWORK=testnet # or mainnet

# ZKsync Era Configuration
ZKSYNC_ADDRESS=
ZKSYNC_PRIVATE_KEY=

# Avail DA Configuration
AVAIL_ADDRESS=
AVAIL_SEED=
AVAIL_APP_ID=0
AVAIL_RPC_URL=wss://avail-turing.public.blastapi.io/     # (Default) Testnet: wss://avail-turing.public.blastapi.io/ | Mainnet: wss://avail-mainnet.public.blastapi.io/

# Marlin
TEE_MARLIN=                             # Set "yes" to enable the plugin
TEE_MARLIN_ATTESTATION_ENDPOINT=        # Optional, default "http://127.0.0.1:1350"

# Ton
TON_PRIVATE_KEY= # Ton Mnemonic Seed Phrase Join With Empty String
TON_RPC_URL=     # ton rpc

# AWS S3 Configuration Settings for File Upload
AWS_ACCESS_KEY_ID=
AWS_SECRET_ACCESS_KEY=
AWS_REGION=
AWS_S3_BUCKET=
AWS_S3_UPLOAD_PATH=

# Deepgram
DEEPGRAM_API_KEY=

# Sui
SUI_PRIVATE_KEY= # Sui Mnemonic Seed Phrase (`sui keytool generate ed25519`) , Also support `suiprivatekeyxxxx` (sui keytool export --key-identity 0x63)
SUI_NETWORK=     # must be one of mainnet, testnet, devnet, localnet

# Story
STORY_PRIVATE_KEY= # Story private key
STORY_API_BASE_URL= # Story API base URL
STORY_API_KEY= # Story API key
PINATA_JWT= # Pinata JWT for uploading files to IPFS

# Cosmos
COSMOS_RECOVERY_PHRASE= # 12 words recovery phrase (need to be in quotes, because of spaces)
COSMOS_AVAILABLE_CHAINS= # mantrachaintestnet2,cosmos  # Array of chains
# Cronos zkEVM
CRONOSZKEVM_ADDRESS=
CRONOSZKEVM_PRIVATE_KEY=

<<<<<<< HEAD
# MongoDB
MONGODB_CONNECTION_STRING=  #mongodb connection string
MONGODB_DATABASE= #name of the database in mongoDB atlas
=======
# Fuel Ecosystem (FuelVM)
FUEL_WALLET_PRIVATE_KEY=

# Tokenizer Settings
TOKENIZER_MODEL=  # Specify the tokenizer model to be used.
TOKENIZER_TYPE=   # Options: tiktoken (for OpenAI models) or auto (AutoTokenizer from Hugging Face for non-OpenAI models). Default: tiktoken.


# Spheron
SPHERON_PRIVATE_KEY=
SPHERON_PROVIDER_PROXY_URL=
SPHERON_WALLET_ADDRESS=

# Stargaze NFT marketplace from Cosmos (You can use https://graphql.mainnet.stargaze-apis.com/graphql)
STARGAZE_ENDPOINT=

# API key for giphy from https://developers.giphy.com/dashboard/
GIPHY_API_KEY=

# GenLayer
GENLAYER_PRIVATE_KEY= # Private key of the GenLayer account to use for the agent in this format (0x0000000000000000000000000000000000000000000000000000000000000000)

# OpenWeather
OPEN_WEATHER_API_KEY=  # OpenWeather API key

# Allora
ALLORA_API_KEY= # Allora API key, format: UP-f8db7d6558ab432ca0d92716
ALLORA_CHAIN_SLUG= # must be one of mainnet, testnet. If not specified, it will use testnet by default
>>>>>>> 8a4b42b6
<|MERGE_RESOLUTION|>--- conflicted
+++ resolved
@@ -408,11 +408,11 @@
 CRONOSZKEVM_ADDRESS=
 CRONOSZKEVM_PRIVATE_KEY=
 
-<<<<<<< HEAD
+
 # MongoDB
 MONGODB_CONNECTION_STRING=  #mongodb connection string
 MONGODB_DATABASE= #name of the database in mongoDB atlas
-=======
+
 # Fuel Ecosystem (FuelVM)
 FUEL_WALLET_PRIVATE_KEY=
 
@@ -441,4 +441,3 @@
 # Allora
 ALLORA_API_KEY= # Allora API key, format: UP-f8db7d6558ab432ca0d92716
 ALLORA_CHAIN_SLUG= # must be one of mainnet, testnet. If not specified, it will use testnet by default
->>>>>>> 8a4b42b6
