--- conflicted
+++ resolved
@@ -313,11 +313,10 @@
 AWS_S3_BUCKET=
 AWS_S3_UPLOAD_PATH=
 
-<<<<<<< HEAD
 # Deva Configuration
 DEVA_API_KEY= # You can get the API key from the created application in deva.me/settings/apps
 DEVA_API_BASE_URL=https://api.deva.me # Default server url is production https://api-staging.deva.me
-=======
+
 # Deepgram
 DEEPGRAM_API_KEY=
 
@@ -329,5 +328,4 @@
 STORY_PRIVATE_KEY= # Story private key
 STORY_API_BASE_URL= # Story API base URL
 STORY_API_KEY= # Story API key
-PINATA_JWT= # Pinata JWT for uploading files to IPFS
->>>>>>> 81d02732
+PINATA_JWT= # Pinata JWT for uploading files to IPFS