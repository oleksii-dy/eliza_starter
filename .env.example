####################################
#### Server & DB Configurations ####
####################################

# Cache Configs
CACHE_STORE=database # Defaults to database. Other available cache store: redis and filesystem
REDIS_URL= # Redis URL - could be a local redis instance or cloud hosted redis. Also support rediss:// URLs
PGLITE_DATA_DIR= #../pgLite/ if selecting a directory   --- or memory:// if selecting in memory

# Eliza Port Config
SERVER_PORT=3000

# Supabase Configuration
SUPABASE_URL=
SUPABASE_ANON_KEY=

###############################
#### Client Configurations ####
###############################

# Discord Configuration
DISCORD_APPLICATION_ID=
DISCORD_API_TOKEN=              # Bot token
DISCORD_VOICE_CHANNEL_ID=       # The ID of the voice channel the bot should join (optional)

# Farcaster Neynar Configuration
FARCASTER_FID=                  # The FID associated with the account your are sending casts from
FARCASTER_NEYNAR_API_KEY=       # Neynar API key: https://neynar.com/
FARCASTER_NEYNAR_SIGNER_UUID=   # Signer for the account you are sending casts from. Create a signer here: https://dev.neynar.com/app
FARCASTER_DRY_RUN=false         # Set to true if you want to run the bot without actually publishing casts
FARCASTER_POLL_INTERVAL=120     # How often (in seconds) the bot should check for farcaster interactions (replies and mentions)

# Telegram Configuration
TELEGRAM_BOT_TOKEN=

# Twitter/X Configuration
TWITTER_DRY_RUN=false
TWITTER_USERNAME=               # Account username
TWITTER_PASSWORD=               # Account password
TWITTER_EMAIL=                  # Account email
TWITTER_2FA_SECRET=
TWITTER_POLL_INTERVAL=120       # How often (in seconds) the bot should check for interactions
TWITTER_SEARCH_ENABLE=FALSE     # Enable timeline search, WARNING this greatly increases your chance of getting banned
TWITTER_TARGET_USERS=           # Comma separated list of Twitter user names to interact with
TWITTER_RETRY_LIMIT=            # Maximum retry attempts for Twitter login
TWITTER_SPACES_ENABLE=false     # Enable or disable Twitter Spaces logic
# Post Interval Settings (in minutes)
POST_INTERVAL_MIN=              # Default: 90
POST_INTERVAL_MAX=              # Default: 180
POST_IMMEDIATELY=               # Default: false
# Twitter action processing configuration
ACTION_INTERVAL=                # Interval in minutes between action processing runs (default: 5 minutes)
ENABLE_ACTION_PROCESSING=false  # Set to true to enable the action processing loop
MAX_ACTIONS_PROCESSING=1        # Maximum number of actions (e.g., retweets, likes) to process in a single cycle. Helps prevent excessive or uncontrolled actions.
ACTION_TIMELINE_TYPE=foryou     # Type of timeline to interact with. Options: "foryou" or "following". Default: "foryou"
# CONFIGURATION FOR APPROVING TWEETS BEFORE IT GETS POSTED
TWITTER_APPROVAL_DISCORD_CHANNEL_ID= # Channel ID for the Discord bot to listen and send approval messages
TWITTER_APPROVAL_DISCORD_BOT_TOKEN= # Discord bot token (this could be a different bot token from DISCORD_API_TOKEN)
TWITTER_APPROVAL_ENABLED=  # Enable or disable Twitter approval logic #Default is false
TWITTER_APPROVAL_CHECK_INTERVAL=60000  # Default: 60 seconds

# WhatsApp Cloud API Configuration
WHATSAPP_ACCESS_TOKEN=          # Permanent access token from Facebook Developer Console
WHATSAPP_PHONE_NUMBER_ID=       # Phone number ID from WhatsApp Business API
WHATSAPP_BUSINESS_ACCOUNT_ID=   # Business Account ID from Facebook Business Manager
WHATSAPP_WEBHOOK_VERIFY_TOKEN=  # Custom string for webhook verification
WHATSAPP_API_VERSION=v17.0      # WhatsApp API version (default: v17.0)


# Direct Client Setting
EXPRESS_MAX_PAYLOAD=            # Default: 100kb

#######################################
#### Model Provider Configurations ####
#######################################

# OpenAI Configuration
OPENAI_API_KEY=                 # OpenAI API key, starting with sk-
OPENAI_API_URL=                 # OpenAI API Endpoint (optional), Default: https://api.openai.com/v1
SMALL_OPENAI_MODEL=             # Default: gpt-4o-mini
MEDIUM_OPENAI_MODEL=            # Default: gpt-4o
LARGE_OPENAI_MODEL=             # Default: gpt-4o
EMBEDDING_OPENAI_MODEL=         # Default: text-embedding-3-small
IMAGE_OPENAI_MODEL=             # Default: dall-e-3
USE_OPENAI_EMBEDDING=           # Set to TRUE for OpenAI/1536, leave blank for local

# Eternal AI's Decentralized Inference API
ETERNALAI_URL=
ETERNALAI_MODEL=                # Default: "neuralmagic/Meta-Llama-3.1-405B-Instruct-quantized.w4a16"
ETERNALAI_CHAIN_ID=45762        #Default: "45762"
ETERNALAI_API_KEY=
ETERNALAI_LOG=false    #Default: false

# Hyperbolic Configuration
HYPERBOLIC_API_KEY=             # Hyperbolic API Key
HYPERBOLIC_MODEL=
IMAGE_HYPERBOLIC_MODEL=         # Default: FLUX.1-dev
SMALL_HYPERBOLIC_MODEL=         # Default: meta-llama/Llama-3.2-3B-Instruct
MEDIUM_HYPERBOLIC_MODEL=        # Default: meta-llama/Meta-Llama-3.1-70B-Instruct
LARGE_HYPERBOLIC_MODEL=         # Default: meta-llama/Meta-Llama-3.1-405-Instruct

# Infera Configuration
 INFERA_API_KEY=              # visit api.infera.org/docs to obtain an API key under /signup_user
 INFERA_MODEL=                # Default: llama3.2:latest
 INFERA_SERVER_URL=           # Default: https://api.infera.org/
 SMALL_INFERA_MODEL=          #Recommended: llama3.2:latest
 MEDIUM_INFERA_MODEL=         #Recommended: mistral-nemo:latest
 LARGE_INFERA_MODEL=          #Recommended: mistral-small:latest

 # Venice Configuration
 VENICE_API_KEY=                 # generate from venice settings
 SMALL_VENICE_MODEL=             # Default: llama-3.3-70b
 MEDIUM_VENICE_MODEL=            # Default: llama-3.3-70b
 LARGE_VENICE_MODEL=             # Default: llama-3.1-405b
 IMAGE_VENICE_MODEL=             # Default: fluently-xl

 # Nineteen.ai Configuration
 NINETEEN_AI_API_KEY=      # Get a free api key from https://nineteen.ai/app/api
 SMALL_NINETEEN_AI_MODEL=  # Default: unsloth/Llama-3.2-3B-Instruct
 MEDIUM_NINETEEN_AI_MODEL= # Default: unsloth/Meta-Llama-3.1-8B-Instruct
 LARGE_NINETEEN_AI_MODEL=  # Default: hugging-quants/Meta-Llama-3.1-70B-Instruct-AWQ-INT4
 IMAGE_NINETEEN_AI_MODE=   # Default: dataautogpt3/ProteusV0.4-Lightning

 # Akash Chat API Configuration docs: https://chatapi.akash.network/documentation
 AKASH_CHAT_API_KEY= # Get from https://chatapi.akash.network/
 SMALL_AKASH_CHAT_API_MODEL=  # Default: Meta-Llama-3-2-3B-Instruct
 MEDIUM_AKASH_CHAT_API_MODEL= # Default: Meta-Llama-3-3-70B-Instruct
 LARGE_AKASH_CHAT_API_MODEL=  # Default: Meta-Llama-3-1-405B-Instruct-FP8

# Livepeer configuration
LIVEPEER_GATEWAY_URL=           # Free inference gateways and docs: https://livepeer-eliza.com/
LIVEPEER_IMAGE_MODEL=           # Default: ByteDance/SDXL-Lightning

# Speech Synthesis
ELEVENLABS_XI_API_KEY=          # API key from elevenlabs

# Transcription Provider
TRANSCRIPTION_PROVIDER=         # Default: local (possible values: openai, deepgram, local)

# ElevenLabs Settings
ELEVENLABS_MODEL_ID=eleven_multilingual_v2
ELEVENLABS_VOICE_ID=21m00Tcm4TlvDq8ikWAM
ELEVENLABS_VOICE_STABILITY=0.5
ELEVENLABS_VOICE_SIMILARITY_BOOST=0.9
ELEVENLABS_VOICE_STYLE=0.66
ELEVENLABS_VOICE_USE_SPEAKER_BOOST=false
ELEVENLABS_OPTIMIZE_STREAMING_LATENCY=4
ELEVENLABS_OUTPUT_FORMAT=pcm_16000

# OpenRouter Configuration
OPENROUTER_API_KEY=             # OpenRouter API Key
OPENROUTER_MODEL=               # Default: uses hermes 70b/405b
SMALL_OPENROUTER_MODEL=
MEDIUM_OPENROUTER_MODEL=
LARGE_OPENROUTER_MODEL=

# REDPILL Configuration (https://docs.red-pill.ai/get-started/supported-models)
REDPILL_API_KEY=                # REDPILL API Key
REDPILL_MODEL=
SMALL_REDPILL_MODEL=            # Default: gpt-4o-mini
MEDIUM_REDPILL_MODEL=           # Default: gpt-4o
LARGE_REDPILL_MODEL=            # Default: gpt-4o

# Grok Configuration
GROK_API_KEY=                   # GROK/xAI API Key
SMALL_GROK_MODEL=       # Default: grok-2-1212
MEDIUM_GROK_MODEL=      # Default: grok-2-1212
LARGE_GROK_MODEL=       # Default: grok-2-1212
EMBEDDING_GROK_MODEL=   # Default: grok-2-1212

# Ollama Configuration
OLLAMA_SERVER_URL=              # Default: localhost:11434
OLLAMA_MODEL=
USE_OLLAMA_EMBEDDING=           # Set to TRUE for OLLAMA/1024, leave blank for local
OLLAMA_EMBEDDING_MODEL=         # Default: mxbai-embed-large
SMALL_OLLAMA_MODEL=             # Default: llama3.2
MEDIUM_OLLAMA_MODEL=            # Default: hermes3
LARGE_OLLAMA_MODEL=             # Default: hermes3:70b

# Google Configuration
GOOGLE_MODEL=
SMALL_GOOGLE_MODEL=             # Default: gemini-1.5-flash-latest
MEDIUM_GOOGLE_MODEL=            # Default: gemini-1.5-flash-latest
LARGE_GOOGLE_MODEL=             # Default: gemini-1.5-pro-latest
EMBEDDING_GOOGLE_MODEL=         # Default: text-embedding-004

# Mistral Configuration
MISTRAL_MODEL=
SMALL_MISTRAL_MODEL=            # Default: mistral-small-latest
MEDIUM_MISTRAL_MODEL=           # Default: mistral-large-latest
LARGE_MISTRAL_MODEL=            # Default: mistral-large-latest

# Groq Configuration
GROQ_API_KEY=                   # Starts with gsk_
SMALL_GROQ_MODEL=               # Default: llama-3.1-8b-instant
MEDIUM_GROQ_MODEL=              # Default: llama-3.3-70b-versatile
LARGE_GROQ_MODEL=               # Default: llama-3.2-90b-vision-preview
EMBEDDING_GROQ_MODEL=           # Default: llama-3.1-8b-instant

# LlamaLocal Configuration
LLAMALOCAL_PATH=                # Default: "" which is the current directory in plugin-node/dist/ which gets destroyed and recreated on every build

# NanoGPT Configuration
SMALL_NANOGPT_MODEL=            # Default: gpt-4o-mini
MEDIUM_NANOGPT_MODEL=           # Default: gpt-4o
LARGE_NANOGPT_MODEL=            # Default: gpt-4o

# Anthropic Configuration
ANTHROPIC_API_KEY=              # For Claude
SMALL_ANTHROPIC_MODEL=          # Default: claude-3-haiku-20240307
MEDIUM_ANTHROPIC_MODEL=         # Default: claude-3-5-sonnet-20241022
LARGE_ANTHROPIC_MODEL=          # Default: claude-3-5-sonnet-20241022

# VoyageAI Configuration
VOYAGEAI_API_KEY=
USE_VOYAGEAI_EMBEDDING=         # Set to TRUE for VoyageAI, leave blank for local
VOYAGEAI_EMBEDDING_MODEL=       # Default: voyage-3-lite
VOYAGEAI_EMBEDDING_DIMENSIONS=  # Default: 512

# Heurist Configuration
HEURIST_API_KEY=                # Get from https://heurist.ai/dev-access
SMALL_HEURIST_MODEL=            # Default: meta-llama/llama-3-70b-instruct
MEDIUM_HEURIST_MODEL=           # Default: meta-llama/llama-3-70b-instruct
LARGE_HEURIST_MODEL=            # Default: meta-llama/llama-3.1-405b-instruct
HEURIST_IMAGE_MODEL=            # Default: PepeXL

# Gaianet Configuration
GAIANET_MODEL=
GAIANET_SERVER_URL=
SMALL_GAIANET_MODEL=            # Default: llama3b
SMALL_GAIANET_SERVER_URL=       # Default: https://llama3b.gaia.domains/v1
MEDIUM_GAIANET_MODEL=           # Default: llama
MEDIUM_GAIANET_SERVER_URL=      # Default: https://llama8b.gaia.domains/v1
LARGE_GAIANET_MODEL=            # Default: qwen72b
LARGE_GAIANET_SERVER_URL=       # Default: https://qwen72b.gaia.domains/v1
GAIANET_EMBEDDING_MODEL=
USE_GAIANET_EMBEDDING=          # Set to TRUE for GAIANET/768, leave blank for local

# Volcengine Configuration
VOLENGINE_API_URL=              # Volcengine API Endpoint, Default: https://open.volcengineapi.com/api/v3/
VOLENGINE_MODEL=
SMALL_VOLENGINE_MODEL=          # Default: doubao-lite-128k
MEDIUM_VOLENGINE_MODEL=         # Default: doubao-pro-128k
LARGE_VOLENGINE_MODEL=          # Default: doubao-pro-256k
VOLENGINE_EMBEDDING_MODEL=      # Default: doubao-embedding

# DeepSeek Configuration
DEEPSEEK_API_KEY=              #Your DeepSeek API key
DEEPSEEK_API_URL=              # Default: https://api.deepseek.com
SMALL_DEEPSEEK_MODEL=          # Default: deepseek-chat
MEDIUM_DEEPSEEK_MODEL=         # Default: deepseek-chat
LARGE_DEEPSEEK_MODEL=          # Default: deepseek-chat


# fal.ai Configuration
FAL_API_KEY=
FAL_AI_LORA_PATH=

# LetzAI Configuration
LETZAI_API_KEY=                 # LetzAI API Key
LETZAI_MODELS=                  # list of Letzai models to add to each prompt, e.g.: "@modelname1, @modelname2"

# Galadriel Configuration
GALADRIEL_API_KEY=gal-*         # Get from https://dashboard.galadriel.com/
SMALL_GALADRIEL_MODEL=          # Default: gpt-4o-mini
MEDIUM_GALADRIEL_MODEL=         # Default: gpt-4o
LARGE_GALADRIEL_MODEL=          # Default: gpt-4o
GALADRIEL_FINE_TUNE_API_KEY=    # Use an OpenAI key to use a fine-tuned model with the verified inference endpoint

# Remaining Provider Configurations
GOOGLE_GENERATIVE_AI_API_KEY=   # Gemini API key
ALI_BAILIAN_API_KEY=            # Ali Bailian API Key
NANOGPT_API_KEY=                # NanoGPT API Key
TOGETHER_API_KEY=               # Together API Key

######################################
#### Crypto Plugin Configurations ####
######################################

# CoinMarketCap / CMC
COINMARKETCAP_API_KEY=

# CoinGecko
COINGECKO_API_KEY=
COINGECKO_PRO_API_KEY=

# EVM
EVM_PRIVATE_KEY=
EVM_PROVIDER_URL=

# Avalanche
AVALANCHE_PRIVATE_KEY=
AVALANCHE_PUBLIC_KEY=

# Arthera
ARTHERA_PRIVATE_KEY=

# Solana
SOLANA_PRIVATE_KEY=
SOLANA_PUBLIC_KEY=
SOLANA_CLUSTER= # Default: devnet. Solana Cluster: 'devnet' | 'testnet' | 'mainnet-beta'
SOLANA_ADMIN_PRIVATE_KEY= # This wallet is used to verify NFTs
SOLANA_ADMIN_PUBLIC_KEY= # This wallet is used to verify NFTs
SOLANA_VERIFY_TOKEN= # Authentication token for calling the verification API

# Fallback Wallet Configuration (deprecated)
WALLET_PRIVATE_KEY=
WALLET_PUBLIC_KEY=

BIRDEYE_API_KEY=

# Solana Configuration
SOL_ADDRESS=So11111111111111111111111111111111111111112
SLIPPAGE=1
BASE_MINT=So11111111111111111111111111111111111111112
SOLANA_RPC_URL=https://api.mainnet-beta.solana.com
HELIUS_API_KEY=

# Abstract Configuration
ABSTRACT_ADDRESS=
ABSTRACT_PRIVATE_KEY=
ABSTRACT_RPC_URL=https://api.testnet.abs.xyz

# Starknet Configuration
STARKNET_ADDRESS=
STARKNET_PRIVATE_KEY=
STARKNET_RPC_URL=

# Lens Network Configuration
LENS_ADDRESS=
LENS_PRIVATE_KEY=

# Coinbase
COINBASE_COMMERCE_KEY=          # From Coinbase developer portal
COINBASE_API_KEY=               # From Coinbase developer portal
COINBASE_PRIVATE_KEY=           # From Coinbase developer portal
COINBASE_GENERATED_WALLET_ID=   # Not your address but the wallet ID from generating a wallet through the plugin
COINBASE_GENERATED_WALLET_HEX_SEED= # Not your address but the wallet hex seed from generating a wallet through the plugin and calling export
COINBASE_NOTIFICATION_URI=      # For webhook plugin the uri you want to send the webhook to for dummy ones use https://webhook.site

# Coinbase Charity Configuration
IS_CHARITABLE=false   # Set to true to enable charity donations
CHARITY_ADDRESS_BASE=0x1234567890123456789012345678901234567890
CHARITY_ADDRESS_SOL=pWvDXKu6CpbKKvKQkZvDA66hgsTB6X2AgFxksYogHLV
CHARITY_ADDRESS_ETH=0x750EF1D7a0b4Ab1c97B7A623D7917CcEb5ea779C
CHARITY_ADDRESS_ARB=0x1234567890123456789012345678901234567890
CHARITY_ADDRESS_POL=0x1234567890123456789012345678901234567890

# thirdweb
THIRDWEB_SECRET_KEY=              # Create key on thirdweb developer dashboard: https://thirdweb.com/

# Conflux Configuration
CONFLUX_CORE_PRIVATE_KEY=
CONFLUX_CORE_SPACE_RPC_URL=
CONFLUX_ESPACE_PRIVATE_KEY=
CONFLUX_ESPACE_RPC_URL=
CONFLUX_MEME_CONTRACT_ADDRESS=

# ZeroG
ZEROG_INDEXER_RPC=
ZEROG_EVM_RPC=
ZEROG_PRIVATE_KEY=
ZEROG_FLOW_ADDRESS=

# Squid Router
SQUID_SDK_URL=https://apiplus.squidrouter.com # Default: https://apiplus.squidrouter.com
SQUID_INTEGRATOR_ID= # get integrator id through https://docs.squidrouter.com/
SQUID_EVM_ADDRESS=
SQUID_EVM_PRIVATE_KEY=
SQUID_API_THROTTLE_INTERVAL= # Default: 0; Used to throttle API calls to avoid rate limiting (in ms)

# TEE Configuration
# TEE_MODE options:
# - LOCAL: Uses simulator at localhost:8090 (for local development)
# - DOCKER: Uses simulator at host.docker.internal:8090 (for docker development)
# - PRODUCTION: No simulator, uses production endpoints
# Defaults to OFF if not specified
TEE_MODE=OFF                    # LOCAL | DOCKER | PRODUCTION
WALLET_SECRET_SALT=             # ONLY define if you want to use TEE Plugin, otherwise it will throw errors


# TEE Verifiable Log Configuration
VLOG=                          # true/false;  if you want to use TEE Verifiable Log, set this to "true"

# Galadriel Configuration
GALADRIEL_API_KEY=gal-*         # Get from https://dashboard.galadriel.com/

# Venice Configuration
VENICE_API_KEY=                 # generate from venice settings
SMALL_VENICE_MODEL=             # Default: llama-3.3-70b
MEDIUM_VENICE_MODEL=            # Default: llama-3.3-70b
LARGE_VENICE_MODEL=             # Default: llama-3.1-405b
IMAGE_VENICE_MODEL=             # Default: fluently-xl

# Akash Chat API Configuration docs: https://chatapi.akash.network/documentation
AKASH_CHAT_API_KEY= # Get from https://chatapi.akash.network/
SMALL_AKASH_CHAT_API_MODEL=  # Default: Meta-Llama-3-2-3B-Instruct
MEDIUM_AKASH_CHAT_API_MODEL= # Default: Meta-Llama-3-3-70B-Instruct
LARGE_AKASH_CHAT_API_MODEL=  # Default: Meta-Llama-3-1-405B-Instruct-FP8

# fal.ai Configuration
FAL_API_KEY=
FAL_AI_LORA_PATH=

# Web search API Configuration
TAVILY_API_KEY=

# WhatsApp Cloud API Configuration
WHATSAPP_ACCESS_TOKEN=          # Permanent access token from Facebook Developer Console
WHATSAPP_PHONE_NUMBER_ID=       # Phone number ID from WhatsApp Business API
WHATSAPP_BUSINESS_ACCOUNT_ID=   # Business Account ID from Facebook Business Manager
WHATSAPP_WEBHOOK_VERIFY_TOKEN=  # Custom string for webhook verification
WHATSAPP_API_VERSION=v17.0      # WhatsApp API version (default: v17.0)
ENABLE_TEE_LOG=false            # Set to true to enable TEE logging, only available when running eliza in TEE

# Flow Blockchain Configuration
FLOW_ADDRESS=
FLOW_PRIVATE_KEY=               # Private key for SHA3-256 + P256 ECDSA
FLOW_NETWORK=                   # Default: mainnet
FLOW_ENDPOINT_URL=              # Default: https://mainnet.onflow.org

# ICP
INTERNET_COMPUTER_PRIVATE_KEY=
INTERNET_COMPUTER_ADDRESS=


#Cloudflare AI Gateway
CLOUDFLARE_GW_ENABLED=        # Set to true to enable Cloudflare AI Gateway
CLOUDFLARE_AI_ACCOUNT_ID=     # Cloudflare AI Account ID - found in the Cloudflare Dashboard under AI Gateway
CLOUDFLARE_AI_GATEWAY_ID=     # Cloudflare AI Gateway ID - found in the Cloudflare Dashboard under AI Gateway

# Aptos
APTOS_PRIVATE_KEY=              # Aptos private key
APTOS_NETWORK=                  # Must be one of mainnet, testnet

# MultiversX
MVX_PRIVATE_KEY=                # Multiversx private key
MVX_NETWORK=                    # must be one of mainnet, devnet, testnet

# NEAR
NEAR_WALLET_SECRET_KEY=          # NEAR Wallet Secret Key
NEAR_WALLET_PUBLIC_KEY=          # NEAR Wallet Public Key
NEAR_ADDRESS=
NEAR_SLIPPAGE=1
NEAR_RPC_URL=https://rpc.testnet.near.org
NEAR_NETWORK=testnet # or mainnet

# ZKsync Era Configuration
ZKSYNC_ADDRESS=
ZKSYNC_PRIVATE_KEY=

# Avail DA Configuration
AVAIL_ADDRESS=
AVAIL_SEED=
AVAIL_APP_ID=0
AVAIL_RPC_URL=wss://avail-turing.public.blastapi.io/     # (Default) Testnet: wss://avail-turing.public.blastapi.io/ | Mainnet: wss://avail-mainnet.public.blastapi.io/

# Marlin
TEE_MARLIN=                             # Set "yes" to enable the plugin
TEE_MARLIN_ATTESTATION_ENDPOINT=        # Optional, default "http://127.0.0.1:1350"

# Ton
TON_PRIVATE_KEY=            # Ton Mnemonic Seed Phrase Join With Empty String
TON_RPC_URL=                # ton rpc

# Sui
SUI_PRIVATE_KEY=            # Sui Mnemonic Seed Phrase (`sui keytool generate ed25519`) , Also support `suiprivatekeyxxxx` (sui keytool export --key-identity 0x63)
SUI_NETWORK=                # must be one of mainnet, testnet, devnet, localnet

# Story
STORY_PRIVATE_KEY=          # Story private key
STORY_API_BASE_URL=         # Story API base URL
STORY_API_KEY=              # Story API key
PINATA_JWT=                 # Pinata JWT for uploading files to IPFS

# Cosmos
COSMOS_RECOVERY_PHRASE=      # 12 words recovery phrase (need to be in quotes, because of spaces)
COSMOS_AVAILABLE_CHAINS=     # mantrachaintestnet2,cosmos  # Array of chains
# Cronos zkEVM
CRONOSZKEVM_ADDRESS=
CRONOSZKEVM_PRIVATE_KEY=

# Fuel Ecosystem (FuelVM)
FUEL_WALLET_PRIVATE_KEY=

# Tokenizer Settings
TOKENIZER_MODEL=            # Specify the tokenizer model to be used.
TOKENIZER_TYPE=             # Options: tiktoken (for OpenAI models) or auto (AutoTokenizer from Hugging Face for non-OpenAI models). Default: tiktoken.

# Spheron
SPHERON_PRIVATE_KEY=
SPHERON_PROVIDER_PROXY_URL=
SPHERON_WALLET_ADDRESS=

# Stargaze NFT marketplace from Cosmos (You can use https://graphql.mainnet.stargaze-apis.com/graphql)
STARGAZE_ENDPOINT=

# GenLayer
GENLAYER_PRIVATE_KEY= # Private key of the GenLayer account to use for the agent in this format (0x0000000000000000000000000000000000000000000000000000000000000000)

####################################
#### Misc Plugin Configurations ####
####################################

# Intiface Configuration
INTIFACE_WEBSOCKET_URL=ws://localhost:12345

# API key for giphy from https://developers.giphy.com/dashboard/
GIPHY_API_KEY=

# OpenWeather
OPEN_WEATHER_API_KEY=           # OpenWeather API key



# EchoChambers Configuration
ECHOCHAMBERS_API_URL=http://127.0.0.1:3333
ECHOCHAMBERS_API_KEY=testingkey0011
ECHOCHAMBERS_USERNAME=eliza
ECHOCHAMBERS_DEFAULT_ROOM=general
ECHOCHAMBERS_POLL_INTERVAL=60
ECHOCHAMBERS_MAX_MESSAGES=10

# Allora
ALLORA_API_KEY=                 # Allora API key, format: UP-f8db7d6558ab432ca0d92716
ALLORA_CHAIN_SLUG=              # must be one of mainnet, testnet. If not specified, it will use testnet by default

# B2 Network
B2_PRIVATE_KEY= # Private key of the B2 Network account to use for the agent

# Opacity zkTLS
OPACITY_TEAM_ID=f309ac8ae8a9a14a7e62cd1a521b1c5f
OPACITY_CLOUDFLARE_NAME=eigen-test
OPACITY_PROVER_URL=https://opacity-ai-zktls-demo.vercel.app

# AWS S3 Configuration Settings for File Upload
AWS_ACCESS_KEY_ID=
AWS_SECRET_ACCESS_KEY=
AWS_REGION=
AWS_S3_BUCKET=
AWS_S3_UPLOAD_PATH=

# Deepgram
DEEPGRAM_API_KEY=

<<<<<<< HEAD
# Sui
SUI_PRIVATE_KEY= # Sui Mnemonic Seed Phrase (`sui keytool generate ed25519`)
SUI_NETWORK=     # must be one of mainnet, testnet, devnet, localnet

# Story
STORY_PRIVATE_KEY= # Story private key
STORY_API_BASE_URL= # Story API base URL
STORY_API_KEY= # Story API key
PINATA_JWT= # Pinata JWT for uploading files to IPFS

# Cronos zkEVM
CRONOSZKEVM_ADDRESS=
CRONOSZKEVM_PRIVATE_KEY=

# Fuel Ecosystem (FuelVM)
FUEL_WALLET_PRIVATE_KEY=

#GITCOIN Passport
PASSPORT_API_KEY= # Your Gitcoin Passport key
PASSPORT_SCORER= # Scorer
=======
# Verifiable Inference Configuration
VERIFIABLE_INFERENCE_ENABLED=false # Set to false to disable verifiable inference
VERIFIABLE_INFERENCE_PROVIDER=opacity # Options: opacity


# Autonome Configuration
AUTONOME_JWT_TOKEN=
AUTONOME_RPC=https://wizard-bff-rpc.alt.technology/v1/bff/aaa/apps

####################################
#### Akash Network Configuration ####
####################################
AKASH_ENV=mainnet
AKASH_NET=https://raw.githubusercontent.com/ovrclk/net/master/mainnet
RPC_ENDPOINT=https://rpc.akashnet.net:443
AKASH_GAS_PRICES=0.025uakt
AKASH_GAS_ADJUSTMENT=1.5
AKASH_KEYRING_BACKEND=os
AKASH_FROM=default
AKASH_FEES=20000uakt
AKASH_DEPOSIT=500000uakt
AKASH_MNEMONIC=
AKASH_WALLET_ADDRESS=
# Akash Pricing API
AKASH_PRICING_API_URL=https://console-api.akash.network/v1/pricing
# Default values # 1 CPU = 1000 1GB = 1000000000 1GB = 1000000000
AKASH_DEFAULT_CPU=1000
AKASH_DEFAULT_MEMORY=1000000000
AKASH_DEFAULT_STORAGE=1000000000
AKASH_SDL=example.sdl.yml
# Close deployment
# Close all deployments = closeAll
# Close a single deployment = dseq and add the value in AKASH_CLOSE_DSEQ
AKASH_CLOSE_DEP=closeAll
AKASH_CLOSE_DSEQ=19729929
# Provider Info we added one to check you will have to pass this into the action
AKASH_PROVIDER_INFO=akash1ccktptfkvdc67msasmesuy5m7gpc76z75kukpz
# Deployment Status
# AKASH_DEP_STATUS = dseq or param_passed when you are building you wil pass the dseq dinamically to test you
# you can pass the dseq using AKASH_DEP_DSEQ 19729929 is an example of a dseq we test while build.
AKASH_DEP_STATUS=dseq
AKASH_DEP_DSEQ=19729929
# Gas Estimation Options: close, create, or update
# qseq is required when operation is "close" 19729929 is an example of a dseq we test while build.
AKASH_GAS_OPERATION=close
AKASH_GAS_DSEQ=19729929
# Manifest
# Values: "auto" | "manual" | "validate_only" Default: "auto"
AKASH_MANIFEST_MODE=auto
# Default: Will use the SDL directory
AKASH_MANIFEST_PATH=
# Values: "strict" | "lenient" | "none" - Default: "strict"
AKASH_MANIFEST_VALIDATION_LEVEL=strict

# Quai Network Ecosystem
QUAI_PRIVATE_KEY=
QUAI_RPC_URL=https://rpc.quai.network
>>>>>>> ecfd42c7
<|MERGE_RESOLUTION|>--- conflicted
+++ resolved
@@ -543,28 +543,6 @@
 # Deepgram
 DEEPGRAM_API_KEY=
 
-<<<<<<< HEAD
-# Sui
-SUI_PRIVATE_KEY= # Sui Mnemonic Seed Phrase (`sui keytool generate ed25519`)
-SUI_NETWORK=     # must be one of mainnet, testnet, devnet, localnet
-
-# Story
-STORY_PRIVATE_KEY= # Story private key
-STORY_API_BASE_URL= # Story API base URL
-STORY_API_KEY= # Story API key
-PINATA_JWT= # Pinata JWT for uploading files to IPFS
-
-# Cronos zkEVM
-CRONOSZKEVM_ADDRESS=
-CRONOSZKEVM_PRIVATE_KEY=
-
-# Fuel Ecosystem (FuelVM)
-FUEL_WALLET_PRIVATE_KEY=
-
-#GITCOIN Passport
-PASSPORT_API_KEY= # Your Gitcoin Passport key
-PASSPORT_SCORER= # Scorer
-=======
 # Verifiable Inference Configuration
 VERIFIABLE_INFERENCE_ENABLED=false # Set to false to disable verifiable inference
 VERIFIABLE_INFERENCE_PROVIDER=opacity # Options: opacity
@@ -621,5 +599,4 @@
 
 # Quai Network Ecosystem
 QUAI_PRIVATE_KEY=
-QUAI_RPC_URL=https://rpc.quai.network
->>>>>>> ecfd42c7
+QUAI_RPC_URL=https://rpc.quai.network