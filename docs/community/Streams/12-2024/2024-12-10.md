--- conflicted
+++ resolved
@@ -16,30 +16,6 @@
 
 Part 1: Trusted Execution Environments (TEEs) with Agent Joshua
 
-<<<<<<< HEAD
-- **00:00:09** - Stream starts, initial setup issues.
-- **00:01:58** - Intro to Trusted Execution Environments (TEEs).
-- **00:08:03** - Agent Joshua begins explaining TEEs and the Eliza plugin.
-- **00:19:15** - Deeper dive into remote attestation.
-- **00:24:50** - Discussion of derived keys.
-- **00:37:00** - Deploying to a real TEE, Phala Network's TEE cloud.
-- **00:50:48** - Q&A with Joshua, contact info, and next steps.
-
-Part 2: Building a Domino's pizza ordering agent
-
-- **01:04:37** - Transition to building a Domino's pizza ordering agent.
-- **01:14:20** - Discussion of the pizza ordering agent’s order flow and state machine.
-- **01:22:07** - Using Claude to generate a state machine diagram.
-- **01:32:17** - Creating the Domino's plugin in Eliza.
-- **01:54:15** - Working on the pizza order provider.
-- **02:16:46** - Pizza provider code completed.
-- **02:28:50** - Discussion of caching customer and order data.
-- **03:13:45** - Pushing fixes to main branch and continuing work on the agent.
-- **04:24:30** - Discussion of summarizing past agent dev school sessions.
-- **05:01:18** - Shaw returns, admits to ordering Domino's manually.
-- **05:09:00** - Discussing payment flow and a confirm order action.
-- **05:27:17** - Final code push, wrap-up, and end of stream.
-=======
 - [00:00:09](<https://www.youtube.com/watch?v=6I9e9pJprDI&t=9>) - Stream starts, initial setup issues.
 - [00:01:58](<https://www.youtube.com/watch?v=6I9e9pJprDI&t=118>) - Intro to Trusted Execution Environments (TEEs).
 - [00:08:03](<https://www.youtube.com/watch?v=6I9e9pJprDI&t=483>) - Agent Joshua begins explaining TEEs and the Eliza plugin.
@@ -62,7 +38,7 @@
 - [05:01:18](<https://www.youtube.com/watch?v=6I9e9pJprDI&t=18078>) - Shaw returns, admits to ordering Domino's manually.
 - [05:09:00](<https://www.youtube.com/watch?v=6I9e9pJprDI&t=18540>) - Discussing payment flow and a confirm order action.
 - [05:27:17](<https://www.youtube.com/watch?v=6I9e9pJprDI&t=19637>) - Final code push, wrap-up, and end of stream.
->>>>>>> ae566593
+
 
 ## Summary
 
@@ -106,20 +82,12 @@
     - Securely handling payment information.
     - Connecting user data to the current conversation.
     - Defining the order flow using a state machine.
-<<<<<<< HEAD
-
-- **Approach:**
-    - Shaw uses a state machine to model the pizza ordering process, defining different states and transitions based on user input and available information.
-    - He uses Claude (an AI assistant) to generate code snippets and assist with the development process.
-    - He decides to initially focus on a simplified version where the user's payment information is hardcoded in the environment variables, and the agent only needs to collect the user's address.
-=======
 
 - **Approach:**
     - Shaw uses a state machine to model the pizza ordering process, defining different states and transitions based on user input and available information.
     - He uses Claude (an AI assistant) to generate code snippets and assist with the development process.
     - He decides to initially focus on a simplified version where the user's payment information is hardcoded in the environment variables, and the agent only needs to collect the user's address.
 
->>>>>>> ae566593
 
 ## Hot Takes
 
