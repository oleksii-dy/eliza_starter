---
sidebar_position: 2
title: "AI Agent Dev School Part 3"
description: "Form-Filling Frenzy & Eliza's Wild Ride"
---

# AI Agent Dev School Part 3

**Form-Filling Frenzy & Eliza's Wild Ride**

- Date: 2024-12-05
- YouTube Link: https://www.youtube.com/watch?v=Y1DiqSVy4aU


## Timestamps

<<<<<<< HEAD
**00:00:00** - Intro & Housekeeping:

- Link: https://www.youtube.com/watch?v=Y1DiqSVy4aU&t=0
=======
[00:00:00](<https://www.youtube.com/watch?v=Y1DiqSVy4aU&t=0>) - Intro & Housekeeping:

>>>>>>> ae566593
- Recap of previous sessions (Typescript, plugins, actions)
- Importance of staying on the latest Eliza branch
- How to pull latest changes and stash local modifications

<<<<<<< HEAD
**00:08:05** - Building a Form-Filling Agent:

- Link: https://www.youtube.com/watch?v=Y1DiqSVy4aU&t=485
=======
[00:08:05](<https://www.youtube.com/watch?v=Y1DiqSVy4aU&t=485>) - Building a Form-Filling Agent:

>>>>>>> ae566593
- Introduction to Providers & Evaluators
- Practical use case: Extracting user data (name, location, job)
- Steps for a provider-evaluator loop to gather info and trigger actions

<<<<<<< HEAD
**00:16:15** - Deep Dive into Evaluators:

- Link: https://www.youtube.com/watch?v=Y1DiqSVy4aU&t=975
- Understanding "Evaluator" in Eliza's context
- When they run, their role in agent's self-reflection

**00:27:45** - Code walkthrough of the "Fact Evaluator":

- Link: https://www.youtube.com/watch?v=Y1DiqSVy4aU&t=1675
- Code walkthrough of the "Fact Evaluator"

**00:36:07** - Building a User Data Evaluator:

- Link: https://www.youtube.com/watch?v=Y1DiqSVy4aU&t=2167
=======
[00:16:15](<https://www.youtube.com/watch?v=Y1DiqSVy4aU&t=975>) - Deep Dive into Evaluators:

- Understanding "Evaluator" in Eliza's context
- When they run, their role in agent's self-reflection

[00:27:45](<https://www.youtube.com/watch?v=Y1DiqSVy4aU&t=1675>) - Code walkthrough of the "Fact Evaluator"

[00:36:07](<https://www.youtube.com/watch?v=Y1DiqSVy4aU&t=2167>) - Building a User Data Evaluator:

>>>>>>> ae566593
- Starting from scratch, creating a basic evaluator
- Registering the evaluator directly in the agent (no plugin)
- Logging evaluator activity and inspecting context

<<<<<<< HEAD
**00:51:50** - Exploring Eliza's Cache Manager:

- Link: https://www.youtube.com/watch?v=Y1DiqSVy4aU&t=3110
- Shaw uses Code2Prompt to analyze cache manager code
- Applying cache manager principles to user data storage

**01:06:01** - Using Claude AI for Code Generation:

- Link: https://www.youtube.com/watch?v=Y1DiqSVy4aU&t=3961
- Pasting code into Claude and giving instructions
- Iterative process: Refining code and providing feedback to Claude

**01:21:18** - Testing the User Data Flow:

- Link: https://www.youtube.com/watch?v=Y1DiqSVy4aU&t=4878
=======
[00:51:50](<https://www.youtube.com/watch?v=Y1DiqSVy4aU&t=3110>) - Exploring Eliza's Cache Manager:

- Shaw uses Code2Prompt to analyze cache manager code
- Applying cache manager principles to user data storage

[01:06:01](<https://www.youtube.com/watch?v=Y1DiqSVy4aU&t=3961>) - Using Claude AI for Code Generation:

- Pasting code into Claude and giving instructions
- Iterative process: Refining code and providing feedback to Claude

[01:21:18](<https://www.youtube.com/watch?v=Y1DiqSVy4aU&t=4878>) - Testing the User Data Flow:

>>>>>>> ae566593
- Running the agent and interacting with it
- Observing evaluator logs and context injections
- Troubleshooting and iterating on code based on agent behavior

<<<<<<< HEAD
**01:30:27** - Adding a Dynamic Provider Based on Completion:

- Link: https://www.youtube.com/watch?v=Y1DiqSVy4aU&t=5427
- Creating a new provider that only triggers after user data is collected
- Example: Providing a secret code or access link as a reward

**01:37:16** - Q&A with the Audience:

- Link: https://www.youtube.com/watch?v=Y1DiqSVy4aU&t=5836
=======
[01:30:27](<https://www.youtube.com/watch?v=Y1DiqSVy4aU&t=5427>) - Adding a Dynamic Provider Based on Completion:

- Creating a new provider that only triggers after user data is collected
- Example: Providing a secret code or access link as a reward

[01:37:16](<https://www.youtube.com/watch?v=Y1DiqSVy4aU&t=5836>) - Q&A with the Audience:

>>>>>>> ae566593
- Python vs. TypeScript agents
- Pre-evaluation vs. post-evaluation hooks
- Agent overwhelm with many plugins/evaluators
- Agentic app use cases beyond chat
- Running stateless agents
- Building AIXBT agents

<<<<<<< HEAD
**01:47:31** - Outro and Next Steps:

- Link: https://www.youtube.com/watch?v=Y1DiqSVy4aU&t=6451
=======
[01:47:31](<https://www.youtube.com/watch?v=Y1DiqSVy4aU&t=6451>) - Outro and Next Steps:

>>>>>>> ae566593
- Recap of key learnings and the potential of provider-evaluator loops
- Call to action: Share project ideas and feedback for future sessions


## Summary

This is the third part of the live stream series "AI Agent Dev School" hosted by Shaw from ai16z, focusing on building AI agents using the Eliza framework.

**Key takeaways:**

- **Updating Eliza:** Shaw emphasizes staying up-to-date with the rapidly evolving Eliza project due to frequent bug fixes and new features. He provides instructions on pulling the latest changes from the main branch on GitHub.
- **Focus on Providers and Evaluators:** The stream focuses on building a practical provider-evaluator loop to demonstrate a popular use case for AI agents – filling out a form by extracting user information.
- **Form Builder Example:** Shaw walks the audience through building a "form provider" that gathers a user's name, location, and job. This provider utilizes a cache to store already extracted information and instructs the agent to prompt the user for any missing details.
- **Evaluator Role:** The evaluator continually checks the cache for the completeness of user data. Once all information is extracted, the evaluator triggers an action to send the collected data to an external API (simulated in the example).
- **Live Coding and AI Assistance:** Shaw live codes the example, using tools like "Code2Prompt" and Claude AI to help generate and refine the code. He advocates for writing code in a human-readable manner, utilizing comments to provide context and guidance for both developers and AI assistants.
- **Agentic Applications:** Shaw highlights the potential of agentic applications to replicate existing website functionality through conversational interfaces, bringing services directly to users within their preferred social media platforms.
- **Community Engagement:** Shaw encourages active participation from the community, suggesting contributions to the project through pull requests and feedback on desired features and patterns for future Dev School sessions.

**Overall, this live stream provided a practical tutorial on building a common AI agent use case (form filling) while emphasizing the potential of the Eliza framework for developing a wide range of agentic applications.**


## Hot Takes

1. **"I'm just going to struggle bus some code today." (00:09:31,664)** - Shaw embraces a "struggle bus" approach, showcasing live coding with errors and debugging, reflecting the reality of AI agent development. This contrasts with polished tutorials, highlighting the iterative and messy nature of this new technology.

2. **"I'm actually not gonna put this in a plugin. I'm gonna put this in the agent... just so you can see what happens if you were to, like, make your own agent without using a plugin at all." (00:37:24,793)** - Shaw goes against the Eliza framework's plugin structure, showing viewers how to bypass it entirely. This bold move emphasizes flexibility, but could spark debate on best practices and potential drawbacks.

3. **"I really don't remember conversations from people very well, like verbatim, but I definitely remember like the gist, the context, the really needy ideas." (00:24:48,180)** - Shaw draws a controversial parallel between human memory and the Eliza agent's fact extraction. Reducing human interaction to "needy ideas" is provocative, questioning the depth of social understanding AI agents currently possess.

4. **"It's just an LLM. It's just making those numbers up. It could be off. I don't really buy the confidence here." (01:13:56,971)** - Shaw dismisses the confidence scores generated by the Large Language Model (LLM), revealing a distrust of these black-box outputs. This skepticism is crucial in a field where relying solely on AI's self-assessment can be misleading.

5. **"Dude, that's a $250 million market cap token. Let's get that shit in Bubba Cat." (01:45:34,809)** - Shaw throws out a blunt, market-driven statement regarding the AIXBT token. Bringing finance directly into the technical discussion highlights the intertwined nature of AI development and potential financial incentives, a topic often tiptoed around.<|MERGE_RESOLUTION|>--- conflicted
+++ resolved
@@ -14,46 +14,18 @@
 
 ## Timestamps
 
-<<<<<<< HEAD
-**00:00:00** - Intro & Housekeeping:
-
-- Link: https://www.youtube.com/watch?v=Y1DiqSVy4aU&t=0
-=======
 [00:00:00](<https://www.youtube.com/watch?v=Y1DiqSVy4aU&t=0>) - Intro & Housekeeping:
 
->>>>>>> ae566593
 - Recap of previous sessions (Typescript, plugins, actions)
 - Importance of staying on the latest Eliza branch
 - How to pull latest changes and stash local modifications
 
-<<<<<<< HEAD
-**00:08:05** - Building a Form-Filling Agent:
-
-- Link: https://www.youtube.com/watch?v=Y1DiqSVy4aU&t=485
-=======
 [00:08:05](<https://www.youtube.com/watch?v=Y1DiqSVy4aU&t=485>) - Building a Form-Filling Agent:
 
->>>>>>> ae566593
 - Introduction to Providers & Evaluators
 - Practical use case: Extracting user data (name, location, job)
 - Steps for a provider-evaluator loop to gather info and trigger actions
 
-<<<<<<< HEAD
-**00:16:15** - Deep Dive into Evaluators:
-
-- Link: https://www.youtube.com/watch?v=Y1DiqSVy4aU&t=975
-- Understanding "Evaluator" in Eliza's context
-- When they run, their role in agent's self-reflection
-
-**00:27:45** - Code walkthrough of the "Fact Evaluator":
-
-- Link: https://www.youtube.com/watch?v=Y1DiqSVy4aU&t=1675
-- Code walkthrough of the "Fact Evaluator"
-
-**00:36:07** - Building a User Data Evaluator:
-
-- Link: https://www.youtube.com/watch?v=Y1DiqSVy4aU&t=2167
-=======
 [00:16:15](<https://www.youtube.com/watch?v=Y1DiqSVy4aU&t=975>) - Deep Dive into Evaluators:
 
 - Understanding "Evaluator" in Eliza's context
@@ -63,28 +35,10 @@
 
 [00:36:07](<https://www.youtube.com/watch?v=Y1DiqSVy4aU&t=2167>) - Building a User Data Evaluator:
 
->>>>>>> ae566593
 - Starting from scratch, creating a basic evaluator
 - Registering the evaluator directly in the agent (no plugin)
 - Logging evaluator activity and inspecting context
 
-<<<<<<< HEAD
-**00:51:50** - Exploring Eliza's Cache Manager:
-
-- Link: https://www.youtube.com/watch?v=Y1DiqSVy4aU&t=3110
-- Shaw uses Code2Prompt to analyze cache manager code
-- Applying cache manager principles to user data storage
-
-**01:06:01** - Using Claude AI for Code Generation:
-
-- Link: https://www.youtube.com/watch?v=Y1DiqSVy4aU&t=3961
-- Pasting code into Claude and giving instructions
-- Iterative process: Refining code and providing feedback to Claude
-
-**01:21:18** - Testing the User Data Flow:
-
-- Link: https://www.youtube.com/watch?v=Y1DiqSVy4aU&t=4878
-=======
 [00:51:50](<https://www.youtube.com/watch?v=Y1DiqSVy4aU&t=3110>) - Exploring Eliza's Cache Manager:
 
 - Shaw uses Code2Prompt to analyze cache manager code
@@ -97,22 +51,10 @@
 
 [01:21:18](<https://www.youtube.com/watch?v=Y1DiqSVy4aU&t=4878>) - Testing the User Data Flow:
 
->>>>>>> ae566593
 - Running the agent and interacting with it
 - Observing evaluator logs and context injections
 - Troubleshooting and iterating on code based on agent behavior
 
-<<<<<<< HEAD
-**01:30:27** - Adding a Dynamic Provider Based on Completion:
-
-- Link: https://www.youtube.com/watch?v=Y1DiqSVy4aU&t=5427
-- Creating a new provider that only triggers after user data is collected
-- Example: Providing a secret code or access link as a reward
-
-**01:37:16** - Q&A with the Audience:
-
-- Link: https://www.youtube.com/watch?v=Y1DiqSVy4aU&t=5836
-=======
 [01:30:27](<https://www.youtube.com/watch?v=Y1DiqSVy4aU&t=5427>) - Adding a Dynamic Provider Based on Completion:
 
 - Creating a new provider that only triggers after user data is collected
@@ -120,7 +62,6 @@
 
 [01:37:16](<https://www.youtube.com/watch?v=Y1DiqSVy4aU&t=5836>) - Q&A with the Audience:
 
->>>>>>> ae566593
 - Python vs. TypeScript agents
 - Pre-evaluation vs. post-evaluation hooks
 - Agent overwhelm with many plugins/evaluators
@@ -128,14 +69,8 @@
 - Running stateless agents
 - Building AIXBT agents
 
-<<<<<<< HEAD
-**01:47:31** - Outro and Next Steps:
-
-- Link: https://www.youtube.com/watch?v=Y1DiqSVy4aU&t=6451
-=======
 [01:47:31](<https://www.youtube.com/watch?v=Y1DiqSVy4aU&t=6451>) - Outro and Next Steps:
 
->>>>>>> ae566593
 - Recap of key learnings and the potential of provider-evaluator loops
 - Call to action: Share project ideas and feedback for future sessions
 
