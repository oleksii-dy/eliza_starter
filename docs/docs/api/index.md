--- conflicted
+++ resolved
@@ -101,19 +101,12 @@
 TWITTER_PASSWORD= # Account password
 TWITTER_EMAIL= # Account email
 
-<<<<<<< HEAD
 TWITTER_API_IO_KEY=elizaOS_public_key_love_truth_future
 # Access Twitter data without login or proxy, avoiding account restrictions and #rate limits.
 # A third-party Twitter API Key for high-volume data retrieval.
 # This shared key is for testing only.
 # Get your personal key at https://twitterapi.io to avoid QPS limitations
 
-X_SERVER_URL=
-XAI_API_KEY=
-XAI_MODEL=
-
-=======
->>>>>>> 71180bab
 # For asking Claude stuff
 ANTHROPIC_API_KEY=
 
