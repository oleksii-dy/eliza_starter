# 🔌 Client Packages

## Overview

Eliza's client packages enable integration with various platforms and services. Each client provides a standardized interface for sending and receiving messages, handling media, and interacting with platform-specific features.

### Architecture Overview

```mermaid
graph TD
    RT["Agent Runtime"]
    CI["Client Interface"]
    RT --> CI

    %% Main Clients
    CI --> DC["Direct Client"]
    CI --> DSC["Discord Client"]
    CI --> TC["Telegram Client"]
    CI --> TWC["Twitter Client"]
    CI --> AC["Auto Client"]
    CI --> DEVA["Deva Client"]

    %% Key Features - one per client for clarity
    DC --> |"REST API"| DC1["Messages & Images"]
    DSC --> |"Bot Integration"| DSC1["Voice & Messages"]
    TC --> |"Bot API"| TC1["Commands & Media"]
    TWC --> |"Social"| TWC1["Posts & Interactions"]
    AC --> |"Trading"| AC1["Analysis & Execution"]
    DEVA --> |"Social"| DEVA1["Messages & Execution"]

    %% Simple styling with better contrast and black text
    classDef default fill:#f9f9f9,stroke:#333,stroke-width:1px,color:black
    classDef highlight fill:#e9e9e9,stroke:#333,stroke-width:2px,color:black

    class RT,CI highlight
```

## Available Clients

- **Discord** (`@eliza/client-discord`) - Full Discord bot integration
- **Twitter** (`@eliza/client-twitter`) - Twitter bot and interaction handling
- **Telegram** (`@eliza/client-telegram`) - Telegram bot integration
- **Direct** (`@eliza/client-direct`) - Direct API interface for custom integrations
- **Auto** (`@eliza/client-auto`) - Automated trading and interaction client
- **Deva** (`@eliza/client-deva`) - Client for integrating with Deva.me

---

## Installation

```bash
# Discord
pnpm add @eliza/client-discord

# Twitter
pnpm add @eliza/client-twitter

# Telegram
pnpm add @eliza/client-telegram

# Direct API
pnpm add @eliza/client-direct

# Auto Client
pnpm add @eliza/client-auto

# Deva Client
pnpm add @eliza/client-deva
```

---

## Discord Client

The Discord client provides full integration with Discord's features including voice, reactions, and attachments.

### Basic Setup

```typescript
import { DiscordClientInterface } from "@eliza/client-discord";

// Initialize client
const client = await DiscordClientInterface.start(runtime);

// Configuration in .env
DISCORD_APPLICATION_ID = your_app_id;
DISCORD_API_TOKEN = your_bot_token;
```

### Features

- Voice channel integration
- Message attachments
- Reactions handling
- Media transcription
- Room management

### Voice Integration

```typescript
class VoiceManager {
    // Join a voice channel
    async handleJoinChannelCommand(interaction) {
        await this.joinVoiceChannel(channel);
    }

    // Handle voice state updates
    async handleVoiceStateUpdate(oldState, newState) {
        if (newState.channelId) {
            await this.handleUserJoinedChannel(newState);
        }
    }
}
```

### Message Handling

```typescript
class MessageManager {
    async handleMessage(message) {
        // Ignore bot messages
        if (message.author.bot) return;

        // Process attachments
        if (message.attachments.size > 0) {
            await this.processAttachments(message);
        }

        // Generate response
        await this.generateResponse(message);
    }
}
```

## Twitter Client

The Twitter client enables posting, searching, and interacting with Twitter users.

### Basic Setup

```typescript
import { TwitterClientInterface } from "@eliza/client-twitter";

// Initialize client
const client = await TwitterClientInterface.start(runtime);

// Configuration in .env
TWITTER_USERNAME = your_username;
TWITTER_PASSWORD = your_password;
TWITTER_EMAIL = your_email;
```

### Components

- **PostClient**: Handles creating and managing posts
- **SearchClient**: Handles search functionality
- **InteractionClient**: Manages user interactions

### Post Management

```typescript
class TwitterPostClient {
    async createPost(content: string) {
        return await this.post({
            text: content,
            media: await this.processMedia(),
        });
    }

    async replyTo(tweetId: string, content: string) {
        return await this.post({
            text: content,
            reply: { in_reply_to_tweet_id: tweetId },
        });
    }
}
```

### Search Features

```typescript
class TwitterSearchClient {
    async searchTweets(query: string) {
        return await this.search({
            query,
            filters: {
                recency: "recent",
                language: "en",
            },
        });
    }
}
```

## Telegram Client

The Telegram client provides messaging and bot functionality for Telegram.

### Basic Setup

```typescript
import { TelegramClientInterface } from "@eliza/client-telegram";

// Initialize client
const client = await TelegramClientInterface.start(runtime);

// Configuration in .env
TELEGRAM_BOT_TOKEN = your_bot_token;
```

### Message Management

```typescript
class TelegramClient {
    async handleMessage(message) {
        // Process message content
        const content = await this.processMessage(message);

        // Generate response
        const response = await this.generateResponse(content);

        // Send response
        await this.sendMessage(message.chat.id, response);
    }
}
```

## Direct Client

The Direct client provides a REST API interface for custom integrations.

### Basic Setup

```typescript
import { DirectClientInterface } from "@eliza/client-direct";

// Initialize client
const client = await DirectClientInterface.start(runtime);
```

### API Endpoints

```typescript
class DirectClient {
    constructor() {
        // Message endpoint
        this.app.post("/:agentId/message", async (req, res) => {
            const response = await this.handleMessage(req.body);
            res.json(response);
        });

        // Image generation endpoint
        this.app.post("/:agentId/image", async (req, res) => {
            const images = await this.generateImage(req.body);
            res.json(images);
        });
    }
}
```

## Auto Client

The Auto client enables automated interactions and trading.

### Basic Setup

```typescript
import { AutoClientInterface } from "@eliza/client-auto";

// Initialize client
const client = await AutoClientInterface.start(runtime);
```

### Automated Trading

```typescript
class AutoClient {
    constructor(runtime: IAgentRuntime) {
        this.runtime = runtime;

        // Start trading loop
        this.interval = setInterval(
            () => {
                this.makeTrades();
            },
            60 * 60 * 1000,
        ); // 1 hour interval
    }
<<<<<<< HEAD

    async makeTrades() {
        // Get recommendations
        const recommendations = await this.getHighTrustRecommendations();

        // Analyze tokens
        const analysis = await this.analyzeTokens(recommendations);

        // Execute trades
        await this.executeTrades(analysis);
    }
}
```

## Deva Client

The Deva client allows fetching user-related data and making posts based on it.

### Client setup

```typescript
export const DevaClientInterface: Client = {
    async start(runtime: IAgentRuntime) {
        await validateDevaConfig(runtime);

        const deva = new DevaClient(
            runtime,
            runtime.getSetting("DEVA_API_KEY"),
            runtime.getSetting("DEVA_API_BASE_URL"),
        );

        await deva.start();

        elizaLogger.success(
            `✅ Deva client successfully started for character ${runtime.character.name}`,
        );

        return deva;
    },
};
```

### Fetch personal user data

```typescript
public async getMe(): Promise<DevaPersona | null> {
  return await fetch(`${this.apiBaseUrl}/persona`, {
    headers: { ...this.defaultHeaders },
  })
    .then((res) => res.json())
    .catch(() => null);
}
```

### Fetch user posts

```typescript
public async getPersonaPosts(personaId: string): Promise<DevaPost[]> {
  const res = await fetch(
    `${this.apiBaseUrl}/post?filter_persona_id=${personaId}`,
    {
      headers: {
        Authorization: `Bearer ${this.accessToken}`,
        "Content-Type": "application/json",
      },
    }
  ).then((res) => res.json());
  return res.items;
}
```

### Create and publish a post on behalf of the user

```typescript
public async makePost({ text, in_reply_to_id }: { text: string; in_reply_to_id: string }): Promise<DevaPost> {
  const res = await fetch(`${this.apiBaseUrl}/post`, {
    method: "POST",
    headers: {
      Authorization: `Bearer ${this.accessToken}`,
      "Content-Type": "application/json",
    },
    body: JSON.stringify({ text, in_reply_to_id, author_type: "BOT" }),
  }).then((res) => res.json());

  console.log(res);
  return res;
=======

    async makeTrades() {
        // Get recommendations
        const recommendations = await this.getHighTrustRecommendations();

        // Analyze tokens
        const analysis = await this.analyzeTokens(recommendations);

        // Execute trades
        await this.executeTrades(analysis);
    }
>>>>>>> 8a4b42b6
}
```

## Common Features

### Message Handling

All clients implement standard message handling:

```typescript
interface ClientInterface {
  async handleMessage(message: Message): Promise<void>;

  async generateResponse(context: Context): Promise<Response>;

  async sendMessage(destination: string, content: Content): Promise<void>;
}
```

### Media Processing

```typescript
interface MediaProcessor {
  async processImage(image: Image): Promise<ProcessedImage>;

  async processVideo(video: Video): Promise<ProcessedVideo>;

  async processAudio(audio: Audio): Promise<ProcessedAudio>;
}
```

### Error Handling

```typescript
class BaseClient {
    protected async handleError(error: Error) {
        console.error("Client error:", error);

        if (error.code === "RATE_LIMIT") {
            await this.handleRateLimit(error);
        } else if (error.code === "AUTH_FAILED") {
            await this.refreshAuth();
        }
    }
}
```

---

## Best Practices

1. **Authentication**

<<<<<<< HEAD
- Store credentials securely in environment variables
- Implement token refresh mechanisms
- Handle authentication errors gracefully

2. **Rate Limiting**

- Implement exponential backoff
- Track API usage
- Queue messages during rate limits

3. **Error Handling**

- Log errors with context
- Implement retry logic
- Handle platform-specific errors

4. **Media Processing**

- Validate media before processing
- Handle different file formats
- Implement size limits
=======
    - Store credentials securely in environment variables
    - Implement token refresh mechanisms
    - Handle authentication errors gracefully

2. **Rate Limiting**

    - Implement exponential backoff
    - Track API usage
    - Queue messages during rate limits

3. **Error Handling**

    - Log errors with context
    - Implement retry logic
    - Handle platform-specific errors

4. **Media Processing**
    - Validate media before processing
    - Handle different file formats
    - Implement size limits
>>>>>>> 8a4b42b6

### Error Handling

```typescript
class BaseClient {
    protected async handleError(error: Error) {
        if (error.code === "RATE_LIMIT") {
            await this.handleRateLimit(error);
        } else if (error.code === "AUTH_FAILED") {
            await this.refreshAuth();
        } else if (error.code === "NETWORK_ERROR") {
            await this.reconnect();
        }

        // Log error
        console.error("Client error:", {
            type: error.name,
            message: error.message,
            code: error.code,
            stack: error.stack,
        });
    }
}
```

### Resource Management

```typescript
class ClientManager {
    private async cleanup() {
        // Close connections
        await Promise.all(this.connections.map((conn) => conn.close()));

        // Clear caches
        this.cache.clear();

        // Cancel timers
        this.timers.forEach((timer) => clearInterval(timer));
    }

    private async reconnect() {
        await this.cleanup();
        await wait(this.calculateBackoff());
        await this.initialize();
    }
}
```

### Rate Limiting

```typescript
class RateLimiter {
    private async handleRateLimit(error: RateLimitError) {
        const delay = this.calculateBackoff(error);
        await wait(delay);
        return this.retryRequest();
    }

    private calculateBackoff(error: RateLimitError): number {
        return Math.min(
            this.baseDelay * Math.pow(2, this.attempts),
            this.maxDelay,
        );
    }
}
```

---

## Performance Optimization

### Connection Management

```typescript
class ClientManager {
    private reconnect() {
        await this.disconnect();
        await wait(this.backoff());
        await this.connect();
    }
}
```

### Message Queuing

```typescript
class MessageQueue {
    async queueMessage(message: Message) {
        await this.queue.push(message);
        this.processQueue();
    }
}
```

## Troubleshooting

### Common Issues

1. **Authentication Failures**

```typescript
// Implement token refresh
async refreshAuth() {
	const newToken = await this.requestNewToken();
	await this.updateToken(newToken);
}
```

2. **Rate Limits**

```typescript
// Handle rate limiting
async handleRateLimit(error) {
	const delay = this.calculateBackoff(error);
	await wait(delay);
	return this.retryRequest();
}
```

3. **Connection Issues**

```typescript
// Implement reconnection logic
async handleDisconnect() {
	await this.reconnect({
		maxAttempts: 5,
		backoff: "exponential",
	});
}
```

4. **Message Processing Failure**

```typescript
async processMessage(message) {
	try {
		return await this.messageProcessor(message);
	} catch (error) {
		if (error.code === "INVALID_FORMAT") {
			return this.handleInvalidFormat(message);
		}
		throw error;
	}
}
```

## Related Resources

- [Error Handling](../../packages/core)<|MERGE_RESOLUTION|>--- conflicted
+++ resolved
@@ -286,7 +286,6 @@
             60 * 60 * 1000,
         ); // 1 hour interval
     }
-<<<<<<< HEAD
 
     async makeTrades() {
         // Get recommendations
@@ -362,31 +361,17 @@
 
 ```typescript
 public async makePost({ text, in_reply_to_id }: { text: string; in_reply_to_id: string }): Promise<DevaPost> {
-  const res = await fetch(`${this.apiBaseUrl}/post`, {
-    method: "POST",
-    headers: {
-      Authorization: `Bearer ${this.accessToken}`,
-      "Content-Type": "application/json",
-    },
-    body: JSON.stringify({ text, in_reply_to_id, author_type: "BOT" }),
-  }).then((res) => res.json());
-
-  console.log(res);
-  return res;
-=======
-
-    async makeTrades() {
-        // Get recommendations
-        const recommendations = await this.getHighTrustRecommendations();
-
-        // Analyze tokens
-        const analysis = await this.analyzeTokens(recommendations);
-
-        // Execute trades
-        await this.executeTrades(analysis);
-    }
->>>>>>> 8a4b42b6
-}
+   const res = await fetch(`${this.apiBaseUrl}/post`, {
+      method: "POST",
+      headers: {
+         Authorization: `Bearer ${this.accessToken}`,
+         "Content-Type": "application/json",
+      },
+      body: JSON.stringify({ text, in_reply_to_id, author_type: "BOT" }),
+   }).then((res) => res.json());
+
+   console.log(res);
+   return res;
 ```
 
 ## Common Features
@@ -438,30 +423,6 @@
 ## Best Practices
 
 1. **Authentication**
-
-<<<<<<< HEAD
-- Store credentials securely in environment variables
-- Implement token refresh mechanisms
-- Handle authentication errors gracefully
-
-2. **Rate Limiting**
-
-- Implement exponential backoff
-- Track API usage
-- Queue messages during rate limits
-
-3. **Error Handling**
-
-- Log errors with context
-- Implement retry logic
-- Handle platform-specific errors
-
-4. **Media Processing**
-
-- Validate media before processing
-- Handle different file formats
-- Implement size limits
-=======
     - Store credentials securely in environment variables
     - Implement token refresh mechanisms
     - Handle authentication errors gracefully
@@ -482,7 +443,6 @@
     - Validate media before processing
     - Handle different file formats
     - Implement size limits
->>>>>>> 8a4b42b6
 
 ### Error Handling
 
