# 🔌 Client Packages

## Overview

Eliza's client packages enable integration with various platforms and services. Each client provides a standardized interface for sending and receiving messages, handling media, and interacting with platform-specific features.

### Architecture Overview

```mermaid
graph TD
    RT["Agent Runtime"]
    CI["Client Interface"]
    RT --> CI

    %% Main Clients
    CI --> DC["Direct Client"]
    CI --> DSC["Discord Client"]
    CI --> TC["Telegram Client"]
    CI --> TWC["Twitter Client"]
    CI --> AC["Auto Client"]
<<<<<<< HEAD
    CI --> NC["Nostr Client"]
=======
    CI --> DEVA["Deva Client"]
>>>>>>> 57a175ea

    %% Key Features - one per client for clarity
    DC --> |"REST API"| DC1["Messages & Images"]
    DSC --> |"Bot Integration"| DSC1["Voice & Messages"]
    TC --> |"Bot API"| TC1["Commands & Media"]
    TWC --> |"Social"| TWC1["Posts & Interactions"]
    AC --> |"Trading"| AC1["Analysis & Execution"]
<<<<<<< HEAD
    NC --> |"Social"| NC1["Posts & Interactions"]
=======
    DEVA --> |"Social"| DEVA1["Messages & Execution"]
>>>>>>> 57a175ea

    %% Simple styling with better contrast and black text
    classDef default fill:#f9f9f9,stroke:#333,stroke-width:1px,color:black
    classDef highlight fill:#e9e9e9,stroke:#333,stroke-width:2px,color:black

    class RT,CI highlight
```

## Available Clients

<<<<<<< HEAD
- **Discord** (`@elizaos/client-discord`) - Full Discord bot integration
- **Twitter** (`@elizaos/client-twitter`) - Twitter bot and interaction handling
- **Telegram** (`@elizaos/client-telegram`) - Telegram bot integration
- **Direct** (`@elizaos/client-direct`) - Direct API interface for custom integrations
- **Auto** (`@elizaos/client-auto`) - Automated trading and interaction client
- **Nostr** (`@elizaos/client-nostr`) - Nostr bot integration
=======
-   **Discord** (`@elizaos/client-discord`) - Full Discord bot integration
-   **Twitter** (`@elizaos/client-twitter`) - Twitter bot and interaction handling
-   **Telegram** (`@elizaos/client-telegram`) - Telegram bot integration
-   **Direct** (`@elizaos/client-direct`) - Direct API for custom integrations
-   **Auto** (`@elizaos/client-auto`) - Automated trading and interaction client
-   **Alexa skill** (`@elizaos/client-alexa`) - Alexa skill API integration
-   **Deva** (`@elizaos/client-deva`) - Client for integrating with Deva.me
>>>>>>> 57a175ea

---

## Installation

```bash
# Discord
pnpm add @elizaos/client-discord

# Twitter
pnpm add @elizaos/client-twitter

# Telegram
pnpm add @elizaos/client-telegram

# Direct API
pnpm add @elizaos/client-direct

# Auto Client
pnpm add @elizaos/client-auto

<<<<<<< HEAD
# Nostr
pnpm add @elizaos/client-nostr
=======
# Deva Client
pnpm add @elizaos/client-deva
>>>>>>> 57a175ea
```

---

## Discord Client

The Discord client provides full integration with Discord's features including voice, reactions, and attachments.

### Basic Setup

```typescript
import { DiscordClientInterface } from "@elizaos/client-discord";

// Initialize client
const client = await DiscordClientInterface.start(runtime);

// Configuration in .env
DISCORD_APPLICATION_ID = your_app_id;
DISCORD_API_TOKEN = your_bot_token;
```

### Features

-   Voice channel integration
-   Message attachments
-   Reactions handling
-   Media transcription
-   Room management

### Voice Integration

```typescript
class VoiceManager {
    // Join a voice channel
    async handleJoinChannelCommand(interaction) {
        await this.joinVoiceChannel(channel);
    }

    // Handle voice state updates
    async handleVoiceStateUpdate(oldState, newState) {
        if (newState.channelId) {
            await this.handleUserJoinedChannel(newState);
        }
    }
}
```

### Message Handling

```typescript
class MessageManager {
    async handleMessage(message) {
        // Ignore bot messages
        if (message.author.bot) return;

        // Process attachments
        if (message.attachments.size > 0) {
            await this.processAttachments(message);
        }

        // Generate response
        await this.generateResponse(message);
    }
}
```

## Twitter Client

The Twitter client enables posting, searching, and interacting with Twitter users.

### Basic Setup

```typescript
import { TwitterClientInterface } from "@elizaos/client-twitter";
// Initialize client
const client = await TwitterClientInterface.start(runtime);

// Configuration in .env
TWITTER_USERNAME = your_username;
TWITTER_PASSWORD = your_password;
TWITTER_EMAIL = your_email;
```

### Components

-   **PostClient**: Handles creating and managing posts
-   **SearchClient**: Handles search functionality
-   **InteractionClient**: Manages user interactions

### Post Management

```typescript
class TwitterPostClient {
    async createPost(content: string) {
        return await this.post({
            text: content,
            media: await this.processMedia(),
        });
    }

    async replyTo(tweetId: string, content: string) {
        return await this.post({
            text: content,
            reply: { in_reply_to_tweet_id: tweetId },
        });
    }
}
```

### Search Features

```typescript
class TwitterSearchClient {
    async searchTweets(query: string) {
        return await this.search({
            query,
            filters: {
                recency: "recent",
                language: "en",
            },
        });
    }
}
```

## Telegram Client

The Telegram client provides messaging and bot functionality for Telegram.

### Basic Setup

```typescript
import { TelegramClientInterface } from "@elizaos/client-telegram";

// Initialize client
const client = await TelegramClientInterface.start(runtime);

// Configuration in .env
TELEGRAM_BOT_TOKEN = your_bot_token;
```

### Message Management

```typescript
class TelegramClient {
    async handleMessage(message) {
        // Process message content
        const content = await this.processMessage(message);

        // Generate response
        const response = await this.generateResponse(content);

        // Send response
        await this.sendMessage(message.chat.id, response);
    }
}
```

## Direct Client

The Direct client provides a REST API interface for custom integrations.

### Basic Setup

```typescript
import { DirectClientInterface } from "@elizaos/client-direct";

// Initialize client
const client = await DirectClientInterface.start(runtime);
```

### API Endpoints

```typescript
class DirectClient {
    constructor() {
        // Message endpoint
        this.app.post("/:agentId/message", async (req, res) => {
            const response = await this.handleMessage(req.body);
            res.json(response);
        });

        // Image generation endpoint
        this.app.post("/:agentId/image", async (req, res) => {
            const images = await this.generateImage(req.body);
            res.json(images);
        });
    }
}
```

## Auto Client

The Auto client enables automated interactions and trading.

### Basic Setup

```typescript
import { AutoClientInterface } from "@elizaos/client-auto";

// Initialize client
const client = await AutoClientInterface.start(runtime);
```

### Automated Trading

```typescript
class AutoClient {
    constructor(runtime: IAgentRuntime) {
        this.runtime = runtime;

        // Start trading loop
        this.interval = setInterval(() => {
            this.makeTrades();
        }, 60 * 60 * 1000); // 1 hour interval
    }

    async makeTrades() {
        // Get recommendations
        const recommendations = await this.getHighTrustRecommendations();

        // Analyze tokens
        const analysis = await this.analyzeTokens(recommendations);

        // Execute trades
        await this.executeTrades(analysis);
    }
}
```

<<<<<<< HEAD
## Nostr Client

The Nostr client enables posting and interacting with Nostr users.
=======
## Alexa Client

The Alexa client provides API integration with alexa skill.
>>>>>>> 57a175ea

### Basic Setup

```typescript
<<<<<<< HEAD
import { NostrAgentClient } from "@eliza/client-nostr";
// Initialize and start the client
await new NostrAgentClient(runtime).start();

// Configuration in .env
// The list of Nostr relays to connect to.
NOSTR_RELAYS="wss://relay.damus.io,wss://relay.primal.net"
// Nostr Private Key (starts with nsec)
NOSTR_NSEC_KEY="nsec1..."
// Nostr Public Key (starts with npub)
NOSTR_NPUB_KEY="npub1..."
// How often (in seconds) the bot should check for Nostr interactions (default: 2 minutes)
NOSTR_POLL_INTERVAL=120
// Whether to post immediately or not
NOSTR_POST_IMMEDIATELY=false
// Whether to dry run or not
NOSTR_DRY_RUN=false
```

### Components

- **NostrClient**: Handles creating and managing posts

### Post Management

```typescript
class NostrClient {
  async publishNote(content: string) {};
}
```

=======
import { AlexaClientInterface } from "@elizaos/client-alexa";

// Initialize client
const client = await AlexaClientInterface.start(runtime);

// Configuration in .env
ALEXA_SKILL_ID= your_alexa_skill_id
ALEXA_CLIENT_ID= your_alexa_client_id #Alexa developer console permissions tab
ALEXA_CLIENT_SECRET= your_alexa_client_secret #Alexa developer console permissions tab
```

## Deva Client

The Deva client allows fetching user-related data and making posts based on it.

### Client setup

```typescript
export const DevaClientInterface: Client = {
    async start(runtime: IAgentRuntime) {
        await validateDevaConfig(runtime);

        const deva = new DevaClient(
            runtime,
            runtime.getSetting("DEVA_API_KEY"),
            runtime.getSetting("DEVA_API_BASE_URL"),
        );

        await deva.start();

        elizaLogger.success(
            `✅ Deva client successfully started for character ${runtime.character.name}`,
        );

        return deva;
    },
};
```

### Fetch personal user data

```typescript
public async getMe(): Promise<DevaPersona | null> {
    return await fetch(`${this.apiBaseUrl}/persona`, {
		    headers: { ...this.defaultHeaders },
    })
        .then((res) => res.json())
        .catch(() => null);
}
```

### Fetch user posts

```typescript
public async getPersonaPosts(personaId: string): Promise<DevaPost[]> {
	  const res = await fetch(
		    `${this.apiBaseUrl}/post?filter_persona_id=${personaId}`, 
        {
			      headers: {
            Authorization: `Bearer ${this.accessToken}`,
            "Content-Type": "application/json",
        },
    })
        .then((res) => res.json());
	  
	  return res.items;
}
```

### Create and publish a post on behalf of the user

```typescript
public async makePost({ text, in_reply_to_id }: { text: string; in_reply_to_id: string }): Promise<DevaPost> {
    const res = await fetch(`${this.apiBaseUrl}/post`, {
		    method: "POST", 
        headers: {
            Authorization: `Bearer ${this.accessToken}`,
            "Content-Type": "application/json",
        },
        body: JSON.stringify({ text, in_reply_to_id, author_type: "BOT" }),
    }).then((res) => res.json());

    return res;
```

>>>>>>> 57a175ea
## Common Features

### Message Handling

All clients implement standard message handling:

```typescript
interface ClientInterface {
    handleMessage(message: Message): Promise<void>;
    generateResponse(context: Context): Promise<Response>;
    sendMessage(destination: string, content: Content): Promise<void>;
}
```

### Media Processing

```typescript
interface MediaProcessor {
    processImage(image: Image): Promise<ProcessedImage>;
    processVideo(video: Video): Promise<ProcessedVideo>;
    processAudio(audio: Audio): Promise<ProcessedAudio>;
}
```

### Error Handling

```typescript
class BaseClient {
    protected async handleError(error: Error) {
        console.error("Client error:", error);

        if (error.code === "RATE_LIMIT") {
            await this.handleRateLimit(error);
        } else if (error.code === "AUTH_FAILED") {
            await this.refreshAuth();
        }
    }
}
```

---

## Best Practices

1. **Authentication**

    - Store credentials securely in environment variables
    - Implement token refresh mechanisms
    - Handle authentication errors gracefully

2. **Rate Limiting**

    - Implement exponential backoff
    - Track API usage
    - Queue messages during rate limits

3. **Error Handling**

    - Log errors with context
    - Implement retry logic
    - Handle platform-specific errors

4. **Media Processing**
    - Validate media before processing
    - Handle different file formats
    - Implement size limits

### Error Handling

```typescript
class BaseClient {
    protected async handleError(error: Error) {
        if (error.code === "RATE_LIMIT") {
            await this.handleRateLimit(error);
        } else if (error.code === "AUTH_FAILED") {
            await this.refreshAuth();
        } else if (error.code === "NETWORK_ERROR") {
            await this.reconnect();
        }

        // Log error
        console.error("Client error:", {
            type: error.name,
            message: error.message,
            code: error.code,
            stack: error.stack,
        });
    }
}
```

### Resource Management

```typescript
class ClientManager {
    private async cleanup() {
        // Close connections
        await Promise.all(this.connections.map((conn) => conn.close()));

        // Clear caches
        this.cache.clear();

        // Cancel timers
        this.timers.forEach((timer) => clearInterval(timer));
    }

    private async reconnect() {
        await this.cleanup();
        await wait(this.calculateBackoff());
        await this.initialize();
    }
}
```

### Rate Limiting

```typescript
class RateLimiter {
    private async handleRateLimit(error: RateLimitError) {
        const delay = this.calculateBackoff(error);
        await wait(delay);
        return this.retryRequest();
    }

    private calculateBackoff(error: RateLimitError): number {
        return Math.min(
            this.baseDelay * Math.pow(2, this.attempts),
            this.maxDelay
        );
    }
}
```

---

## Performance Optimization

### Connection Management

```typescript
class ClientManager {
    private reconnect() {
        await this.disconnect();
        await wait(this.backoff());
        await this.connect();
    }
}
```

### Message Queuing

```typescript
class MessageQueue {
    async queueMessage(message: Message) {
        await this.queue.push(message);
        this.processQueue();
    }
}
```

## Troubleshooting

### Common Issues

1. **Authentication Failures**

```typescript
// Implement token refresh
async refreshAuth() {
	const newToken = await this.requestNewToken();
	await this.updateToken(newToken);
}
```

2. **Rate Limits**

```typescript
// Handle rate limiting
async handleRateLimit(error) {
	const delay = this.calculateBackoff(error);
	await wait(delay);
	return this.retryRequest();
}
```

3. **Connection Issues**

```typescript
// Implement reconnection logic
async handleDisconnect() {
	await this.reconnect({
		maxAttempts: 5,
		backoff: "exponential",
	});
}
```

4. **Message Processing Failure**

```typescript
async processMessage(message) {
	try {
		return await this.messageProcessor(message);
	} catch (error) {
		if (error.code === "INVALID_FORMAT") {
			return this.handleInvalidFormat(message);
		}
		throw error;
	}
}
```

## Related Resources

-   [Error Handling](../../packages/core)<|MERGE_RESOLUTION|>--- conflicted
+++ resolved
@@ -18,11 +18,8 @@
     CI --> TC["Telegram Client"]
     CI --> TWC["Twitter Client"]
     CI --> AC["Auto Client"]
-<<<<<<< HEAD
+    CI --> DEVA["Deva Client"]
     CI --> NC["Nostr Client"]
-=======
-    CI --> DEVA["Deva Client"]
->>>>>>> 57a175ea
 
     %% Key Features - one per client for clarity
     DC --> |"REST API"| DC1["Messages & Images"]
@@ -30,11 +27,8 @@
     TC --> |"Bot API"| TC1["Commands & Media"]
     TWC --> |"Social"| TWC1["Posts & Interactions"]
     AC --> |"Trading"| AC1["Analysis & Execution"]
-<<<<<<< HEAD
+    DEVA --> |"Social"| DEVA1["Messages & Execution"]
     NC --> |"Social"| NC1["Posts & Interactions"]
-=======
-    DEVA --> |"Social"| DEVA1["Messages & Execution"]
->>>>>>> 57a175ea
 
     %% Simple styling with better contrast and black text
     classDef default fill:#f9f9f9,stroke:#333,stroke-width:1px,color:black
@@ -45,14 +39,6 @@
 
 ## Available Clients
 
-<<<<<<< HEAD
-- **Discord** (`@elizaos/client-discord`) - Full Discord bot integration
-- **Twitter** (`@elizaos/client-twitter`) - Twitter bot and interaction handling
-- **Telegram** (`@elizaos/client-telegram`) - Telegram bot integration
-- **Direct** (`@elizaos/client-direct`) - Direct API interface for custom integrations
-- **Auto** (`@elizaos/client-auto`) - Automated trading and interaction client
-- **Nostr** (`@elizaos/client-nostr`) - Nostr bot integration
-=======
 -   **Discord** (`@elizaos/client-discord`) - Full Discord bot integration
 -   **Twitter** (`@elizaos/client-twitter`) - Twitter bot and interaction handling
 -   **Telegram** (`@elizaos/client-telegram`) - Telegram bot integration
@@ -60,7 +46,7 @@
 -   **Auto** (`@elizaos/client-auto`) - Automated trading and interaction client
 -   **Alexa skill** (`@elizaos/client-alexa`) - Alexa skill API integration
 -   **Deva** (`@elizaos/client-deva`) - Client for integrating with Deva.me
->>>>>>> 57a175ea
+-   **Nostr** (`@elizaos/client-nostr`) - Nostr bot integration
 
 ---
 
@@ -82,13 +68,11 @@
 # Auto Client
 pnpm add @elizaos/client-auto
 
-<<<<<<< HEAD
+# Deva Client
+pnpm add @elizaos/client-deva
+
 # Nostr
 pnpm add @elizaos/client-nostr
-=======
-# Deva Client
-pnpm add @elizaos/client-deva
->>>>>>> 57a175ea
 ```
 
 ---
@@ -319,20 +303,13 @@
 }
 ```
 
-<<<<<<< HEAD
 ## Nostr Client
 
 The Nostr client enables posting and interacting with Nostr users.
-=======
-## Alexa Client
-
-The Alexa client provides API integration with alexa skill.
->>>>>>> 57a175ea
 
 ### Basic Setup
 
 ```typescript
-<<<<<<< HEAD
 import { NostrAgentClient } from "@eliza/client-nostr";
 // Initialize and start the client
 await new NostrAgentClient(runtime).start();
@@ -364,93 +341,6 @@
 }
 ```
 
-=======
-import { AlexaClientInterface } from "@elizaos/client-alexa";
-
-// Initialize client
-const client = await AlexaClientInterface.start(runtime);
-
-// Configuration in .env
-ALEXA_SKILL_ID= your_alexa_skill_id
-ALEXA_CLIENT_ID= your_alexa_client_id #Alexa developer console permissions tab
-ALEXA_CLIENT_SECRET= your_alexa_client_secret #Alexa developer console permissions tab
-```
-
-## Deva Client
-
-The Deva client allows fetching user-related data and making posts based on it.
-
-### Client setup
-
-```typescript
-export const DevaClientInterface: Client = {
-    async start(runtime: IAgentRuntime) {
-        await validateDevaConfig(runtime);
-
-        const deva = new DevaClient(
-            runtime,
-            runtime.getSetting("DEVA_API_KEY"),
-            runtime.getSetting("DEVA_API_BASE_URL"),
-        );
-
-        await deva.start();
-
-        elizaLogger.success(
-            `✅ Deva client successfully started for character ${runtime.character.name}`,
-        );
-
-        return deva;
-    },
-};
-```
-
-### Fetch personal user data
-
-```typescript
-public async getMe(): Promise<DevaPersona | null> {
-    return await fetch(`${this.apiBaseUrl}/persona`, {
-		    headers: { ...this.defaultHeaders },
-    })
-        .then((res) => res.json())
-        .catch(() => null);
-}
-```
-
-### Fetch user posts
-
-```typescript
-public async getPersonaPosts(personaId: string): Promise<DevaPost[]> {
-	  const res = await fetch(
-		    `${this.apiBaseUrl}/post?filter_persona_id=${personaId}`, 
-        {
-			      headers: {
-            Authorization: `Bearer ${this.accessToken}`,
-            "Content-Type": "application/json",
-        },
-    })
-        .then((res) => res.json());
-	  
-	  return res.items;
-}
-```
-
-### Create and publish a post on behalf of the user
-
-```typescript
-public async makePost({ text, in_reply_to_id }: { text: string; in_reply_to_id: string }): Promise<DevaPost> {
-    const res = await fetch(`${this.apiBaseUrl}/post`, {
-		    method: "POST", 
-        headers: {
-            Authorization: `Bearer ${this.accessToken}`,
-            "Content-Type": "application/json",
-        },
-        body: JSON.stringify({ text, in_reply_to_id, author_type: "BOT" }),
-    }).then((res) => res.json());
-
-    return res;
-```
-
->>>>>>> 57a175ea
 ## Common Features
 
 ### Message Handling
