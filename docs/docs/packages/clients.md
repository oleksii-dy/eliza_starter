# 🔌 Client Packages

## Overview

Eliza's client packages enable integration with various platforms and services. Each client provides a standardized interface for sending and receiving messages, handling media, and interacting with platform-specific features.

### Architecture Overview

```mermaid
graph TD
    RT["Agent Runtime"]
    CI["Client Interface"]
    RT --> CI

    %% Main Clients
    CI --> DC["Direct Client"]
    CI --> DSC["Discord Client"]
    CI --> TC["Telegram Client"]
    CI --> TWC["Twitter Client"]
    CI --> AC["Auto Client"]
    CI --> NC["Nostr Client"]

    %% Key Features - one per client for clarity
    DC --> |"REST API"| DC1["Messages & Images"]
    DSC --> |"Bot Integration"| DSC1["Voice & Messages"]
    TC --> |"Bot API"| TC1["Commands & Media"]
    TWC --> |"Social"| TWC1["Posts & Interactions"]
    AC --> |"Trading"| AC1["Analysis & Execution"]
    NC --> |"Social"| NC1["Posts & Interactions"]

    %% Simple styling with better contrast and black text
    classDef default fill:#f9f9f9,stroke:#333,stroke-width:1px,color:black
    classDef highlight fill:#e9e9e9,stroke:#333,stroke-width:2px,color:black

    class RT,CI highlight
```

## Available Clients

<<<<<<< HEAD
- **Discord** (`@eliza/client-discord`) - Full Discord bot integration
- **Twitter** (`@eliza/client-twitter`) - Twitter bot and interaction handling
- **Telegram** (`@eliza/client-telegram`) - Telegram bot integration
- **Direct** (`@eliza/client-direct`) - Direct API interface for custom integrations
- **Auto** (`@eliza/client-auto`) - Automated trading and interaction client
- **Nostr** (`@eliza/client-nostr`) - Nostr bot integration
=======
- **Discord** (`@elizaos/client-discord`) - Full Discord bot integration
- **Twitter** (`@elizaos/client-twitter`) - Twitter bot and interaction handling
- **Telegram** (`@elizaos/client-telegram`) - Telegram bot integration
- **Direct** (`@elizaos/client-direct`) - Direct API interface for custom integrations
- **Auto** (`@elizaos/client-auto`) - Automated trading and interaction client
>>>>>>> c9d44119

---

## Installation

```bash
# Discord
pnpm add @elizaos/client-discord

# Twitter
pnpm add @elizaos/client-twitter

# Telegram
pnpm add @elizaos/client-telegram

# Direct API
pnpm add @elizaos/client-direct

# Auto Client
<<<<<<< HEAD
pnpm add @eliza/client-auto

# Nostr
pnpm add @eliza/client-nostr
=======
pnpm add @elizaos/client-auto
>>>>>>> c9d44119
```

---

## Discord Client

The Discord client provides full integration with Discord's features including voice, reactions, and attachments.

### Basic Setup

```typescript
import { DiscordClientInterface } from "@elizaos/client-discord";

// Initialize client
const client = await DiscordClientInterface.start(runtime);

// Configuration in .env
DISCORD_APPLICATION_ID = your_app_id;
DISCORD_API_TOKEN = your_bot_token;
```

### Features

- Voice channel integration
- Message attachments
- Reactions handling
- Media transcription
- Room management

### Voice Integration

```typescript
class VoiceManager {
    // Join a voice channel
    async handleJoinChannelCommand(interaction) {
        await this.joinVoiceChannel(channel);
    }

    // Handle voice state updates
    async handleVoiceStateUpdate(oldState, newState) {
        if (newState.channelId) {
            await this.handleUserJoinedChannel(newState);
        }
    }
}
```

### Message Handling

```typescript
class MessageManager {
    async handleMessage(message) {
        // Ignore bot messages
        if (message.author.bot) return;

        // Process attachments
        if (message.attachments.size > 0) {
            await this.processAttachments(message);
        }

        // Generate response
        await this.generateResponse(message);
    }
}
```

## Twitter Client

The Twitter client enables posting, searching, and interacting with Twitter users.

### Basic Setup

```typescript
import { TwitterClientInterface } from "@elizaos/client-twitter";
// Initialize client
const client = await TwitterClientInterface.start(runtime);

// Configuration in .env
TWITTER_USERNAME = your_username;
TWITTER_PASSWORD = your_password;
TWITTER_EMAIL = your_email;
```

### Components

- **PostClient**: Handles creating and managing posts
- **SearchClient**: Handles search functionality
- **InteractionClient**: Manages user interactions

### Post Management

```typescript
class TwitterPostClient {
    async createPost(content: string) {
        return await this.post({
            text: content,
            media: await this.processMedia(),
        });
    }

    async replyTo(tweetId: string, content: string) {
        return await this.post({
            text: content,
            reply: { in_reply_to_tweet_id: tweetId },
        });
    }
}
```

### Search Features

```typescript
class TwitterSearchClient {
    async searchTweets(query: string) {
        return await this.search({
            query,
            filters: {
                recency: "recent",
                language: "en",
            },
        });
    }
}
```

## Telegram Client

The Telegram client provides messaging and bot functionality for Telegram.

### Basic Setup

```typescript
import { TelegramClientInterface } from "@elizaos/client-telegram";

// Initialize client
const client = await TelegramClientInterface.start(runtime);

// Configuration in .env
TELEGRAM_BOT_TOKEN = your_bot_token;
```

### Message Management

```typescript
class TelegramClient {
    async handleMessage(message) {
        // Process message content
        const content = await this.processMessage(message);

        // Generate response
        const response = await this.generateResponse(content);

        // Send response
        await this.sendMessage(message.chat.id, response);
    }
}
```

## Direct Client

The Direct client provides a REST API interface for custom integrations.

### Basic Setup

```typescript
import { DirectClientInterface } from "@elizaos/client-direct";

// Initialize client
const client = await DirectClientInterface.start(runtime);
```

### API Endpoints

```typescript
class DirectClient {
    constructor() {
        // Message endpoint
        this.app.post("/:agentId/message", async (req, res) => {
            const response = await this.handleMessage(req.body);
            res.json(response);
        });

        // Image generation endpoint
        this.app.post("/:agentId/image", async (req, res) => {
            const images = await this.generateImage(req.body);
            res.json(images);
        });
    }
}
```

## Auto Client

The Auto client enables automated interactions and trading.

### Basic Setup

```typescript
import { AutoClientInterface } from "@elizaos/client-auto";

// Initialize client
const client = await AutoClientInterface.start(runtime);
```

### Automated Trading

```typescript
class AutoClient {
    constructor(runtime: IAgentRuntime) {
        this.runtime = runtime;

        // Start trading loop
        this.interval = setInterval(
            () => {
                this.makeTrades();
            },
            60 * 60 * 1000,
        ); // 1 hour interval
    }

    async makeTrades() {
        // Get recommendations
        const recommendations = await this.getHighTrustRecommendations();

        // Analyze tokens
        const analysis = await this.analyzeTokens(recommendations);

        // Execute trades
        await this.executeTrades(analysis);
    }
}
```

## Nostr Client

The Nostr client enables posting and interacting with Nostr users.

### Basic Setup

```typescript
import { NostrAgentClient } from "@eliza/client-nostr";
// Initialize and start the client
await new NostrAgentClient(runtime).start();

// Configuration in .env
// The list of Nostr relays to connect to.
NOSTR_RELAYS="wss://relay.damus.io,wss://relay.primal.net"
// Nostr Private Key (starts with nsec)
NOSTR_NSEC_KEY="nsec1..."
// Nostr Public Key (starts with npub)
NOSTR_NPUB_KEY="npub1..."
// How often (in seconds) the bot should check for Nostr interactions (default: 2 minutes)
NOSTR_POLL_INTERVAL=120
// Whether to post immediately or not
NOSTR_POST_IMMEDIATELY=false
// Whether to dry run or not
NOSTR_DRY_RUN=false
```

### Components

- **NostrClient**: Handles creating and managing posts

### Post Management

```typescript
class NostrClient {
  async publishNote(content: string) {};
}
```

## Common Features

### Message Handling

All clients implement standard message handling:

```typescript
interface ClientInterface {
  async handleMessage(message: Message): Promise<void>;
  async generateResponse(context: Context): Promise<Response>;
  async sendMessage(destination: string, content: Content): Promise<void>;
}
```

### Media Processing

```typescript
interface MediaProcessor {
  async processImage(image: Image): Promise<ProcessedImage>;
  async processVideo(video: Video): Promise<ProcessedVideo>;
  async processAudio(audio: Audio): Promise<ProcessedAudio>;
}
```

### Error Handling

```typescript
class BaseClient {
    protected async handleError(error: Error) {
        console.error("Client error:", error);

        if (error.code === "RATE_LIMIT") {
            await this.handleRateLimit(error);
        } else if (error.code === "AUTH_FAILED") {
            await this.refreshAuth();
        }
    }
}
```

---

## Best Practices

1. **Authentication**

    - Store credentials securely in environment variables
    - Implement token refresh mechanisms
    - Handle authentication errors gracefully

2. **Rate Limiting**

    - Implement exponential backoff
    - Track API usage
    - Queue messages during rate limits

3. **Error Handling**

    - Log errors with context
    - Implement retry logic
    - Handle platform-specific errors

4. **Media Processing**
    - Validate media before processing
    - Handle different file formats
    - Implement size limits

### Error Handling

```typescript
class BaseClient {
    protected async handleError(error: Error) {
        if (error.code === "RATE_LIMIT") {
            await this.handleRateLimit(error);
        } else if (error.code === "AUTH_FAILED") {
            await this.refreshAuth();
        } else if (error.code === "NETWORK_ERROR") {
            await this.reconnect();
        }

        // Log error
        console.error("Client error:", {
            type: error.name,
            message: error.message,
            code: error.code,
            stack: error.stack,
        });
    }
}
```

### Resource Management

```typescript
class ClientManager {
    private async cleanup() {
        // Close connections
        await Promise.all(this.connections.map((conn) => conn.close()));

        // Clear caches
        this.cache.clear();

        // Cancel timers
        this.timers.forEach((timer) => clearInterval(timer));
    }

    private async reconnect() {
        await this.cleanup();
        await wait(this.calculateBackoff());
        await this.initialize();
    }
}
```

### Rate Limiting

```typescript
class RateLimiter {
    private async handleRateLimit(error: RateLimitError) {
        const delay = this.calculateBackoff(error);
        await wait(delay);
        return this.retryRequest();
    }

    private calculateBackoff(error: RateLimitError): number {
        return Math.min(
            this.baseDelay * Math.pow(2, this.attempts),
            this.maxDelay,
        );
    }
}
```

---

## Performance Optimization

### Connection Management

```typescript
class ClientManager {
    private reconnect() {
        await this.disconnect();
        await wait(this.backoff());
        await this.connect();
    }
}
```

### Message Queuing

```typescript
class MessageQueue {
    async queueMessage(message: Message) {
        await this.queue.push(message);
        this.processQueue();
    }
}
```

## Troubleshooting

### Common Issues

1. **Authentication Failures**

```typescript
// Implement token refresh
async refreshAuth() {
  const newToken = await this.requestNewToken();
  await this.updateToken(newToken);
}
```

2. **Rate Limits**

```typescript
// Handle rate limiting
async handleRateLimit(error) {
  const delay = this.calculateBackoff(error);
  await wait(delay);
  return this.retryRequest();
}
```

3. **Connection Issues**

```typescript
// Implement reconnection logic
async handleDisconnect() {
  await this.reconnect({
    maxAttempts: 5,
    backoff: 'exponential'
  });
}
```

4. **Message Processing Failure**

```typescript
async processMessage(message) {
  try {
    return await this.messageProcessor(message);
  } catch (error) {
    if (error.code === "INVALID_FORMAT") {
      return this.handleInvalidFormat(message);
    }
    throw error;
  }
}
```

## Related Resources

- [Error Handling](../../packages/core)<|MERGE_RESOLUTION|>--- conflicted
+++ resolved
@@ -37,20 +37,12 @@
 
 ## Available Clients
 
-<<<<<<< HEAD
-- **Discord** (`@eliza/client-discord`) - Full Discord bot integration
-- **Twitter** (`@eliza/client-twitter`) - Twitter bot and interaction handling
-- **Telegram** (`@eliza/client-telegram`) - Telegram bot integration
-- **Direct** (`@eliza/client-direct`) - Direct API interface for custom integrations
-- **Auto** (`@eliza/client-auto`) - Automated trading and interaction client
-- **Nostr** (`@eliza/client-nostr`) - Nostr bot integration
-=======
 - **Discord** (`@elizaos/client-discord`) - Full Discord bot integration
 - **Twitter** (`@elizaos/client-twitter`) - Twitter bot and interaction handling
 - **Telegram** (`@elizaos/client-telegram`) - Telegram bot integration
 - **Direct** (`@elizaos/client-direct`) - Direct API interface for custom integrations
 - **Auto** (`@elizaos/client-auto`) - Automated trading and interaction client
->>>>>>> c9d44119
+- **Nostr** (`@elizaos/client-nostr`) - Nostr bot integration
 
 ---
 
@@ -70,14 +62,10 @@
 pnpm add @elizaos/client-direct
 
 # Auto Client
-<<<<<<< HEAD
-pnpm add @eliza/client-auto
+pnpm add @elizaos/client-auto
 
 # Nostr
-pnpm add @eliza/client-nostr
-=======
-pnpm add @elizaos/client-auto
->>>>>>> c9d44119
+pnpm add @elizaos/client-nostr
 ```
 
 ---
