--- conflicted
+++ resolved
@@ -37,20 +37,17 @@
 
 ## Available Clients
 
-<<<<<<< HEAD
 - **Discord** (`@eliza/client-discord`) - Full Discord bot integration
 - **Twitter** (`@eliza/client-twitter`) - Twitter bot and interaction handling
 - **Telegram** (`@eliza/client-telegram`) - Telegram bot integration
 - **Direct** (`@eliza/client-direct`) - Direct API interface for custom integrations
 - **Auto** (`@eliza/client-auto`) - Automated trading and interaction client
-- **Deva** (`@eliza/client-deva`) - Client for integrating with Deva.me
-=======
+- # **Deva** (`@eliza/client-deva`) - Client for integrating with Deva.me
 - **Discord** (`@elizaos/client-discord`) - Full Discord bot integration
 - **Twitter** (`@elizaos/client-twitter`) - Twitter bot and interaction handling
 - **Telegram** (`@elizaos/client-telegram`) - Telegram bot integration
 - **Direct** (`@elizaos/client-direct`) - Direct API interface for custom integrations
 - **Auto** (`@elizaos/client-auto`) - Automated trading and interaction client
->>>>>>> a11dd5a0
 
 ---
 
@@ -70,14 +67,10 @@
 pnpm add @elizaos/client-direct
 
 # Auto Client
-<<<<<<< HEAD
-pnpm add @eliza/client-auto
+pnpm add @elizaos/client-auto
 
 # Deva Client
 pnpm add @eliza/client-deva
-=======
-pnpm add @elizaos/client-auto
->>>>>>> a11dd5a0
 ```
 
 ---
@@ -151,12 +144,7 @@
 ### Basic Setup
 
 ```typescript
-<<<<<<< HEAD
-import { TwitterClientInterface } from "@eliza/client-twitter";
-
-=======
 import { TwitterClientInterface } from "@elizaos/client-twitter";
->>>>>>> a11dd5a0
 // Initialize client
 const client = await TwitterClientInterface.start(runtime);
 
@@ -439,6 +427,7 @@
 ## Best Practices
 
 1. **Authentication**
+
     - Store credentials securely in environment variables
     - Implement token refresh mechanisms
     - Handle authentication errors gracefully
