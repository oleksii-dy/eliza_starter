--- conflicted
+++ resolved
@@ -2,9 +2,7 @@
 export * from "./providers/wallet.ts";
 export * from "./providers/trustScoreProvider.ts";
 export * from "./evaluators/trust.ts";
-
-<<<<<<< HEAD
-import { Plugin } from "@elizaos/core";
+import type { Plugin } from "@elizaos/core";
 import transferToken from "./actions/transfer.ts";
 import transferSol from "./actions/transfer_sol.ts";
 import { TokenProvider } from "./providers/token.ts";
@@ -13,17 +11,12 @@
 import { walletProvider } from "./providers/wallet.ts";
 import { trustScoreProvider } from "./providers/trustScoreProvider.ts";
 import { trustEvaluator } from "./evaluators/trust.ts";
-=======
-import type { Plugin } from "@elizaos/core";
->>>>>>> beb0bc1e
 import { executeSwap } from "./actions/swap.ts";
 import take_order from "./actions/takeOrder";
 import pumpfun from "./actions/pumpfun.ts";
 import fomo from "./actions/fomo.ts";
 import { executeSwapForDAO } from "./actions/swapDao";
-
 export { TokenProvider, WalletProvider, getTokenBalance, getTokenBalances };
-
 export const solanaPlugin: Plugin = {
     name: "solana",
     description: "Solana Plugin for Eliza",
@@ -39,5 +32,4 @@
     evaluators: [trustEvaluator],
     providers: [walletProvider, trustScoreProvider],
 };
-
 export default solanaPlugin;