--- conflicted
+++ resolved
@@ -24,12 +24,7 @@
         "@elizaos/plugin-tee": "workspace:*",
         "@elizaos/plugin-trustdb": "workspace:*",
         "@solana/spl-token": "0.4.9",
-<<<<<<< HEAD
         "@solana/web3.js": "npm:@solana/web3.js@1.95.8",
-        "bignumber": "1.1.0",
-=======
-        "@solana/web3.js": "1.95.8",
->>>>>>> 1f0b3b3b
         "bignumber.js": "9.1.2",
         "bs58": "6.0.0",
         "fomo-sdk-solana": "1.3.2",
