--- conflicted
+++ resolved
@@ -9,12 +9,9 @@
 import { bscWalletProvider } from "./providers/wallet";
 import { getBalanceAction } from "./actions/getBalance";
 import { bridgeAction } from "./actions/bridge";
-<<<<<<< HEAD
-import { deployAction } from "./actions/deploy";
-=======
 import { faucetAction } from "./actions/faucet";
 import { stakeAction } from "./actions/stake";
->>>>>>> 37b2eba9
+import { deployAction } from "./actions/deploy";
 
 export const bscPlugin: Plugin = {
     name: "bsc",
@@ -27,12 +24,9 @@
         transferAction,
         swapAction,
         bridgeAction,
-<<<<<<< HEAD
-        deployAction,
-=======
         faucetAction,
         stakeAction,
->>>>>>> 37b2eba9
+        deployAction,
     ],
 };
 
