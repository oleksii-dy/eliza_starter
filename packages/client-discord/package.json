{
<<<<<<< HEAD
	"name": "@elizaos/client-discord",
	"version": "0.1.9",
	"type": "module",
	"main": "dist/index.js",
	"module": "dist/index.js",
	"types": "dist/index.d.ts",
	"exports": {
		"./package.json": "./package.json",
		".": {
			"import": {
				"@elizaos/source": "./src/index.ts",
				"types": "./dist/index.d.ts",
				"default": "./dist/index.js"
			}
		}
	},
	"files": [
		"dist"
	],
	"dependencies": {
		"@discordjs/opus": "github:discordjs/opus",
		"@discordjs/rest": "2.4.0",
		"@discordjs/voice": "0.17.0",
		"@elizaos/core": "workspace:*",
		"@elizaos/plugin-node": "workspace:*",
		"discord.js": "14.16.3",
		"libsodium-wrappers": "0.7.15",
		"prism-media": "1.3.5",
		"zod": "3.23.8"
	},
	"devDependencies": {
		"tsup": "8.3.5",
		"vitest": "1.2.1"
	},
	"scripts": {
		"build": "tsup --format esm --dts",
		"dev": "tsup --format esm --dts --watch",
		"test": "vitest run"
	},
	"trustedDependencies": {
		"@discordjs/opus": "github:discordjs/opus",
		"@discordjs/voice": "0.17.0"
	},
	"peerDependencies": {
		"whatwg-url": "7.1.0"
	}
=======
    "name": "@elizaos/client-discord",
    "version": "0.1.8+build.1",
    "type": "module",
    "main": "dist/index.js",
    "module": "dist/index.js",
    "types": "dist/index.d.ts",
    "exports": {
        "./package.json": "./package.json",
        ".": {
            "import": {
                "@elizaos/source": "./src/index.ts",
                "types": "./dist/index.d.ts",
                "default": "./dist/index.js"
            }
        }
    },
    "files": [
        "dist"
    ],
    "dependencies": {
        "@discordjs/opus": "github:discordjs/opus",
        "@discordjs/rest": "2.4.0",
        "@discordjs/voice": "0.17.0",
        "@elizaos/core": "workspace:*",
        "@elizaos/plugin-node": "workspace:*",
        "@guildxyz/sdk": "^2.6.9",
        "@hatsprotocol/sdk-v1-core": "^0.10.0",
        "@hatsprotocol/sdk-v1-subgraph": "^1.0.0",
        "discord.js": "14.16.3",
        "libsodium-wrappers": "0.7.15",
        "prism-media": "1.3.5",
        "zod": "3.23.8"
    },
    "devDependencies": {
        "tsup": "8.3.5",
        "vitest": "1.2.1"
    },
    "scripts": {
        "build": "tsup --format esm --dts",
        "dev": "tsup --format esm --dts --watch",
        "lint": "eslint --fix  --cache .",
        "test": "vitest run"
    },
    "trustedDependencies": {
        "@discordjs/opus": "github:discordjs/opus",
        "@discordjs/voice": "0.17.0"
    },
    "peerDependencies": {
        "whatwg-url": "7.1.0"
    }
>>>>>>> 45a17406
}<|MERGE_RESOLUTION|>--- conflicted
+++ resolved
@@ -1,5 +1,4 @@
 {
-<<<<<<< HEAD
 	"name": "@elizaos/client-discord",
 	"version": "0.1.9",
 	"type": "module",
@@ -25,6 +24,9 @@
 		"@discordjs/voice": "0.17.0",
 		"@elizaos/core": "workspace:*",
 		"@elizaos/plugin-node": "workspace:*",
+        "@guildxyz/sdk": "^2.6.9",
+        "@hatsprotocol/sdk-v1-core": "^0.10.0",
+        "@hatsprotocol/sdk-v1-subgraph": "^1.0.0",
 		"discord.js": "14.16.3",
 		"libsodium-wrappers": "0.7.15",
 		"prism-media": "1.3.5",
@@ -46,56 +48,4 @@
 	"peerDependencies": {
 		"whatwg-url": "7.1.0"
 	}
-=======
-    "name": "@elizaos/client-discord",
-    "version": "0.1.8+build.1",
-    "type": "module",
-    "main": "dist/index.js",
-    "module": "dist/index.js",
-    "types": "dist/index.d.ts",
-    "exports": {
-        "./package.json": "./package.json",
-        ".": {
-            "import": {
-                "@elizaos/source": "./src/index.ts",
-                "types": "./dist/index.d.ts",
-                "default": "./dist/index.js"
-            }
-        }
-    },
-    "files": [
-        "dist"
-    ],
-    "dependencies": {
-        "@discordjs/opus": "github:discordjs/opus",
-        "@discordjs/rest": "2.4.0",
-        "@discordjs/voice": "0.17.0",
-        "@elizaos/core": "workspace:*",
-        "@elizaos/plugin-node": "workspace:*",
-        "@guildxyz/sdk": "^2.6.9",
-        "@hatsprotocol/sdk-v1-core": "^0.10.0",
-        "@hatsprotocol/sdk-v1-subgraph": "^1.0.0",
-        "discord.js": "14.16.3",
-        "libsodium-wrappers": "0.7.15",
-        "prism-media": "1.3.5",
-        "zod": "3.23.8"
-    },
-    "devDependencies": {
-        "tsup": "8.3.5",
-        "vitest": "1.2.1"
-    },
-    "scripts": {
-        "build": "tsup --format esm --dts",
-        "dev": "tsup --format esm --dts --watch",
-        "lint": "eslint --fix  --cache .",
-        "test": "vitest run"
-    },
-    "trustedDependencies": {
-        "@discordjs/opus": "github:discordjs/opus",
-        "@discordjs/voice": "0.17.0"
-    },
-    "peerDependencies": {
-        "whatwg-url": "7.1.0"
-    }
->>>>>>> 45a17406
 }