export const chargeTemplate = `
Extract the following details to create a Coinbase charge:
- **price** (number): The amount for the charge (e.g., 100.00).
- **currency** (string): The 3-letter ISO 4217 currency code (e.g., USD, EUR).
- **type** (string): The pricing type for the charge (e.g., fixed_price, dynamic_price). Assume price type is fixed unless otherwise stated
- **name** (string): A non-empty name for the charge (e.g., "The Human Fund").
- **description** (string): A non-empty description of the charge (e.g., "Money For People").
- **email** (string): The email address to send the charge to (e.g., "abc@gmail.com").
Provide the values in the following JSON format:

\`\`\`json
{
    "price": <number>,
    "currency": "<currency>",
    "type": "<type>",
    "name": "<name>",
    "description": "<description>",
    "email": "<email>"
}
\`\`\`

Here are the recent user messages for context:
{{recentMessages}}
`;

export const getChargeTemplate = `
Extract the details for a Coinbase charge using the provided charge ID:
- **charge_id** (string): The unique identifier of the charge (e.g., "2b364ef7-ad60-4fcd-958b-e550a3c47dc6").

Provide the charge details in the following JSON format after retrieving the charge details:

\`\`\`json
{
    "charge_id": "<charge_id>",
    "price": <number>,
    "currency": "<currency>",
    "type": "<type>",
    "name": "<name>",
    "description": "<description>",
    "status": "<status>",
    "created_at": "<ISO8601 timestamp>",
    "expires_at": "<ISO8601 timestamp>"
}
\`\`\`

Here are the recent user messages for context:
{{recentMessages}}
`;

export const transferTemplate = `
Extract the following details for processing a mass payout using the Coinbase SDK:
- **receivingAddresses** (array): A list of wallet addresses receiving the funds.
- **transferAmount** (number): The amount to transfer to each address.
- **assetId** (string): The asset ID to transfer (e.g., ETH, BTC).
- **network** (string): The blockchain network to use. Allowed values are:
    static networks: {
        readonly BaseSepolia: "base-sepolia";
        readonly BaseMainnet: "base-mainnet";
        readonly EthereumHolesky: "ethereum-holesky";
        readonly EthereumMainnet: "ethereum-mainnet";
        readonly PolygonMainnet: "polygon-mainnet";
        readonly SolanaDevnet: "solana-devnet";
        readonly SolanaMainnet: "solana-mainnet";
        readonly ArbitrumMainnet: "arbitrum-mainnet";
    };

Provide the details in the following JSON format:

\`\`\`json
{
    "receivingAddresses": ["<receiving_address_1>", "<receiving_address_2>"],
    "transferAmount": <amount>,
    "assetId": "<asset_id>",
    "network": "<network>"
}
\`\`\`

Here are the recent user messages for context:
{{recentMessages}}
`;

export const tradeTemplate = `
Extract the following details for processing a trade using the Coinbase SDK:
- **network** (string): The blockchain network to use (e.g., base, sol, eth, arb, pol).
- **amount** (number): The amount to trade.
- **sourceAsset** (string): The asset ID to trade from (must be one of: ETH, SOL, USDC, WETH, GWEI, LAMPORT).
- **targetAsset** (string): The asset ID to trade to (must be one of: ETH, SOL, USDC, WETH, GWEI, LAMPORT).
- **side** (string): The side of the trade (must be either "BUY" or "SELL").

Ensure that:
1. **network** is one of the supported networks: "base", "sol", "eth", "arb", or "pol".
2. **sourceAsset** and **targetAsset** are valid assets from the provided list.
3. **amount** is a positive number.
4. **side** is either "BUY" or "SELL".

Provide the details in the following JSON format:

\`\`\`json
{
    "network": "<network>",
    "amount": <amount>,
    "sourceAsset": "<source_asset_id>",
    "targetAsset": "<target_asset_id>",
    "side": "<side>"
}
\`\`\`

Here are the recent user messages for context:
{{recentMessages}}
`;

export const advancedTradeTemplate = `
<<<<<<< HEAD
Extract the following details for processing an advanced trade using the Coinbase Advanced Trading API for
=======
Extract the following details for processing an advanced trade using the Coinbase Advanced Trading API:
>>>>>>> b26f96db
{{message}}
- **productId** (string): The trading pair ID (e.g., "BTC-USD", "ETH-USD", "SOL-USD")
- **side** (string): The side of the trade (must be either "BUY" or "SELL")
- **amount** (number): The amount to trade
- **orderType** (string): The type of order (must be either "MARKET" or "LIMIT")
- **limitPrice** (number, optional): The limit price for limit orders

Ensure that:
1. **productId** follows the format "ASSET-USD" (e.g., "BTC-USD")
2. **side** is either "BUY" or "SELL"
3. **amount** is a positive number
4. **orderType** is either "MARKET" or "LIMIT"
5. **limitPrice** is provided when orderType is "LIMIT"

Provide the details in the following JSON format:

\`\`\`json
{
    "productId": "<product_id>",
    "side": "<side>",
    "amount": <amount>,
    "orderType": "<order_type>",
    "limitPrice": <limit_price>
}
\`\`\`
`;


export const tokenContractTemplate = `
Extract the following details for deploying a token contract using the Coinbase SDK:
- **contractType** (string): The type of token contract to deploy (ERC20, ERC721, or ERC1155)
- **name** (string): The name of the token
- **symbol** (string): The symbol of the token
- **network** (string): The blockchain network to deploy on (e.g., base, eth, arb, pol)
- **baseURI** (string, optional): The base URI for token metadata (required for ERC721 and ERC1155)
- **totalSupply** (number, optional): The total supply of tokens (only for ERC20)

Provide the details in the following JSON format:

\`\`\`json
{
    "contractType": "<contract_type>",
    "name": "<token_name>",
    "symbol": "<token_symbol>",
    "network": "<network>",
    "baseURI": "<base_uri>",
    "totalSupply": <total_supply>
}
\`\`\`

Here are the recent user messages for context:
{{recentMessages}}
`;

// Add to templates.ts
export const contractInvocationTemplate = `
Extract the following details for invoking a smart contract using the Coinbase SDK:
- **contractAddress** (string): The address of the contract to invoke
- **method** (string): The method to invoke on the contract
- **abi** (array): The ABI of the contract
- **args** (object, optional): The arguments to pass to the contract method
- **amount** (string, optional): The amount of the asset to send (as string to handle large numbers)
- **assetId** (string, required): The ID of the asset to send (e.g., 'USDC')
- **networkId** (string, required): The network ID to use in format "chain-network".
 static networks: {
        readonly BaseSepolia: "base-sepolia";
        readonly BaseMainnet: "base-mainnet";
        readonly EthereumHolesky: "ethereum-holesky";
        readonly EthereumMainnet: "ethereum-mainnet";
        readonly PolygonMainnet: "polygon-mainnet";
        readonly SolanaDevnet: "solana-devnet";
        readonly SolanaMainnet: "solana-mainnet";
        readonly ArbitrumMainnet: "arbitrum-mainnet";
    };

Provide the details in the following JSON format:

\`\`\`json
{
    "contractAddress": "<contract_address>",
    "method": "<method_name>",
    "abi": [<contract_abi>],
    "args": {
        "<arg_name>": "<arg_value>"
    },
    "amount": "<amount_as_string>",
    "assetId": "<asset_id>",
    "networkId": "<network_id>"
}
\`\`\`

Example for invoking a transfer method on the USDC contract:

\`\`\`json
{
    "contractAddress": "0xA0b86991c6218b36c1d19D4a2e9Eb0cE3606eB48",
    "method": "transfer",
    "abi": [
        {
            "constant": false,
            "inputs": [
                {
                    "name": "to",
                    "type": "address"
                },
                {
                    "name": "amount",
                    "type": "uint256"
                }
            ],
            "name": "transfer",
            "outputs": [
                {
                    "name": "",
                    "type": "bool"
                }
            ],
            "payable": false,
            "stateMutability": "nonpayable",
            "type": "function"
        }
    ],
    "args": {
        "to": "0xbcF7C64B880FA89a015970dC104E848d485f99A3",
        "amount": "1000000" // 1 USDC (6 decimals)
    },
    "networkId": "ethereum-mainnet",
    "assetId": "USDC"
}
\`\`\`

Here are the recent user messages for context:
{{recentMessages}}
`;

export const webhookTemplate = `
Extract the following details for creating a webhook:
- **networkId** (string): The network ID for which the webhook is created.
Allowed values are:
    static networks: {
        readonly BaseSepolia: "base-sepolia";
        readonly BaseMainnet: "base-mainnet";
        readonly EthereumHolesky: "ethereum-holesky";
        readonly EthereumMainnet: "ethereum-mainnet";
        readonly PolygonMainnet: "polygon-mainnet";
        readonly SolanaDevnet: "solana-devnet";
        readonly SolanaMainnet: "solana-mainnet";
        readonly ArbitrumMainnet: "arbitrum-mainnet";
    };
- **eventType** (string): The type of event for the webhook.
export declare const WebhookEventType: {
    readonly Unspecified: "unspecified";
    readonly Erc20Transfer: "erc20_transfer";
    readonly Erc721Transfer: "erc721_transfer";
    readonly WalletActivity: "wallet_activity";
};
- **eventTypeFilter** (string, optional): Filter for wallet activity event type.
export interface WebhookEventTypeFilter {
    /**
     * A list of wallet addresses to filter on.
     * @type {Array<string>}
     * @memberof WebhookWalletActivityFilter
     */
    'addresses'?: Array<string>;
    /**
     * The ID of the wallet that owns the webhook.
     * @type {string}
     * @memberof WebhookWalletActivityFilter
     */
    'wallet_id'?: string;
}
- **eventFilters** (array, optional): Filters applied to the events that determine which specific events trigger the webhook.
export interface Array<WebhookEventFilter> {
    /**
     * The onchain contract address of the token for which the events should be tracked.
     * @type {string}
     * @memberof WebhookEventFilter
     */
    'contract_address'?: string;
    /**
     * The onchain address of the sender. Set this filter to track all transfer events originating from your address.
     * @type {string}
     * @memberof WebhookEventFilter
     */
    'from_address'?: string;
    /**
     * The onchain address of the receiver. Set this filter to track all transfer events sent to your address.
     * @type {string}
     * @memberof WebhookEventFilter
     */
    'to_address'?: string;
}
- **webhookUrl** (string): The URL to send the webhook to.

Provide the details in the following JSON format:
\`\`\`json
{
    "networkId": "<networkId>",
    "eventType": "<eventType>",
    "eventTypeFilter": "<eventTypeFilter>",
    "eventFilters": [<eventFilter1>, <eventFilter2>],
    "webhookUrl": "<webhookUrl>"
}
\`\`\`



Example for creating a webhook on the Sepolia testnet for ERC20 transfers originating from a specific wallet 0x1234567890123456789012345678901234567890 on transfers from 0xbcF7C64B880FA89a015970dC104E848d485f99A3

\`\`\`javascript

    networkId: 'base-sepolia', // Listening on sepolia testnet transactions
    eventType: 'erc20_transfer',
    eventTypeFilter: {
      addresses: ['0x1234567890123456789012345678901234567890']
    },
    eventFilters: [{
      from_address: '0xbcF7C64B880FA89a015970dC104E848d485f99A3',
    }],
    webhookUrl: 'https://example.com/webhook'
});
\`\`\`

Here are the recent user messages for context:
{{recentMessages}}
`;

export const readContractTemplate = `
Extract the following details for reading from a smart contract using the Coinbase SDK:
- **contractAddress** (string): The address of the contract to read from (must start with 0x)
- **method** (string): The view/pure method to call on the contract
- **networkId** (string): The network ID based on networks configured in Coinbase SDK
Allowed values are:
    static networks: {
        readonly BaseSepolia: "base-sepolia";
        readonly BaseMainnet: "base-mainnet";
        readonly EthereumHolesky: "ethereum-holesky";
        readonly EthereumMainnet: "ethereum-mainnet";
        readonly PolygonMainnet: "polygon-mainnet";
        readonly SolanaDevnet: "solana-devnet";
        readonly SolanaMainnet: "solana-mainnet";
        readonly ArbitrumMainnet: "arbitrum-mainnet";
    };
- **args** (object): The arguments to pass to the contract method
- **abi** (array, optional): The contract ABI if needed for complex interactions

Provide the details in the following JSON format:

\`\`\`json
{
    "contractAddress": "<0x-prefixed-address>",
    "method": "<method_name>",
    "networkId": "<network_id>",
    "args": {
        "<arg_name>": "<arg_value>"
    },
    "abi": [
        // Optional ABI array
    ]
}
\`\`\`

Example for reading the balance of an ERC20 token:

\`\`\`json
{
    "contractAddress": "0x37f2131ebbc8f97717edc3456879ef56b9f4b97b",
    "method": "balanceOf",
    "networkId": "eth-mainnet",
    "args": {
        "account": "0xbcF7C64B880FA89a015970dC104E848d485f99A3"
    }
}
\`\`\`

Here are the recent user messages for context:
{{recentMessages}}
`;<|MERGE_RESOLUTION|>--- conflicted
+++ resolved
@@ -110,11 +110,7 @@
 `;
 
 export const advancedTradeTemplate = `
-<<<<<<< HEAD
-Extract the following details for processing an advanced trade using the Coinbase Advanced Trading API for
-=======
 Extract the following details for processing an advanced trade using the Coinbase Advanced Trading API:
->>>>>>> b26f96db
 {{message}}
 - **productId** (string): The trading pair ID (e.g., "BTC-USD", "ETH-USD", "SOL-USD")
 - **side** (string): The side of the trade (must be either "BUY" or "SELL")
