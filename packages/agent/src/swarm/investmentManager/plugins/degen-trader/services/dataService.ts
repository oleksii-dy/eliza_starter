--- conflicted
+++ resolved
@@ -639,11 +639,7 @@
     try {
       // Get list of tokens we're monitoring
       const monitoredTokens = await this.getMonitoredTokens();
-<<<<<<< HEAD
-      
-=======
-
->>>>>>> 28ee4d3f
+
       if (!monitoredTokens.length) {
         return [];
       }
@@ -654,11 +650,7 @@
           try {
             const balance = await this.walletService.getTokenBalance(tokenAddress);
             const marketData = await this.getTokenMarketData(tokenAddress);
-<<<<<<< HEAD
-            
-=======
-
->>>>>>> 28ee4d3f
+
             return {
               tokenAddress,
               balance,
@@ -679,4 +671,41 @@
       return [];
     }
   }
+
+  async getPositions(): Promise<any[]> {
+    try {
+      // Get list of tokens we're monitoring
+      const monitoredTokens = await this.getMonitoredTokens();
+
+      if (!monitoredTokens.length) {
+        return [];
+      }
+
+      // Get positions for each token
+      const positions = await Promise.all(
+        monitoredTokens.map(async (tokenAddress) => {
+          try {
+            const balance = await this.walletService.getTokenBalance(tokenAddress);
+            const marketData = await this.getTokenMarketData(tokenAddress);
+
+            return {
+              tokenAddress,
+              balance,
+              currentPrice: marketData.price,
+              value: balance * marketData.price,
+              lastUpdated: new Date().toISOString()
+            };
+          } catch (error) {
+            console.log(`Error getting position for token ${tokenAddress}:`, error);
+            return null;
+          }
+        })
+      );
+
+      return positions.filter(position => position !== null);
+    } catch (error) {
+      console.log("Error getting positions:", error);
+      return [];
+    }
+  }
 }