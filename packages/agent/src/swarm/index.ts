
import dotenv from "dotenv";
dotenv.config({ path: '../../.env' });

import type { Character, IAgentRuntime, Plugin } from "@elizaos/core";
import communityManager from "./communityManager";
import devRel from "./devRel";
import investmentManager from "./investmentManager";
import liaison from "./liaison";
import projectManager from "./projectManager";
import socialMediaManager from "./socialMediaManager";

export const swarm: {character: Character, init: (runtime: IAgentRuntime) => void, plugins?: Plugin[]}[] = [
<<<<<<< HEAD
  // investmentManager,
  communityManager,
  socialMediaManager,
  liaison,
=======
  // devRel,
  // communityManager,
  // investmentManager,
  // liaison,
>>>>>>> 422a92f9
  projectManager,
  // socialMediaManager,
];

export default swarm;<|MERGE_RESOLUTION|>--- conflicted
+++ resolved
@@ -11,19 +11,12 @@
 import socialMediaManager from "./socialMediaManager";
 
 export const swarm: {character: Character, init: (runtime: IAgentRuntime) => void, plugins?: Plugin[]}[] = [
-<<<<<<< HEAD
-  // investmentManager,
+  investmentManager,
+  devRel,
   communityManager,
+  liaison,
+  projectManager,
   socialMediaManager,
-  liaison,
-=======
-  // devRel,
-  // communityManager,
-  // investmentManager,
-  // liaison,
->>>>>>> 422a92f9
-  projectManager,
-  // socialMediaManager,
 ];
 
 export default swarm;