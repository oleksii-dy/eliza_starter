--- conflicted
+++ resolved
@@ -72,12 +72,7 @@
 }
 
 export function isPumpSellContent(object: any): object is PumpSellContent {
-<<<<<<< HEAD
-    if (PumpSellSchema.safeParse(object).success) {
-        return true;
-    }
-    console.error("Invalid content: ", object);
-    return false;
+    return PumpSellSchema.safeParse(object).success;
 }
 
 export const SwapSchema = z.object({
@@ -124,7 +119,4 @@
         return false;
     }
     return true;
-=======
-    return PumpSellSchema.safeParse(object).success;
->>>>>>> a8c279f0
 }