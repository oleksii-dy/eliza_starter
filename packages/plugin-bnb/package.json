{
    "name": "@elizaos/plugin-bnb",
    "version": "0.1.0-alpha.1",
    "main": "dist/index.js",
    "type": "module",
    "types": "dist/index.d.ts",
    "dependencies": {
        "@elizaos/core": "workspace:*",
        "@lifi/data-types": "5.15.5",
        "@lifi/sdk": "3.4.1",
        "@lifi/types": "16.3.0",
<<<<<<< HEAD
        "@openzeppelin/contracts": "^5.1.0",
        "@types/node": "^22.10.5",
        "solc": "^0.8.28",
=======
        "@web3-name-sdk/core": "^0.3.2",
>>>>>>> a4e0473a
        "tsup": "8.3.5",
        "viem": "2.21.53"
    },
    "scripts": {
        "build": "tsup --format esm --dts",
        "dev": "tsup --format esm --dts --watch",
        "test": "vitest run",
        "lint": "eslint --fix  --cache ."
    },
    "peerDependencies": {
        "whatwg-url": "7.1.0"
    }
}<|MERGE_RESOLUTION|>--- conflicted
+++ resolved
@@ -9,13 +9,10 @@
         "@lifi/data-types": "5.15.5",
         "@lifi/sdk": "3.4.1",
         "@lifi/types": "16.3.0",
-<<<<<<< HEAD
+        "@web3-name-sdk/core": "^0.3.2",
         "@openzeppelin/contracts": "^5.1.0",
         "@types/node": "^22.10.5",
         "solc": "^0.8.28",
-=======
-        "@web3-name-sdk/core": "^0.3.2",
->>>>>>> a4e0473a
         "tsup": "8.3.5",
         "viem": "2.21.53"
     },
