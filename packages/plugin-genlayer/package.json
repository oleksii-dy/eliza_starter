{
    "name": "@elizaos/plugin-genlayer",
    "version": "0.25.6-alpha.1",
    "main": "dist/index.js",
    "type": "module",
    "types": "dist/index.d.ts",
    "scripts": {
        "build": "tsup --format esm --dts",
        "dev": "tsup --format esm --dts --watch",
        "test": "vitest run",
        "lint": "biome lint .",
        "lint:fix": "biome check --apply .",
        "format": "biome format .",
        "format:fix": "biome format --write ."
    },
    "dependencies": {
        "@elizaos/core": "workspace:*",
        "genlayer-js": "0.4.7",
        "tsup": "8.3.5"
    },
    "devDependencies": {
        "@biomejs/biome": "1.9.4"
<<<<<<< HEAD
=======
    },
    "publishConfig": {
        "access": "public"
>>>>>>> bd177d8c
    }
}<|MERGE_RESOLUTION|>--- conflicted
+++ resolved
@@ -20,11 +20,8 @@
     },
     "devDependencies": {
         "@biomejs/biome": "1.9.4"
-<<<<<<< HEAD
-=======
     },
     "publishConfig": {
         "access": "public"
->>>>>>> bd177d8c
     }
 }