<<<<<<< HEAD
import { elizaLogger, Client, IAgentRuntime, Character, ModelClass, composeContext, Memory, generateMessageResponse, Content, HandlerCallback, UUID, generateObjectV2, stringToUuid } from "@ai16z/eliza";
=======
import { Octokit } from "@octokit/rest";
import { glob } from "glob";
import simpleGit, { SimpleGit } from "simple-git";
import path from "path";
import fs from "fs/promises";
import { existsSync } from "fs";
import { createHash } from "crypto";
import {
    elizaLogger,
    AgentRuntime,
    Client,
    IAgentRuntime,
    knowledge,
    stringToUuid,
} from "@elizaos/core";
>>>>>>> e37fb6d6
import { validateGithubConfig } from "./environment";
import { EventEmitter } from "events";
import {
    initializeRepositoryAction,
    createCommitAction,
    createMemoriesFromFilesAction,
    createPullRequestAction,
    createIssueAction,
    modifyIssueAction,
    addCommentToIssueAction,
    ideationAction,
    incorporateRepositoryState,
    getRepositoryRoomId
} from "@ai16z/plugin-github";
import { isOODAContent, OODAContent, OODASchema } from "./types";
import { oodaTemplate } from "./templates";

export class GitHubClient extends EventEmitter {
    apiToken: string;
    runtime: IAgentRuntime;
    character: Character;

    constructor(runtime: IAgentRuntime) {
        super();

        this.apiToken = runtime.getSetting("GITHUB_API_TOKEN") as string;

        this.runtime = runtime;
        this.character = runtime.character;

        this.runtime.registerAction(initializeRepositoryAction);
        this.runtime.registerAction(createCommitAction);
        this.runtime.registerAction(createMemoriesFromFilesAction);
        this.runtime.registerAction(createPullRequestAction);
        this.runtime.registerAction(createIssueAction);
        this.runtime.registerAction(modifyIssueAction);
        this.runtime.registerAction(addCommentToIssueAction);
        this.runtime.registerAction(ideationAction);

        elizaLogger.log("GitHubClient actions and providers registered.");

        // Start the OODA loop after initialization
        this.startOodaLoop();
    }

    async stop() {
        try {
            elizaLogger.log("GitHubClient stopped successfully.");
        } catch (e) {
            elizaLogger.error("GitHubClient stop error:", e);
        }
    }

    private startOodaLoop() {
        const interval = Number(this.runtime.getSetting("GITHUB_OODA_INTERVAL_MS")) || 300000; // Default to 5 minutes
        elizaLogger.log("Starting OODA loop with interval:", interval);
        setInterval(() => {
            this.processOodaCycle();
        }, interval);
    }

    private async processOodaCycle() {
        elizaLogger.log("Starting OODA cycle...");
        const owner = this.runtime.getSetting("GITHUB_OWNER") ?? '' as string;
        const repository = this.runtime.getSetting("GITHUB_REPO") ?? '' as string;
        if (owner === '' || repository === '') {
            elizaLogger.error("GITHUB_OWNER or GITHUB_REPO is not set, skipping OODA cycle.");
            throw new Error("GITHUB_OWNER or GITHUB_REPO is not set");
        }

        const roomId = getRepositoryRoomId(this.runtime);
        elizaLogger.log("Repository room ID:", roomId);

        // Observe: Gather relevant memories related to the repository
        await this.runtime.ensureRoomExists(roomId);
        elizaLogger.log("Room exists for roomId:", roomId);
        await this.runtime.ensureParticipantInRoom(this.runtime.agentId, roomId);
        elizaLogger.log("Agent is a participant in roomId:", roomId);

        const memories = await this.runtime.messageManager.getMemories({
            roomId: roomId,
        });
        // elizaLogger.log("Retrieved memories:", memories);
        if (memories.length === 0) {
            elizaLogger.log("No memories found, skipping OODA cycle.");
            // time to initialize repository and create memories
            const timestamp = Date.now();
            const userIdUUID = stringToUuid(`${this.runtime.agentId}-${timestamp}`);
            const originalMemory: Memory = {
                id: stringToUuid(`${roomId}-${this.runtime.agentId}-${timestamp}-original`),
                userId: userIdUUID,
                agentId: this.runtime.agentId,
                content: {
                    text: `No memories found, starting to initialize repository and create memories.`,
                    action: "NOTHING",
                    source: "github",
                    inReplyTo: stringToUuid(`${roomId}-${this.runtime.agentId}`)
                },
                roomId,
                createdAt: timestamp,
            }
            let originalState = await this.runtime.composeState(originalMemory);
            originalState = await incorporateRepositoryState(originalState, this.runtime, originalMemory);
            const initializeRepositoryMemory: Memory = {
                id: stringToUuid(`${roomId}-${this.runtime.agentId}-${timestamp}-initialize-repository`),
                userId: userIdUUID,
                agentId: this.runtime.agentId,
                content: {
                    text: `Initialize the repository ${owner}/${repository} on sif-dev branch`,
                    action: "INITIALIZE_REPOSITORY",
                    source: "github",
                    inReplyTo: stringToUuid(`${roomId}-${this.runtime.agentId}`)
                },
                roomId,
                createdAt: timestamp,
            }
            await this.runtime.messageManager.createMemory(initializeRepositoryMemory);
            elizaLogger.debug("Memory created successfully:", {
                memoryId: initializeRepositoryMemory.id,
                action: initializeRepositoryMemory.content.action,
                userId: this.runtime.agentId,
            });
            const createMemoriesFromFilesMemory = {
                id: stringToUuid(`${roomId}-${this.runtime.agentId}-${timestamp}-create-memories-from-files`),
                userId: userIdUUID,
                agentId: this.runtime.agentId,
                content: {
                    text: `Create memories from files for the repository ${owner}/${repository} at path '/'`,
                    action: "CREATE_MEMORIES_FROM_FILES",
                    source: "github",
                    inReplyTo: stringToUuid(`${roomId}-${this.runtime.agentId}`)
                },
                roomId,
                createdAt: timestamp,
            }
            await this.runtime.messageManager.createMemory(createMemoriesFromFilesMemory);
            elizaLogger.debug("Memory created successfully:", {
                memoryId: createMemoriesFromFilesMemory.id,
                action: createMemoriesFromFilesMemory.content.action,
                userId: this.runtime.agentId,
            });
            const callback: HandlerCallback = async (
                content: Content,
                files: any[]
            ) => {
                elizaLogger.log("Callback called with content:", content);
                return [];
            };
            await this.runtime.processActions(
                originalMemory,
                [initializeRepositoryMemory, createMemoriesFromFilesMemory],
                originalState,
                callback
            );
        }

        elizaLogger.log('Before composeState')
        const originalMemory = {
            userId: this.runtime.agentId, // TODO: this should be the user id
            roomId: roomId,
            agentId: this.runtime.agentId,
            content: { text: "sample text", action: "NOTHING", source: "github" },
        } as Memory;
        let originalState = await this.runtime.composeState(originalMemory, {});
        originalState = await incorporateRepositoryState(originalState, this.runtime, originalMemory);
        elizaLogger.log("Original state:", originalState);
        // Orient: Analyze the memories to determine if logging improvements are needed
        const context = composeContext({
            state: originalState,
            template: oodaTemplate,
        });
        // elizaLogger.log("Composed context for OODA cycle:", context);

        const response = await generateObjectV2({
            runtime: this.runtime,
            context,
            modelClass: ModelClass.LARGE,
            schema: OODASchema,
        });
        if (!isOODAContent(response.object)) {
            elizaLogger.error("Invalid content in response:", response.object);
            throw new Error("Invalid content");
        }

        const content = response.object as OODAContent;
        elizaLogger.log("OODA content:", content);
        if (content.action === "NOTHING") {
            elizaLogger.log("Skipping OODA cycle as action is NOTHING");
            return;
        }
        // Generate IDs with timestamp to ensure uniqueness
        const timestamp = Date.now();
        const userIdUUID = stringToUuid(`${this.runtime.agentId}-${timestamp}`);
        const memoryUUID = stringToUuid(`${roomId}-${this.runtime.agentId}-${timestamp}`);
        elizaLogger.log("Generated memory UUID:", memoryUUID);

        // Create memory with retry logic
        const newMemory: Memory = {
            id: memoryUUID,
            userId: userIdUUID,
            agentId: this.runtime.agentId,
            content: {
                text: content.action,
                action: content.action,
                source: "github",
                inReplyTo: stringToUuid(`${roomId}-${this.runtime.agentId}`)
            },
            roomId,
            createdAt: timestamp,
        };
        elizaLogger.log("New memory to be created:", newMemory);

        const responseContent = await generateMessageResponse({
            runtime: this.runtime,
            context,
            modelClass: ModelClass.LARGE,
        });
        elizaLogger.log("Generated response content:", responseContent);

        try {
            await this.runtime.messageManager.createMemory(newMemory);
            elizaLogger.debug("Memory created successfully:", {
                memoryId: memoryUUID,
                action: content.action,
                userId: this.runtime.agentId,
            });
        } catch (error) {
            if (error.code === "23505") {
                // Duplicate key error
                elizaLogger.warn("Duplicate memory, skipping:", {
                    memoryId: memoryUUID,
                });
                return;
            }
            elizaLogger.error("Error creating memory:", error);
            throw error; // Re-throw other errors
        }

        const callback: HandlerCallback = async (
            content: Content,
            files: any[]
        ) => {
            elizaLogger.log("Callback called with content:", content);
            return [];
        };

        // Update the state with the new memory
        const state = await this.runtime.composeState(newMemory);
        const newState = await this.runtime.updateRecentMessageState(state);

        elizaLogger.log("Processing actions for action:", content.action);
        await this.runtime.processActions(
            newMemory,
            [newMemory],
            newState,
            callback
        );
        elizaLogger.log("OODA cycle completed.");
    }

}

export const GitHubClientInterface: Client = {
    start: async (runtime: IAgentRuntime) => {
        await validateGithubConfig(runtime);
        elizaLogger.log("Starting GitHub client with agent ID:", runtime.agentId);

        const client = new GitHubClient(runtime);
        return client;
    },
    stop: async (runtime: IAgentRuntime) => {
        try {
            elizaLogger.log("Stopping GitHub client");
            await runtime.clients.github.stop();
        } catch (e) {
            elizaLogger.error("GitHub client stop error:", e);
        }
    },
};

export default GitHubClientInterface;<|MERGE_RESOLUTION|>--- conflicted
+++ resolved
@@ -1,22 +1,4 @@
-<<<<<<< HEAD
-import { elizaLogger, Client, IAgentRuntime, Character, ModelClass, composeContext, Memory, generateMessageResponse, Content, HandlerCallback, UUID, generateObjectV2, stringToUuid } from "@ai16z/eliza";
-=======
-import { Octokit } from "@octokit/rest";
-import { glob } from "glob";
-import simpleGit, { SimpleGit } from "simple-git";
-import path from "path";
-import fs from "fs/promises";
-import { existsSync } from "fs";
-import { createHash } from "crypto";
-import {
-    elizaLogger,
-    AgentRuntime,
-    Client,
-    IAgentRuntime,
-    knowledge,
-    stringToUuid,
-} from "@elizaos/core";
->>>>>>> e37fb6d6
+import { elizaLogger, Client, IAgentRuntime, Character, ModelClass, composeContext, Memory, generateMessageResponse, Content, HandlerCallback, UUID, generateObject, stringToUuid } from "@elizaos/core";
 import { validateGithubConfig } from "./environment";
 import { EventEmitter } from "events";
 import {
@@ -30,7 +12,7 @@
     ideationAction,
     incorporateRepositoryState,
     getRepositoryRoomId
-} from "@ai16z/plugin-github";
+} from "@elizaos/plugin-github";
 import { isOODAContent, OODAContent, OODASchema } from "./types";
 import { oodaTemplate } from "./templates";
 
@@ -190,7 +172,7 @@
         });
         // elizaLogger.log("Composed context for OODA cycle:", context);
 
-        const response = await generateObjectV2({
+        const response = await generateObject({
             runtime: this.runtime,
             context,
             modelClass: ModelClass.LARGE,
