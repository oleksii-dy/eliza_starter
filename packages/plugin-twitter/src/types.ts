import type {
  EntityPayload,
  EventPayload,
  HandlerCallback,
  Memory,
  MessagePayload,
  UUID,
  WorldPayload,
} from '@elizaos/core';
import type { TwitterService } from '.';
import type { ClientBase } from './base';
import type { Tweet as ClientTweet, Mention } from './client/tweets';
import type { TwitterInteractionClient } from './interactions';
import type { TwitterPostClient } from './post';
import type { TwitterSpaceClient } from './spaces';

/**
 * Defines a type for media data, which includes a Buffer representing the actual data
 * and a mediaType string indicating the type of media.
 *
 * @typedef {Object} MediaData
 * @property {Buffer} data - The Buffer representing the actual media data.
 * @property {string} mediaType - The type of media (e.g. image, video).
 */
export type MediaData = {
  data: Buffer;
  mediaType: string;
};

/**
 * Interface representing the response from an action.
 * @typedef {Object} ActionResponse
 * @property {boolean} like - Indicates if the action is a like.
 * @property {boolean} retweet - Indicates if the action is a retweet.
 * @property {boolean=} quote - Indicates if the action is a quote. (optional)
 * @property {boolean=} reply - Indicates if the action is a reply. (optional)
 */
export interface ActionResponse {
  like: boolean;
  retweet: boolean;
  quote?: boolean;
  reply?: boolean;
}

/**
 * Interface for a Twitter client.
 *
 * @property {ClientBase} client - The base client for making requests.
 * @property {TwitterPostClient} post - The client for posting on Twitter.
 * @property {TwitterInteractionClient} interaction - The client for interacting with tweets.
 * @property {TwitterSpaceClient} [space] - The client for managing Twitter spaces (optional).
 * @property {TwitterService} service - The service provider for Twitter API.
 */
export interface ITwitterClient {
  client: ClientBase;
  post: TwitterPostClient;
  interaction: TwitterInteractionClient;
  space?: TwitterSpaceClient;
  service: TwitterService;
}

export const ServiceType = {
  TWITTER: 'twitter',
} as const;

/**
 * Twitter-specific tweet type
 */
export type Tweet = {
  id: string;
  text: string;
  userId: string;
  username: string;
  name: string;
  conversationId: string;
  inReplyToStatusId?: string;
  timestamp: number;
  photos: { url: string }[];
  mentions: string[];
  hashtags: string[];
  urls: string[];
  videos: any[];
  thread: any[];
  permanentUrl: string;
};

/**
 * Convert client tweet to core tweet
 */
export function convertClientTweetToCoreTweet(tweet: ClientTweet): Tweet {
  const mentions = Array.isArray(tweet.mentions)
    ? tweet.mentions
        .filter(
          (mention): mention is Mention =>
            typeof mention === 'object' && mention !== null && typeof mention.username === 'string'
        )
        .map((mention) => mention.username)
    : [];

  const hashtags = Array.isArray(tweet.hashtags)
    ? tweet.hashtags
        .filter((tag) => tag !== null && typeof tag === 'object')
        .map((tag) => {
          const tagObj = tag as { text?: string };
          return typeof tagObj.text === 'string' ? tagObj.text : '';
        })
        .filter((text) => text !== '')
    : [];

  const urls = Array.isArray(tweet.urls)
    ? tweet.urls
        .filter((url) => url !== null && typeof url === 'object')
        .map((url) => {
          const urlObj = url as { expanded_url?: string };
          return typeof urlObj.expanded_url === 'string' ? urlObj.expanded_url : '';
        })
        .filter((url) => url !== '')
    : [];

  return {
    id: tweet.id || '',
    text: tweet.text || '',
    userId: tweet.userId || '',
    username: tweet.username || '',
    name: tweet.name || '',
    conversationId: tweet.conversationId || '',
    inReplyToStatusId: tweet.inReplyToStatusId,
    timestamp: tweet.timestamp || 0,
    photos: tweet.photos || [],
    mentions,
    hashtags,
    urls,
    videos: tweet.videos || [],
    thread: tweet.thread || [],
    permanentUrl: tweet.permanentUrl || '',
  };
}

export interface QueryTweetsResponse {
  tweets: Tweet[];
  cursor?: string;
}

/**
 * Twitter-specific event types
 */
export enum TwitterEventTypes {
  // Message (interaction) events
  MESSAGE_RECEIVED = 'TWITTER_MESSAGE_RECEIVED',
  MESSAGE_SENT = 'TWITTER_MESSAGE_SENT',

  // Post events
  POST_GENERATED = 'TWITTER_POST_GENERATED',
  POST_SENT = 'TWITTER_POST_SENT',

  // Reaction events
  REACTION_RECEIVED = 'TWITTER_REACTION_RECEIVED',
  LIKE_RECEIVED = 'TWITTER_LIKE_RECEIVED',
  RETWEET_RECEIVED = 'TWITTER_RETWEET_RECEIVED',
  QUOTE_RECEIVED = 'TWITTER_QUOTE_RECEIVED',

  // Server events
  WORLD_JOINED = 'TWITTER_WORLD_JOINED',

  // User events
  ENTITY_JOINED = 'TWITTER_USER_JOINED',
  ENTITY_LEFT = 'TWITTER_USER_LEFT',
  USER_FOLLOWED = 'TWITTER_USER_FOLLOWED',
  USER_UNFOLLOWED = 'TWITTER_USER_UNFOLLOWED',

  // Thread events
  THREAD_CREATED = 'TWITTER_THREAD_CREATED',
  THREAD_UPDATED = 'TWITTER_THREAD_UPDATED',

  // Mention events
  MENTION_RECEIVED = 'TWITTER_MENTION_RECEIVED',
}

/**
 * Twitter-specific memory interface
 */
export interface TwitterMemory extends Memory {
  content: {
    source: 'twitter';
    text?: string;
    type?: string;
    targetId?: string;
    [key: string]: any;
  };
  roomId: UUID;
}

/**
 * Twitter-specific message received payload
 */
export interface TwitterMessageReceivedPayload extends Omit<MessagePayload, 'message'> {
  message: TwitterMemory;
  tweet: Tweet;
  user: any;
}

/**
 * Twitter-specific message sent payload (for replies)
 */
export interface TwitterMessageSentPayload extends MessagePayload {
  /** The tweet ID that was replied to */
  inReplyToTweetId: string;
  /** The tweet result from Twitter API */
  tweetResult: any;
}

/**
 * Twitter-specific post generated payload
 */
export interface TwitterPostGeneratedPayload extends MessagePayload {
  /** The tweet result from Twitter API */
  tweetResult: any;
}

<<<<<<< HEAD
export interface TwitterFeedDataResponse {
    topic: string;
  }


export const TweetSchema = z.object({
    text: z.string().describe("The text of the tweet"),
});

export const isTweetContent = (obj: any): obj is TweetContent => {
    return TweetSchema.safeParse(obj).success;
};
=======
/**
 * Twitter-specific post sent payload
 */
export interface TwitterPostSentPayload extends MessagePayload {
  /** The tweet result from Twitter API */
  tweetResult: any;
}

/**
 * Twitter-specific reaction received payload
 */
export interface TwitterReactionReceivedPayload extends MessagePayload {
  /** The tweet that was reacted to */
  tweet: Tweet;
  /** The reaction type (like, retweet) */
  reactionType: 'like' | 'retweet';
  /** The user who reacted */
  user: any;
}

/**
 * Twitter-specific quote tweet received payload
 */
export interface TwitterQuoteReceivedPayload extends Omit<MessagePayload, 'message' | 'reaction'> {
  /** The original tweet that was quoted */
  quotedTweet: Tweet;
  /** The quote tweet */
  quoteTweet: Tweet;
  /** The user who quoted */
  user: any;
  /** The message being reacted to */
  message: TwitterMemory;
  /** Callback for handling the reaction */
  callback: HandlerCallback;
  /** The reaction details */
  reaction: {
    type: 'quote';
    entityId: UUID;
  };
}

/**
 * Twitter-specific mention received payload
 */
export interface TwitterMentionReceivedPayload extends Omit<MessagePayload, 'message'> {
  /** The tweet containing the mention */
  tweet: Tweet;
  /** The user who mentioned */
  user: any;
  /** The message being reacted to */
  message: TwitterMemory;
  /** Callback for handling the mention */
  callback: HandlerCallback;
  /** Source platform */
  source: 'twitter';
}

/**
 * Twitter-specific server joined payload
 */
export interface TwitterServerPayload extends WorldPayload {
  /** The Twitter profile */
  profile: {
    id: string;
    username: string;
    screenName: string;
  };
}

/**
 * Twitter-specific user joined payload
 */
export interface TwitterUserJoinedPayload extends EntityPayload {
  /** The Twitter user who joined */
  twitterUser: {
    id: string;
    username: string;
    name: string;
  };
}

/**
 * Twitter-specific user followed payload
 */
export interface TwitterUserFollowedPayload extends EntityPayload {
  /** The user who followed */
  follower: any;
}

/**
 * Twitter-specific user unfollowed payload
 */
export interface TwitterUserUnfollowedPayload extends EntityPayload {
  /** The user who unfollowed */
  unfollower: any;
}

/**
 * Twitter-specific thread created payload
 */
export interface TwitterThreadCreatedPayload extends EventPayload {
  /** The tweets in the thread */
  tweets: Tweet[];
  /** The user who created the thread */
  user: any;
}

/**
 * Twitter-specific thread updated payload
 */
export interface TwitterThreadUpdatedPayload extends EventPayload {
  /** The tweets in the thread */
  tweets: Tweet[];
  /** The user who updated the thread */
  user: any;
  /** The new tweet that was added */
  newTweet: Tweet;
}

/**
 * Maps Twitter event types to their payload interfaces
 */
export interface TwitterEventPayloadMap {
  [TwitterEventTypes.MESSAGE_RECEIVED]: TwitterMessageReceivedPayload;
  [TwitterEventTypes.MESSAGE_SENT]: TwitterMessageSentPayload;
  [TwitterEventTypes.POST_GENERATED]: TwitterPostGeneratedPayload;
  [TwitterEventTypes.POST_SENT]: TwitterPostSentPayload;
  [TwitterEventTypes.REACTION_RECEIVED]: TwitterReactionReceivedPayload;
  [TwitterEventTypes.LIKE_RECEIVED]: TwitterLikeReceivedPayload;
  [TwitterEventTypes.RETWEET_RECEIVED]: TwitterRetweetReceivedPayload;
  [TwitterEventTypes.QUOTE_RECEIVED]: TwitterQuoteReceivedPayload;
  [TwitterEventTypes.WORLD_JOINED]: TwitterServerPayload;
  [TwitterEventTypes.ENTITY_JOINED]: TwitterUserJoinedPayload;
  [TwitterEventTypes.ENTITY_LEFT]: EntityPayload;
  [TwitterEventTypes.USER_FOLLOWED]: TwitterUserFollowedPayload;
  [TwitterEventTypes.USER_UNFOLLOWED]: TwitterUserUnfollowedPayload;
  [TwitterEventTypes.THREAD_CREATED]: TwitterThreadCreatedPayload;
  [TwitterEventTypes.THREAD_UPDATED]: TwitterThreadUpdatedPayload;
  [TwitterEventTypes.MENTION_RECEIVED]: TwitterMentionReceivedPayload;
}

/**
 * Twitter-specific interaction memory
 */
export interface TwitterInteractionMemory extends TwitterMemory {
  content: {
    type: string;
    source: 'twitter';
    targetId?: string;
  };
}

/**
 * Twitter-specific interaction payload
 */
export interface TwitterInteractionPayload {
  id: string;
  type: 'like' | 'retweet' | 'quote';
  userId: string;
  username: string;
  name: string;
  targetTweetId: string;
  targetTweet: Tweet;
  quoteTweet?: Tweet;
  retweetId?: string;
}

/**
 * Twitter-specific like received payload
 */
export interface TwitterLikeReceivedPayload extends EventPayload {
  tweet: Tweet;
  user: {
    id: string;
    username: string;
    name: string;
  };
  source: 'twitter';
}

/**
 * Twitter-specific retweet received payload
 */
export interface TwitterRetweetReceivedPayload extends EventPayload {
  tweet: Tweet;
  retweetId: string;
  user: {
    id: string;
    username: string;
    name: string;
  };
  source: 'twitter';
}
>>>>>>> 2f0f4931
<|MERGE_RESOLUTION|>--- conflicted
+++ resolved
@@ -217,20 +217,6 @@
   tweetResult: any;
 }
 
-<<<<<<< HEAD
-export interface TwitterFeedDataResponse {
-    topic: string;
-  }
-
-
-export const TweetSchema = z.object({
-    text: z.string().describe("The text of the tweet"),
-});
-
-export const isTweetContent = (obj: any): obj is TweetContent => {
-    return TweetSchema.safeParse(obj).success;
-};
-=======
 /**
  * Twitter-specific post sent payload
  */
@@ -423,5 +409,4 @@
     name: string;
   };
   source: 'twitter';
-}
->>>>>>> 2f0f4931
+}