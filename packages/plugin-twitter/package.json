{
  "name": "@elizaos/plugin-twitter",
  "version": "1.0.0-beta.48",
  "type": "module",
  "main": "dist/index.js",
  "module": "dist/index.js",
  "types": "dist/index.d.ts",
  "exports": {
    "./package.json": "./package.json",
    ".": {
      "import": {
        "types": "./dist/index.d.ts",
        "default": "./dist/index.js"
      }
    }
  },
  "files": [
    "dist"
  ],
  "dependencies": {
<<<<<<< HEAD
    "@elizaos/core-plugin-v2": "^1.0.0-beta.27",
=======
    "@elizaos/core": "^1.0.0-beta.48",
>>>>>>> 6e0893da
    "@roamhq/wrtc": "^0.8.0",
    "@sinclair/typebox": "^0.32.20",
    "glob": "11.0.0",
    "headers-polyfill": "^3.1.2",
    "json-stable-stringify": "^1.0.2",
    "otpauth": "^9.2.2",
    "set-cookie-parser": "^2.6.0",
    "tough-cookie": "^4.1.2",
    "twitter-api-v2": "^1.18.2",
    "undici": "^7.1.1",
    "undici-types": "^7.2.0",
    "ws": "^8.18.0"
  },
  "devDependencies": {
    "@vitest/coverage-v8": "1.1.3",
    "prettier": "3.5.3",
    "tsup": "8.4.0",
    "vitest": "1.6.1"
  },
  "scripts": {
    "build": "tsup",
    "dev": "tsup --watch",
    "test": "vitest run",
    "test:coverage": "vitest run --coverage",
    "lint": "prettier --write ./src",
    "clean": "rm -rf dist .turbo node_modules .turbo-tsconfig.json tsconfig.tsbuildinfo",
    "format": "prettier --write ./src",
    "format:check": "prettier --check ./src"
  },
  "peerDependencies": {
    "whatwg-url": "7.1.0"
  },
  "publishConfig": {
    "access": "public"
  },
  "gitHead": "646c632924826e2b75c2304a75ee56959fe4a460"
}<|MERGE_RESOLUTION|>--- conflicted
+++ resolved
@@ -18,11 +18,8 @@
     "dist"
   ],
   "dependencies": {
-<<<<<<< HEAD
     "@elizaos/core-plugin-v2": "^1.0.0-beta.27",
-=======
     "@elizaos/core": "^1.0.0-beta.48",
->>>>>>> 6e0893da
     "@roamhq/wrtc": "^0.8.0",
     "@sinclair/typebox": "^0.32.20",
     "glob": "11.0.0",
