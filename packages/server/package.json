{
  "name": "@elizaos/server",
  "version": "1.0.10",
  "description": "ElizaOS Server - Core server infrastructure for ElizaOS agents",
  "publishConfig": {
    "access": "public",
    "workspaces": {
      "preserveIfPresent": true
    }
  },
  "license": "MIT",
  "author": {
    "name": "elizaOS",
    "url": "https://twitter.com/eliza_OS"
  },
  "repository": {
    "type": "git",
    "url": "https://github.com/elizaOS/eliza.git",
    "directory": "packages/server"
  },
  "files": [
    "dist",
    "templates"
  ],
  "keywords": [],
  "type": "module",
  "exports": {
    ".": "./dist/index.js",
    "./package.json": "./package.json"
  },
  "scripts": {
    "build": "tsup",
    "type-check": "tsc --project tsconfig.build.json --noEmit",
    "lint": "prettier --write ./src",
    "format": "prettier --write ./src",
    "format:check": "prettier --check ./src",
    "clean": "rm -rf dist .turbo node_modules .turbo-tsconfig.json tsconfig.tsbuildinfo",
    "test": "bun test src/**/*.test.ts",
    "test:unit": "bun test src/**/*.test.ts --exclude **/integration/**",
    "test:integration": "bun test src/__tests__/integration/**/*.test.ts",
    "test:coverage": "bun test --coverage",
    "test:watch": "bun test --watch",
    "test:cli": "bun test tests/commands/"
  },
  "devDependencies": {
    "@types/node": "^24.0.1",
    "dotenv": "^16.5.0",
    "prettier": "3.5.3",
    "tsup": "8.5.0",
    "tsx": "4.19.4",
    "typescript": "^5.5.4",
    "which": "^4.0.0",
    "ws": "^8.18.0"
  },
  "gitHead": "d5bd5c43bfebeb7ac02f9e029f924cb6cd5c2ec7",
  "dependencies": {
    "@elizaos/core": "workspace:*",
<<<<<<< HEAD
=======
    "@elizaos/plugin-message-handling": "workspace:*",
    "@elizaos/plugin-local-ai": "latest",
    "@elizaos/plugin-openai": "latest",
>>>>>>> 487271dc
    "@elizaos/plugin-sql": "workspace:*",
    "@types/express": "^5.0.2",
    "@types/express-fileupload": "^1.5.1",
    "@types/helmet": "^4.0.0",
    "express": "^5.1.0",
    "express-fileupload": "^1.5.1",
    "express-rate-limit": "^7.5.0",
    "helmet": "^8.1.0",
    "path-to-regexp": "^8.2.0",
    "socket.io": "^4.8.1"
  }
}<|MERGE_RESOLUTION|>--- conflicted
+++ resolved
@@ -55,12 +55,8 @@
   "gitHead": "d5bd5c43bfebeb7ac02f9e029f924cb6cd5c2ec7",
   "dependencies": {
     "@elizaos/core": "workspace:*",
-<<<<<<< HEAD
-=======
     "@elizaos/plugin-message-handling": "workspace:*",
     "@elizaos/plugin-local-ai": "latest",
-    "@elizaos/plugin-openai": "latest",
->>>>>>> 487271dc
     "@elizaos/plugin-sql": "workspace:*",
     "@types/express": "^5.0.2",
     "@types/express-fileupload": "^1.5.1",
