import {
  composePromptFromState,
  IAgentRuntime,
  ModelType,
  ChannelType,
  logger,
  validateUuid,
  type UUID,
} from '@elizaos/core';
<<<<<<< HEAD
import express from 'express';
=======
import express, { type RequestHandler } from 'express';
>>>>>>> 216b70dd
import internalMessageBus from '../../bus';
import type { AgentServer } from '../../index';
import type { MessageServiceStructure as MessageService } from '../../types';
import { channelUpload, validateMediaFile, processUploadedFile } from '../../upload';
import { createUploadRateLimit, createFileSystemRateLimit } from '../shared/middleware';
import { MAX_FILE_SIZE } from '../shared/constants';
import { cleanupUploadedFile } from '../shared/file-utils';
import type fileUpload from 'express-fileupload';

const DEFAULT_SERVER_ID = '00000000-0000-0000-0000-000000000000' as UUID;

// Using express-fileupload file type
type UploadedFile = fileUpload.UploadedFile;

interface ChannelUploadRequest extends Omit<express.Request<{ channelId: string }>, 'files'> {
  files?: { [fieldname: string]: UploadedFile | UploadedFile[] } | UploadedFile[];
  params: {
    channelId: string;
  };
}

/**
 * Channel management functionality
 */
export function createChannelsRouter(
  agents: Map<UUID, IAgentRuntime>,
  serverInstance: AgentServer
): express.Router {
  const router = express.Router();

  // GUI posts NEW messages from a user here
  (router as any).post(
    '/central-channels/:channelId/messages',
    async (req: express.Request, res: express.Response) => {
      const channelIdParam = validateUuid(req.params.channelId);
      const {
        author_id, // This is the GUI user's central ID
        content,
        in_reply_to_message_id, // Central root_message.id
        server_id, // Central server_id this channel belongs to
        raw_message,
        metadata, // Should include user_display_name
        source_type, // Should be something like 'eliza_gui'
      } = req.body;

      // Special handling for default server ID "0"
      const isValidServerId = server_id === DEFAULT_SERVER_ID || validateUuid(server_id);

      if (!channelIdParam || !validateUuid(author_id) || !content || !isValidServerId) {
        return res.status(400).json({
          success: false,
          error: 'Missing required fields: channelId, server_id, author_id, content',
        });
      }

      try {
        // Ensure the channel exists before creating the message
        logger.info(
          `[Messages Router] Checking if channel ${channelIdParam} exists before creating message`
        );
        let channelExists = false;
        try {
          const existingChannel = await serverInstance.getChannelDetails(channelIdParam);
          channelExists = !!existingChannel;
          logger.info(`[Messages Router] Channel ${channelIdParam} exists: ${channelExists}`);
        } catch (error: unknown) {
          const errorMessage = error instanceof Error ? error.message : String(error);
          logger.info(
            `[Messages Router] Channel ${channelIdParam} does not exist, will create it. Error: ${errorMessage}`
          );
        }

        if (!channelExists) {
          // Auto-create the channel if it doesn't exist
          logger.info(
            `[Messages Router] Auto-creating channel ${channelIdParam} with serverId ${server_id}`
          );
          try {
            // First verify the server exists
            const servers = await serverInstance.getServers();
            const serverExists = servers.some((s) => s.id === server_id);
            logger.info(
              `[Messages Router] Server ${server_id} exists: ${serverExists}. Available servers: ${servers.map((s) => s.id).join(', ')}`
            );

            if (!serverExists) {
              logger.error(
                `[Messages Router] Server ${server_id} does not exist, cannot create channel`
              );
              return res
                .status(500)
                .json({ success: false, error: `Server ${server_id} does not exist` });
            }

            // Determine if this is likely a DM based on the context
            const isDmChannel =
              metadata?.isDm ||
              metadata?.channelType === ChannelType.DM ||
              metadata?.channel_type === ChannelType.DM;

            const channelData = {
              id: channelIdParam as UUID, // Use the specific channel ID from the URL
              messageServerId: server_id as UUID,
              name: isDmChannel
                ? `DM ${channelIdParam.substring(0, 8)}`
                : `Chat ${channelIdParam.substring(0, 8)}`,
              type: isDmChannel ? ChannelType.DM : ChannelType.GROUP,
              sourceType: 'auto_created',
              metadata: {
                created_by: 'gui_auto_creation',
                created_for_user: author_id,
                created_at: new Date().toISOString(),
                channel_type: isDmChannel ? ChannelType.DM : ChannelType.GROUP,
                ...metadata,
              },
            };

            logger.info(
              '[Messages Router] Creating channel with data:',
              JSON.stringify(channelData, null, 2)
            );

            // For DM channels, we need to determine the participants
            const participants = [author_id as UUID];
            if (isDmChannel) {
              // Try to extract the other participant from metadata
              const otherParticipant = metadata?.targetUserId || metadata?.recipientId;
              if (otherParticipant && validateUuid(otherParticipant)) {
                participants.push(otherParticipant as UUID);
                logger.info(
                  `[Messages Router] DM channel will include participants: ${participants.join(', ')}`
                );
              } else {
                logger.warn(
                  `[Messages Router] DM channel missing second participant, only adding author: ${author_id}`
                );
              }
            }

            await serverInstance.createChannel(channelData, participants);
            logger.info(
              `[Messages Router] Auto-created ${isDmChannel ? ChannelType.DM : ChannelType.GROUP} channel ${channelIdParam} for message submission with ${participants.length} participants`
            );
          } catch (createError: unknown) {
            const errorMessage =
              createError instanceof Error ? createError.message : String(createError);
            logger.error(
              `[Messages Router] Failed to auto-create channel ${channelIdParam}:`,
              createError
            );
            return res
              .status(500)
              .json({ success: false, error: `Failed to create channel: ${errorMessage}` });
          }
        } else {
          logger.info(
            `[Messages Router] Channel ${channelIdParam} already exists, proceeding with message creation`
          );
        }

        const newRootMessageData = {
          channelId: channelIdParam,
          authorId: author_id as UUID,
          content: content as string,
          inReplyToRootMessageId: in_reply_to_message_id
            ? validateUuid(in_reply_to_message_id) || undefined
            : undefined,
          rawMessage: raw_message,
          metadata,
          sourceType: source_type || 'eliza_gui',
        };

        const createdRootMessage = await serverInstance.createMessage(newRootMessageData);

        if (!createdRootMessage.id) {
          throw new Error('Created message does not have an ID');
        }

        const messageForBus: MessageService = {
          id: createdRootMessage.id,
          channel_id: createdRootMessage.channelId,
          server_id: server_id as UUID,
          author_id: createdRootMessage.authorId,
          content: createdRootMessage.content,
          created_at: new Date(createdRootMessage.createdAt).getTime(),
          source_type: createdRootMessage.sourceType,
          raw_message: createdRootMessage.rawMessage,
          metadata: createdRootMessage.metadata,
          author_display_name: metadata?.user_display_name, // Get from GUI payload
          in_reply_to_message_id: createdRootMessage.inReplyToRootMessageId,
          source_id: createdRootMessage.sourceId, // Will be undefined here, which is fine
        };

        internalMessageBus.emit('new_message', messageForBus);
        logger.info(
          '[Messages Router /central-channels/:channelId/messages] GUI Message published to internal bus:',
          messageForBus.id
        );

        // Emit to SocketIO for real-time display in all connected GUIs
        if (serverInstance.socketIO) {
          serverInstance.socketIO.to(channelIdParam).emit('messageBroadcast', {
            senderId: author_id,
            senderName: metadata?.user_display_name || 'User',
            text: content,
            roomId: channelIdParam, // GUI uses central channelId as roomId for socket
            serverId: server_id, // Client layer uses serverId
            createdAt: messageForBus.created_at,
            source: messageForBus.source_type,
            id: messageForBus.id,
          });
        }

        res.status(201).json({ success: true, data: messageForBus });
      } catch (error) {
        logger.error(
          '[Messages Router /central-channels/:channelId/messages] Error processing GUI message:',
          error
        );
        res.status(500).json({ success: false, error: 'Failed to process message' });
      }
    }
  );

  // GET messages for a central channel
  (router as any).get(
    '/central-channels/:channelId/messages',
    async (req: express.Request, res: express.Response) => {
      const channelId = validateUuid(req.params.channelId);
      const limit = req.query.limit ? Number.parseInt(req.query.limit as string, 10) : 50;
      const before = req.query.before ? Number.parseInt(req.query.before as string, 10) : undefined;
      const beforeDate = before ? new Date(before) : undefined;

      if (!channelId) {
        return res.status(400).json({ success: false, error: 'Invalid channelId' });
      }

      try {
        const messages = await serverInstance.getMessagesForChannel(channelId, limit, beforeDate);
        // Transform to MessageService structure if GUI expects timestamps as numbers, or align types
        const messagesForGui = messages.map((msg) => {
          // Extract thought and actions from rawMessage for historical messages
          const rawMessage =
            typeof msg.rawMessage === 'string' ? JSON.parse(msg.rawMessage) : msg.rawMessage;

          return {
            ...msg,
            created_at: new Date(msg.createdAt).getTime(), // Ensure timestamp number
            updated_at: new Date(msg.updatedAt).getTime(),
            // Include thought and actions from rawMessage in metadata for client compatibility
            metadata: {
              ...msg.metadata,
              thought: rawMessage?.thought,
              actions: rawMessage?.actions,
            },
            // Ensure other fields align with client's MessageServiceStructure / ServerMessage
          };
        });
        res.json({ success: true, data: { messages: messagesForGui } });
      } catch (error) {
        logger.error(
          `[Messages Router /central-channels/:channelId/messages] Error fetching messages for channel ${channelId}:`,
          error
        );
        res.status(500).json({ success: false, error: 'Failed to fetch messages' });
      }
    }
  );

  // GET /central-servers/:serverId/channels
  (router as any).get(
    '/central-servers/:serverId/channels',
    async (req: express.Request, res: express.Response) => {
      const serverId =
        req.params.serverId === DEFAULT_SERVER_ID
          ? DEFAULT_SERVER_ID
          : validateUuid(req.params.serverId);
      if (!serverId) {
        return res.status(400).json({ success: false, error: 'Invalid serverId' });
      }
      try {
        const channels = await serverInstance.getChannelsForServer(serverId);
        res.json({ success: true, data: { channels } });
      } catch (error) {
        logger.error(
          `[Messages Router /central-servers/:serverId/channels] Error fetching channels for server ${serverId}:`,
          error
        );
        res.status(500).json({ success: false, error: 'Failed to fetch channels' });
      }
    }
  );

  // POST /channels - Create a new central channel
  (router as any).post('/channels', async (req: express.Request, res: express.Response) => {
    const { messageServerId, name, type, sourceType, sourceId, topic, metadata } = req.body;

    if (!messageServerId || !name || !type) {
      return res.status(400).json({
        success: false,
        error: 'Missing required fields: messageServerId, name, type',
      });
    }

    if (!validateUuid(messageServerId)) {
      return res.status(400).json({
        success: false,
        error: 'Invalid messageServerId format',
      });
    }

    try {
      const channel = await serverInstance.createChannel({
        messageServerId: messageServerId as UUID,
        name,
        type,
        sourceType,
        sourceId,
        topic,
        metadata,
      });
      res.status(201).json({ success: true, data: { channel } });
    } catch (error) {
      logger.error('[Messages Router /channels] Error creating channel:', error);
      res.status(500).json({ success: false, error: 'Failed to create channel' });
    }
  });

  // GET /dm-channel?targetUserId=<target_user_id>
  (router as any).get('/dm-channel', async (req: express.Request, res: express.Response) => {
    const targetUserId = validateUuid(req.query.targetUserId as string);
    const currentUserId = validateUuid(req.query.currentUserId as string);
    const providedDmServerId =
      req.query.dmServerId === DEFAULT_SERVER_ID
        ? DEFAULT_SERVER_ID
        : validateUuid(req.query.dmServerId as string);

    if (!targetUserId || !currentUserId) {
      res.status(400).json({ success: false, error: 'Missing targetUserId or currentUserId' });
      return;
    }
    if (targetUserId === currentUserId) {
      res.status(400).json({ success: false, error: 'Cannot create DM channel with oneself' });
      return;
    }

    let dmServerIdToUse: UUID = DEFAULT_SERVER_ID;

    try {
      if (providedDmServerId) {
        // Check if the provided server ID exists
        const existingServer = await serverInstance.getServerById(providedDmServerId); // Assumes AgentServer has getServerById
        if (existingServer) {
          dmServerIdToUse = providedDmServerId;
        } else {
          logger.warn(
            `Provided dmServerId ${providedDmServerId} not found, using default DM server logic.`
          );
          // Use default server if provided ID is invalid
          dmServerIdToUse = DEFAULT_SERVER_ID;
        }
      }

      const channel = await serverInstance.findOrCreateCentralDmChannel(
        currentUserId,
        targetUserId,
        dmServerIdToUse
      );
      res.json({ success: true, data: channel });
    } catch (error: unknown) {
      const errorDetails =
        error instanceof Error
          ? {
              message: error.message,
              stack: error.stack,
              originalError: error,
            }
          : { message: String(error) };

      logger.error('Error finding/creating DM channel:', errorDetails);
      res.status(500).json({ success: false, error: 'Failed to find or create DM channel' });
    }
  });

  // POST /central-channels (for creating group channels)
  (router as any).post('/central-channels', async (req: express.Request, res: express.Response) => {
    const {
      name,
      participantCentralUserIds,
      type = ChannelType.GROUP,
      server_id,
      metadata,
    } = req.body;

    // Special handling for default server ID "0"
    const isValidServerId = server_id === DEFAULT_SERVER_ID || validateUuid(server_id);

    if (
      !name ||
      !isValidServerId ||
      !Array.isArray(participantCentralUserIds) ||
      participantCentralUserIds.some((id) => !validateUuid(id))
    ) {
      return res.status(400).json({
        success: false,
        error:
          'Invalid payload. Required: name, server_id (UUID or "0"), participantCentralUserIds (array of UUIDs). Optional: type, metadata.',
      });
    }

    try {
      const channelData = {
        messageServerId: server_id as UUID,
        name,
        type: type as ChannelType,
        metadata: {
          ...(metadata || {}),
          // participantIds are now handled by the separate table via createChannel's second argument
        },
      };
      // Pass participant IDs to createChannel
      const newChannel = await serverInstance.createChannel(
        channelData,
        participantCentralUserIds as UUID[]
      );

      res.status(201).json({ success: true, data: newChannel });
    } catch (error: unknown) {
      const errorMessage = error instanceof Error ? error.message : String(error);
      logger.error(
        '[Messages Router /central-channels] Error creating group channel:',
        errorMessage
      );
      res
        .status(500)
        .json({ success: false, error: 'Failed to create group channel', details: errorMessage });
    }
  });

  // Get channel details
  (router as any).get(
    '/central-channels/:channelId/details',
    async (req: express.Request, res: express.Response) => {
      const channelId = validateUuid(req.params.channelId);
      if (!channelId) {
        return res.status(400).json({ success: false, error: 'Invalid channelId' });
      }
      try {
        const channelDetails = await serverInstance.getChannelDetails(channelId);
        if (!channelDetails) {
          return res.status(404).json({ success: false, error: 'Channel not found' });
        }
        res.json({ success: true, data: channelDetails });
      } catch (error) {
        logger.error(`[Messages Router] Error fetching details for channel ${channelId}:`, error);
        res.status(500).json({ success: false, error: 'Failed to fetch channel details' });
      }
    }
  );

  // Get channel participants
  (router as any).get(
    '/central-channels/:channelId/participants',
    async (req: express.Request, res: express.Response) => {
      const channelId = validateUuid(req.params.channelId);
      if (!channelId) {
        return res.status(400).json({ success: false, error: 'Invalid channelId' });
      }
      try {
        const participants = await serverInstance.getChannelParticipants(channelId);
        res.json({ success: true, data: participants });
      } catch (error) {
        logger.error(
          `[Messages Router] Error fetching participants for channel ${channelId}:`,
          error
        );
        res.status(500).json({ success: false, error: 'Failed to fetch channel participants' });
      }
    }
  );

  // POST /central-channels/:channelId/agents - Add agent to channel
  (router as any).post(
    '/central-channels/:channelId/agents',
    async (req: express.Request, res: express.Response) => {
      const channelId = validateUuid(req.params.channelId);
      const { agentId } = req.body;

      if (!channelId || !validateUuid(agentId)) {
        return res.status(400).json({
          success: false,
          error: 'Invalid channelId or agentId format',
        });
      }

      try {
        // Verify the channel exists
        const channel = await serverInstance.getChannelDetails(channelId);
        if (!channel) {
          return res.status(404).json({
            success: false,
            error: 'Channel not found',
          });
        }

        // Verify the agent exists (optional - depends on your agent registry)
        // You might want to add a method to check if agent exists in your system

        // Add agent to channel participants
        await serverInstance.addParticipantsToChannel(channelId, [agentId as UUID]);

        logger.info(`[Messages Router] Added agent ${agentId} to channel ${channelId}`);

        res.status(201).json({
          success: true,
          data: {
            channelId,
            agentId,
            message: 'Agent added to channel successfully',
          },
        });
      } catch (error) {
        logger.error(
          `[Messages Router] Error adding agent ${agentId} to channel ${channelId}:`,
          error
        );
        res.status(500).json({
          success: false,
          error: 'Failed to add agent to channel',
          details: error instanceof Error ? error.message : String(error),
        });
      }
    }
  );

  // DELETE /central-channels/:channelId/agents/:agentId - Remove agent from channel
  (router as any).delete(
    '/central-channels/:channelId/agents/:agentId',
    async (req: express.Request, res: express.Response) => {
      const channelId = validateUuid(req.params.channelId);
      const agentId = validateUuid(req.params.agentId);

      if (!channelId || !agentId) {
        return res.status(400).json({
          success: false,
          error: 'Invalid channelId or agentId format',
        });
      }

      try {
        // Verify the channel exists
        const channel = await serverInstance.getChannelDetails(channelId);
        if (!channel) {
          return res.status(404).json({
            success: false,
            error: 'Channel not found',
          });
        }

        // Get current participants to verify agent is in channel
        const currentParticipants = await serverInstance.getChannelParticipants(channelId);
        if (!currentParticipants.includes(agentId)) {
          return res.status(404).json({
            success: false,
            error: 'Agent is not a participant in this channel',
          });
        }

        // Remove agent from channel participants
        // Note: We need to update the channel with the new participant list
        const updatedParticipants = currentParticipants.filter((id) => id !== agentId);
        await serverInstance.updateChannel(channelId, {
          participantCentralUserIds: updatedParticipants,
        });

        logger.info(`[Messages Router] Removed agent ${agentId} from channel ${channelId}`);

        res.status(200).json({
          success: true,
          data: {
            channelId,
            agentId,
            message: 'Agent removed from channel successfully',
          },
        });
      } catch (error) {
        logger.error(
          `[Messages Router] Error removing agent ${agentId} from channel ${channelId}:`,
          error
        );
        res.status(500).json({
          success: false,
          error: 'Failed to remove agent from channel',
          details: error instanceof Error ? error.message : String(error),
        });
      }
    }
  );

  // GET /central-channels/:channelId/agents - List agents in channel
  (router as any).get(
    '/central-channels/:channelId/agents',
    async (req: express.Request, res: express.Response) => {
      const channelId = validateUuid(req.params.channelId);

      if (!channelId) {
        return res.status(400).json({
          success: false,
          error: 'Invalid channelId format',
        });
      }

      try {
        // Get all participants
        const allParticipants = await serverInstance.getChannelParticipants(channelId);

        // Filter for agents (this is a simplified approach - you might want to
        // implement a more sophisticated way to distinguish agents from users)
        // For now, we'll return all participants and let the client filter
        // In a production system, you'd want to cross-reference with an agent registry

        res.json({
          success: true,
          data: {
            channelId,
            participants: allParticipants, // All participants (agents and users)
            // TODO: Add agent-specific filtering when agent registry is available
          },
        });
      } catch (error) {
        logger.error(`[Messages Router] Error fetching agents for channel ${channelId}:`, error);
        res.status(500).json({
          success: false,
          error: 'Failed to fetch channel agents',
        });
      }
    }
  );

  // Delete single message
  (router as any).delete(
    '/central-channels/:channelId/messages/:messageId',
    async (req: express.Request, res: express.Response) => {
      const channelId = validateUuid(req.params.channelId);
      const messageId = validateUuid(req.params.messageId);
      if (!channelId || !messageId) {
        return res.status(400).json({ success: false, error: 'Invalid channelId or messageId' });
      }
      try {
        // First, delete the message from central database
        await serverInstance.deleteMessage(messageId);
        logger.info(`[Messages Router] Deleted message ${messageId} from central database`);

        // Then emit message_deleted event to internal bus for agent memory cleanup
        const deletedMessagePayload = {
          messageId: messageId,
          channelId: channelId,
        };

        internalMessageBus.emit('message_deleted', deletedMessagePayload);
        logger.info(
          `[Messages Router] Emitted message_deleted event to internal bus for message ${messageId}`
        );

        // Also, emit an event via SocketIO to inform clients about the deletion
        if (serverInstance.socketIO) {
          serverInstance.socketIO.to(channelId).emit('messageDeleted', {
            messageId: messageId,
            channelId: channelId,
          });
        }
        res.status(204).send();
      } catch (error) {
        logger.error(
          `[Messages Router] Error deleting message ${messageId} from channel ${channelId}:`,
          error
        );
        res.status(500).json({ success: false, error: 'Failed to delete message' });
      }
    }
  );

  // Clear all messages in channel
  (router as any).delete(
    '/central-channels/:channelId/messages',
    async (req: express.Request, res: express.Response) => {
      const channelId = validateUuid(req.params.channelId);
      if (!channelId) {
        return res.status(400).json({ success: false, error: 'Invalid channelId' });
      }
      try {
        // Clear all messages from central database
        await serverInstance.clearChannelMessages(channelId);

        // Emit to internal bus for agent memory cleanup
        const channelClearedPayload = {
          channelId: channelId,
        };
        internalMessageBus.emit('channel_cleared', channelClearedPayload);
        logger.info(
          `[Messages Router] Emitted channel_cleared event to internal bus for channel ${channelId}`
        );

        // Also, emit an event via SocketIO to inform clients about the channel clear
        if (serverInstance.socketIO) {
          serverInstance.socketIO.to(channelId).emit('channelCleared', {
            channelId: channelId,
          });
        }
        res.status(204).send();
      } catch (error) {
        logger.error(`[Messages Router] Error clearing messages for channel ${channelId}:`, error);
        res.status(500).json({ success: false, error: 'Failed to clear messages' });
      }
    }
  );

  // Update channel
  (router as any).patch(
    '/central-channels/:channelId',
    async (req: express.Request, res: express.Response) => {
      const channelId = validateUuid(req.params.channelId);
      if (!channelId) {
        return res.status(400).json({ success: false, error: 'Invalid channelId' });
      }
      const { name, participantCentralUserIds, metadata } = req.body;
      try {
        const updatedChannel = await serverInstance.updateChannel(channelId, {
          name,
          participantCentralUserIds,
          metadata,
        });
        // Emit an event via SocketIO to inform clients about the channel update
        if (serverInstance.socketIO) {
          serverInstance.socketIO.to(channelId).emit('channelUpdated', {
            channelId: channelId,
            updates: updatedChannel,
          });
        }
        res.json({ success: true, data: updatedChannel });
      } catch (error) {
        logger.error(`[Messages Router] Error updating channel ${channelId}:`, error);
        res.status(500).json({ success: false, error: 'Failed to update channel' });
      }
    }
  );

  // Delete entire channel
  (router as any).delete(
    '/central-channels/:channelId',
    async (req: express.Request, res: express.Response) => {
      const channelId = validateUuid(req.params.channelId);
      if (!channelId) {
        return res.status(400).json({ success: false, error: 'Invalid channelId' });
      }
      try {
        // Get messages count before deletion for logging
        const messages = await serverInstance.getMessagesForChannel(channelId);
        const messageCount = messages.length;

        // Delete the entire channel
        await serverInstance.deleteChannel(channelId);
        logger.info(
          `[Messages Router] Deleted channel ${channelId} with ${messageCount} messages from central database`
        );

        // Emit to internal bus for agent memory cleanup (same as clear messages)
        const channelClearedPayload = {
          channelId: channelId,
        };
        internalMessageBus.emit('channel_cleared', channelClearedPayload);
        logger.info(
          `[Messages Router] Emitted channel_cleared event to internal bus for deleted channel ${channelId}`
        );

        // Emit an event via SocketIO to inform clients about the channel deletion
        if (serverInstance.socketIO) {
          serverInstance.socketIO.to(channelId).emit('channelDeleted', {
            channelId: channelId,
          });
        }
        res.status(204).send();
      } catch (error) {
        logger.error(`[Messages Router] Error deleting channel ${channelId}:`, error);
        res.status(500).json({ success: false, error: 'Failed to delete channel' });
      }
    }
  );

  // Upload media to channel
  (router as any).post(
    '/channels/:channelId/upload-media',
    createUploadRateLimit(),
    createFileSystemRateLimit(),
    channelUpload(),
    async (req: ChannelUploadRequest, res: express.Response) => {
      const channelId = validateUuid(req.params.channelId);
      if (!channelId) {
        res.status(400).json({ success: false, error: 'Invalid channelId format' });
        return;
      }

      // Get the uploaded file from express-fileupload
      let mediaFile: UploadedFile;
      if (req.files && !Array.isArray(req.files)) {
        // files is an object with field names
        mediaFile = req.files.file as UploadedFile;
      } else if (Array.isArray(req.files) && req.files.length > 0) {
        // files is an array
        mediaFile = req.files[0];
      } else {
        res.status(400).json({ success: false, error: 'No media file provided' });
        return;
      }

      if (!mediaFile) {
        res.status(400).json({ success: false, error: 'No media file provided' });
        return;
      }

      try {
        // Enhanced security validation
        // Validate MIME type
        if (!validateMediaFile(mediaFile)) {
          cleanupUploadedFile(mediaFile);
          res
            .status(400)
            .json({ success: false, error: `Invalid file type: ${mediaFile.mimetype}` });
          return;
        }

        // Additional filename security validation
        if (!mediaFile.name || mediaFile.name.includes('..') || mediaFile.name.includes('/')) {
          cleanupUploadedFile(mediaFile);
          res.status(400).json({ success: false, error: 'Invalid filename detected' });
          return;
        }

        // Validate file size (additional check beyond middleware limits)
        if (mediaFile.size > MAX_FILE_SIZE) {
          cleanupUploadedFile(mediaFile);
          res.status(400).json({ success: false, error: 'File too large' });
          return;
        }

        // Process and move the uploaded file
        const result = await processUploadedFile(mediaFile, channelId, 'channels');

        logger.info(
          `[MessagesRouter /upload-media] Secure file uploaded for channel ${channelId}: ${result.filename}. URL: ${result.url}`
        );

        res.json({
          success: true,
          data: {
            url: result.url, // Relative URL, client prepends server origin
            type: mediaFile.mimetype,
            filename: result.filename,
            originalName: mediaFile.name,
            size: mediaFile.size,
          },
        });
      } catch (error: unknown) {
        const errorMessage = error instanceof Error ? error.message : String(error);
        logger.error(
          `[MessagesRouter /upload-media] Error processing upload for channel ${channelId}: ${errorMessage}`,
          error
        );
        if (mediaFile) {
          cleanupUploadedFile(mediaFile);
        }
        res.status(500).json({ success: false, error: 'Failed to process media upload' });
      }
    }
  );

  (router as any).post(
    '/central-channels/:channelId/generate-title',
    async (req: express.Request, res: express.Response) => {
      const channelId = validateUuid(req.params.channelId);
      const { agentId } = req.body;

      if (!channelId) {
        return res.status(400).json({
          success: false,
          error: 'Invalid channel ID format',
        });
      }

      if (!agentId || !validateUuid(agentId)) {
        return res.status(400).json({
          success: false,
          error: 'Valid agent ID is required',
        });
      }

      try {
        const runtime = agents.get(agentId);

        if (!runtime) {
          return res.status(404).json({
            success: false,
            error: 'Agent not found or not active',
          });
        }

        logger.info(`[CHANNEL SUMMARIZE] Summarizing channel ${channelId}`);
        const limit = req.query.limit ? Number.parseInt(req.query.limit as string, 10) : 50;
        const before = req.query.before
          ? Number.parseInt(req.query.before as string, 10)
          : undefined;
        const beforeDate = before ? new Date(before) : undefined;

        const messages = await serverInstance.getMessagesForChannel(channelId, limit, beforeDate);

        if (!messages || messages.length < 4) {
          return res.status(200).json({
            success: true,
            data: {
              title: null,
              channelId,
              reason: 'Not enough messages to generate a title',
            },
          });
        }

        const recentMessages = messages
          .reverse() // Show in chronological order
          .map((msg) => {
            const isUser = msg.authorId !== runtime.agentId;
            const role = isUser ? 'User' : 'Agent';
            return `${role}: ${msg.content}`;
          })
          .join('\n');

        const prompt = composePromptFromState({
          state: {
            recentMessages,
            values: {},
            data: {},
<<<<<<< HEAD
            text: recentMessages,
=======
            text: '',
>>>>>>> 216b70dd
          },
          template: `
Based on the conversation below, generate a short, descriptive title for this chat. The title should capture the main topic or theme of the discussion.
Rules:
- Keep it concise (3-6 words)
- Make it descriptive and specific
- Avoid generic terms like "Chat" or "Conversation"
- Focus on the main topic, activity, or subject matter
- Use natural language, not hashtags or symbols
Examples:
- "React Component Help"
- "Weekend Trip Planning"
- "Database Design Discussion"
- "Recipe Exchange"
- "Career Advice Session"
Recent conversation:
{{recentMessages}}
Respond with just the title, nothing else.
            `,
        });

        const newTitle = await runtime.useModel(ModelType.TEXT_SMALL, {
          prompt,
          temperature: 0.3, // Use low temperature for consistent titles
          maxTokens: 50, // Keep titles short
        });

        if (!newTitle || newTitle.trim().length === 0) {
          logger.warn(`[ChatTitleEvaluator] Failed to generate title for room ${channelId}`);
          return;
        }

        const cleanTitle = newTitle.trim().replace(/^["']|["']$/g, ''); // Remove quotes if present

        logger.info(`[ChatTitleEvaluator] Generated title: "${cleanTitle}" for room ${channelId}`);

        const result = {
          title: cleanTitle,
          channelId,
        };

        logger.success(`[CHANNEL SUMMARIZE] Successfully summarized channel ${channelId}`);

        res.json({
          success: true,
          data: result,
        });
      } catch (error) {
        logger.error('[CHANNEL SUMMARIZE] Error summarizing channel:', error);
        res.status(500).json({
          success: false,
          error: 'Failed to summarize channel',
          details: error instanceof Error ? error.message : String(error),
        });
      }
    }
  );

  return router;
}<|MERGE_RESOLUTION|>--- conflicted
+++ resolved
@@ -7,11 +7,7 @@
   validateUuid,
   type UUID,
 } from '@elizaos/core';
-<<<<<<< HEAD
-import express from 'express';
-=======
 import express, { type RequestHandler } from 'express';
->>>>>>> 216b70dd
 import internalMessageBus from '../../bus';
 import type { AgentServer } from '../../index';
 import type { MessageServiceStructure as MessageService } from '../../types';
@@ -952,11 +948,7 @@
             recentMessages,
             values: {},
             data: {},
-<<<<<<< HEAD
-            text: recentMessages,
-=======
             text: '',
->>>>>>> 216b70dd
           },
           template: `
 Based on the conversation below, generate a short, descriptive title for this chat. The title should capture the main topic or theme of the discussion.
