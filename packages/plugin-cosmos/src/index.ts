import type { Plugin } from "@elizaos/core";
import { createTransferAction } from "./actions/transfer";
import { createCosmosWalletProvider } from "./providers/wallet";
import { ICosmosPluginOptions } from "./shared/interfaces";
<<<<<<< HEAD
import { createIBCTransferAction } from "./actions/ibc-transfer";
=======
import {createIBCSwapAction} from "./actions/ibc-swap";
import {createIBCTransferAction} from "./actions/ibc-transfer";
>>>>>>> ca5d7ccc

export const createCosmosPlugin = (
    pluginOptions?: ICosmosPluginOptions
): Plugin => ({
    name: "cosmos",
    description: "Cosmos blockchain integration plugin",
    providers: [createCosmosWalletProvider(pluginOptions)],
    evaluators: [],
    services: [],
<<<<<<< HEAD
    actions: [
        createTransferAction(pluginOptions),
        createIBCTransferAction(pluginOptions),
    ],
=======
    actions: [createTransferAction(pluginOptions), createIBCSwapAction(pluginOptions), createIBCTransferAction(pluginOptions),],
>>>>>>> ca5d7ccc
});

export default createCosmosPlugin;<|MERGE_RESOLUTION|>--- conflicted
+++ resolved
@@ -2,12 +2,8 @@
 import { createTransferAction } from "./actions/transfer";
 import { createCosmosWalletProvider } from "./providers/wallet";
 import { ICosmosPluginOptions } from "./shared/interfaces";
-<<<<<<< HEAD
-import { createIBCTransferAction } from "./actions/ibc-transfer";
-=======
 import {createIBCSwapAction} from "./actions/ibc-swap";
 import {createIBCTransferAction} from "./actions/ibc-transfer";
->>>>>>> ca5d7ccc
 
 export const createCosmosPlugin = (
     pluginOptions?: ICosmosPluginOptions
@@ -17,14 +13,7 @@
     providers: [createCosmosWalletProvider(pluginOptions)],
     evaluators: [],
     services: [],
-<<<<<<< HEAD
-    actions: [
-        createTransferAction(pluginOptions),
-        createIBCTransferAction(pluginOptions),
-    ],
-=======
     actions: [createTransferAction(pluginOptions), createIBCSwapAction(pluginOptions), createIBCTransferAction(pluginOptions),],
->>>>>>> ca5d7ccc
 });
 
 export default createCosmosPlugin;