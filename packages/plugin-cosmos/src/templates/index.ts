--- conflicted
+++ resolved
@@ -81,8 +81,6 @@
     "targetChainName": "osmosis"
 }
 \`\`\`
-<<<<<<< HEAD
-=======
 
 Now respond with a JSON markdown block containing only the extracted values.
 `;
@@ -184,7 +182,6 @@
     "toTokenSymbol": "ATOM",
 }
 \`\`\`
->>>>>>> ca5d7ccc
 
 Now respond with a JSON markdown block containing only the extracted values.
 `;