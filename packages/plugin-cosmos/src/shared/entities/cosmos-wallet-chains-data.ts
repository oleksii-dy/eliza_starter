import { getChainByChainName } from "@chain-registry/utils";
import { SigningCosmWasmClient } from "@cosmjs/cosmwasm-stargate";
import { chains } from "chain-registry";
import { CosmosWallet } from "./cosmos-wallet";
import type {
    ICosmosPluginCustomChainData,
    ICosmosWalletChains,
    ICosmosWalletChainsData,
} from "../interfaces";
import { getAvailableChains } from "../helpers/cosmos-chains";
import { SkipClient } from "@skip-go/client";

export class CosmosWalletChains implements ICosmosWalletChains {
    public walletChainsData: ICosmosWalletChainsData = {};

    private constructor(walletChainsData: ICosmosWalletChainsData) {
        this.walletChainsData = walletChainsData;
    }

    public static async create(
        mnemonic: string,
        availableChainNames: string[],
        customChainsData?: ICosmosPluginCustomChainData["chainData"][]
    ) {
        const walletChainsData: ICosmosWalletChainsData = {};
        const availableChains = getAvailableChains(chains, customChainsData);

        for (const chainName of availableChainNames) {
            const chain = getChainByChainName(availableChains, chainName);

            if (!chain) {
                throw new Error(`Chain ${chainName} not found`);
            }

            const wallet = await CosmosWallet.create(
                mnemonic,
                chain.bech32_prefix,
                chain.apis.rpc[0].address
            );

            const chainRpcAddress = chain.apis?.rpc?.[0].address;

            if (!chainRpcAddress) {
                throw new Error(`RPC address not found for chain ${chainName}`);
            }

            const signingCosmWasmClient =
                await SigningCosmWasmClient.connectWithSigner(
                    chain.apis.rpc[0].address,
                    wallet.directSecp256k1HdWallet
                );

            const skipClient = new SkipClient({
                getCosmosSigner: async () => wallet.directSecp256k1HdWallet,
            });

            walletChainsData[chainName] = {
                wallet,
                signingCosmWasmClient,
                skipClient,
            };
        }

        return new CosmosWalletChains(walletChainsData);
    }

    public async getWalletAddress(chainName: string) {
        const chainWalletsForGivenChain = this.walletChainsData[chainName];
        if (!chainWalletsForGivenChain) {
            throw new Error("Invalid chain name");
        }

        return await chainWalletsForGivenChain.wallet.getWalletAddress();
    }

    public getSigningCosmWasmClient(chainName: string) {
        return this.walletChainsData[chainName].signingCosmWasmClient;
    }

    public getSkipClient(chainName: string): SkipClient {
        const chainWalletsForGivenChain = this.walletChainsData[chainName];

        if (!chainWalletsForGivenChain) {
            throw new Error("Invalid chain name");
        }
<<<<<<< HEAD

        return chainWalletsForGivenChain.skipClient;
    }
=======
>>>>>>> 907ed038

        return chainWalletsForGivenChain.skipClient;
    }
}<|MERGE_RESOLUTION|>--- conflicted
+++ resolved
@@ -83,13 +83,10 @@
         if (!chainWalletsForGivenChain) {
             throw new Error("Invalid chain name");
         }
-<<<<<<< HEAD
 
         return chainWalletsForGivenChain.skipClient;
     }
-=======
->>>>>>> 907ed038
-
-        return chainWalletsForGivenChain.skipClient;
+    public async getUserAddress(chainName: string): Promise<string> {
+        return this.walletChainsData[chainName].wallet.getWalletAddress();
     }
 }