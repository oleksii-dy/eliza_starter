--- conflicted
+++ resolved
@@ -67,11 +67,7 @@
     public async getWalletAddress(chainName: string) {
         const chainWalletsForGivenChain = this.walletChainsData[chainName];
         if (!chainWalletsForGivenChain) {
-<<<<<<< HEAD
-            throw new Error("Invalid chain name");
-=======
             throw new Error(`Invalid chain name. If ${chainName} is required, it should be added to env file.`);
->>>>>>> ca5d7ccc
         }
 
         return await chainWalletsForGivenChain.wallet.getWalletAddress();
@@ -90,10 +86,7 @@
 
         return chainWalletsForGivenChain.skipClient;
     }
-<<<<<<< HEAD
-=======
     public async getUserAddress(chainName: string): Promise<string> {
         return this.walletChainsData[chainName].wallet.getWalletAddress();
     }
->>>>>>> ca5d7ccc
 }