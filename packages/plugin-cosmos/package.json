{
    "name": "@elizaos/plugin-cosmos",
<<<<<<< HEAD
    "version": "1.0.0",
=======
    "version": "0.1.8+build.1",
>>>>>>> 480e4f6d
    "main": "dist/index.js",
    "type": "module",
    "types": "dist/index.d.ts",
    "dependencies": {
        "@elizaos/core": "workspace:*",
        "@chain-registry/utils": "^1.51.41",
        "@cosmjs/cosmwasm-stargate": "^0.32.4",
        "@cosmjs/proto-signing": "^0.32.4",
        "@cosmjs/stargate": "^0.32.4",
        "@skip-go/client": "^0.16.3",
        "axios": "^1.7.9",
        "bignumber.js": "9.1.2",
        "chain-registry": "^1.69.68",
        "tsup": "8.3.5",
        "zod": "3.23.8",
        "interchain": "^1.10.4"
    },
    "scripts": {
        "build": "tsup --format esm --dts",
        "dev": "tsup --format esm --dts --watch",
        "lint": "eslint --fix  --cache .",
        "test": "vitest run"
    },
    "devDependencies": {
        "@chain-registry/types": "^0.50.44"
    }
}<|MERGE_RESOLUTION|>--- conflicted
+++ resolved
@@ -1,10 +1,6 @@
 {
     "name": "@elizaos/plugin-cosmos",
-<<<<<<< HEAD
-    "version": "1.0.0",
-=======
     "version": "0.1.8+build.1",
->>>>>>> 480e4f6d
     "main": "dist/index.js",
     "type": "module",
     "types": "dist/index.d.ts",
