--- conflicted
+++ resolved
@@ -22,8 +22,7 @@
         "@elizaos/core": "workspace:*",
         "@elizaos/plugin-trustdb": "workspace:*",
         "tsup": "^8.3.5",
-        "web3": "^4.15.0",
-        "web3-plugin-zksync": "^1.0.8"
+        "viem": "2.21.55"
     },
     "scripts": {
         "build": "tsup --format esm --dts"
@@ -31,23 +30,4 @@
     "peerDependencies": {
         "whatwg-url": "7.1.0"
     }
-<<<<<<< HEAD
-  },
-  "files": [
-    "dist"
-  ],
-  "dependencies": {
-    "@elizaos/core": "workspace:*",
-    "@elizaos/plugin-trustdb": "workspace:*",
-    "tsup": "^8.3.5",
-    "viem": "2.21.55"
-  },
-  "scripts": {
-    "build": "tsup --format esm --dts"
-  },
-  "peerDependencies": {
-    "whatwg-url": "7.1.0"
-  }
-=======
->>>>>>> 472eca85
 }