import axios from "axios";
import {
    ActionExample,
    composeContext,
    Content,
    elizaLogger,
    generateObjectDeprecated,
    HandlerCallback,
    IAgentRuntime,
    Memory,
    ModelClass,
    State,
    type Action,
} from "@elizaos/core";

export interface LaunchAgentContent extends Content {
    name: string;
    config: string;
}

function isLaunchAgentContent(content: any): content is LaunchAgentContent {
    elizaLogger.log("Content for launchAgent", content);
    return typeof content.name === "string" && typeof content.config === "string";
}

const launchTemplate = `Respond with a JSON markdown block containing only the extracted values. Use null for any values that cannot be determined.

Example response:
\`\`\`json
{
    "name": "xiaohuo",
}
\`\`\`

{{recentMessages}}

Given the recent messages, extract the following information about the requested agent launch:
- Agent name
- Character json config
`;

export default {
    name: "LAUNCH_AGENT",
    similes: ["CREATE_AGENT", "DEPLOY_AGENT", "DEPLOY_ELIZA", "DEPLOY_BOT"],
    validate: async (runtime: IAgentRuntime, message: Memory) => {
        return true;
    },
    description: "Launch an Eliza agent",
    handler: async (
        runtime: IAgentRuntime,
        message: Memory,
        state: State,
        _options: { [key: string]: unknown },
        callback?: HandlerCallback
    ): Promise<boolean> => {
        elizaLogger.log("Starting LAUNCH_AGENT handler...");
        // Initialize or update state
        if (!state) {
            state = (await runtime.composeState(message)) as State;
        } else {
            state = await runtime.updateRecentMessageState(state);
        }

        // Compose launch context
        const launchContext = composeContext({
            state,
            template: launchTemplate,
        });

        // Generate launch content
        const content = await generateObjectDeprecated({
            runtime,
            context: launchContext,
            modelClass: ModelClass.LARGE,
        });

        // Validate launch content
        if (!isLaunchAgentContent(content)) {
            elizaLogger.error("Invalid launch content", content);
            if (callback) {
                callback({
                    text: "Unable to process launch agent request. Invalid content provided.",
                    content: { error: "Invalid launch agent content" },
                });
            }
            return false;
        }

        const autonomeJwt = runtime.getSetting("AUTONOME_JWT_TOKEN");
        const autonomeRpc = runtime.getSetting("AUTONOME_RPC");

        const requestBody = {
            name: content.name,
            config: content.config,
            creationMethod: 2,
            envList: {},
            templateId: "Eliza",
<<<<<<< HEAD
        }
=======
        };
>>>>>>> 99e71701

        const sendPostRequest = async () => {
            try {
                const response = await axios.post(autonomeRpc, requestBody, {
                    headers: {
                        Authorization: `Bearer ${autonomeJwt}`,
                        "Content-Type": "application/json",
                    },
                });
                return response;
            } catch (error) {
                console.error("Error making RPC call:", error);
            }
        };

        try {
            const resp = await sendPostRequest();
            if (resp && resp.data && resp.data.app && resp.data.app.id) {
                elizaLogger.log(
                    "Launching successful, please find your agent on"
                );
                elizaLogger.log(
                    "https://dev.autonome.fun/autonome/" +
                        resp.data.app.id +
                        "/details"
                );
            }
            if (callback) {
                callback({
                    text: `Successfully launch agent ${content.name}`,
                    content: {
                        success: true,
                        appId:
                            "https://dev.autonome.fun/autonome/" +
                            resp.data.app.id +
                            "/details",
                    },
                });
            }
            return true;
        } catch (error) {
            if (callback) {
                elizaLogger.error("Error during launching agent");
                elizaLogger.error(error);
                callback({
                    text: `Error launching agent: ${error.message}`,
                    content: { error: error.message },
                });
            }
        }
    },
    examples: [
        [
            {
                user: "{{user1}}",
                content: {
                    text: "Launch an agent, name is xiaohuo",
                },
            },
            {
                user: "{{user2}}",
                content: {
                    text: "I'll launch the agent now...",
                    action: "LAUNCH_AGENT",
                },
            },
            {
                user: "{{user2}}",
                content: {
                    text: "Successfully launch agent, id is ba2e8369-e256-4a0d-9f90-9c64e306dc9f",
                },
            },
        ],
    ] as ActionExample[][],
} satisfies Action;
<|MERGE_RESOLUTION|>--- conflicted
+++ resolved
@@ -95,11 +95,7 @@
             creationMethod: 2,
             envList: {},
             templateId: "Eliza",
-<<<<<<< HEAD
-        }
-=======
         };
->>>>>>> 99e71701
 
         const sendPostRequest = async () => {
             try {
