--- conflicted
+++ resolved
@@ -677,11 +677,7 @@
             .prepare<[string, UUID], { value: string }>(sql)
             .get(params.key, params.agentId);
 
-<<<<<<< HEAD
-        return cached.value;
-=======
         return cached?.value ?? undefined;
->>>>>>> 5192a714
     }
 
     async setCache(params: {
