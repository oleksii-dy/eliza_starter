{
    "name": "@elizaos/plugin-multiversx",
<<<<<<< HEAD
    "version": "0.1.9",
=======
    "version": "0.1.8-alpha.1",
>>>>>>> 36b9ff12
    "type": "module",
    "main": "dist/index.js",
    "module": "dist/index.js",
    "types": "dist/index.d.ts",
    "exports": {
        "./package.json": "./package.json",
        ".": {
            "import": {
                "@elizaos/source": "./src/index.ts",
                "types": "./dist/index.d.ts",
                "default": "./dist/index.js"
            }
        }
    },
    "files": [
        "dist"
    ],
    "dependencies": {
        "@elizaos/core": "workspace:*",
        "@multiversx/sdk-core": "13.15.0",
        "@multiversx/sdk-native-auth-client": "1.0.9",
        "bignumber.js": "9.1.2",
        "browserify": "^17.0.1",
        "esbuild-plugin-polyfill-node": "^0.3.0",
        "esmify": "^2.1.1",
        "tsup": "8.3.5",
        "vitest": "2.1.5",
        "graphql-request": "7.1.2"
    },
    "scripts": {
        "build": "tsup --format esm --dts",
        "test": "vitest run",
        "test:watch": "vitest"
    },
    "peerDependencies": {
        "whatwg-url": "7.1.0"
    }
}<|MERGE_RESOLUTION|>--- conflicted
+++ resolved
@@ -1,45 +1,41 @@
 {
-    "name": "@elizaos/plugin-multiversx",
-<<<<<<< HEAD
-    "version": "0.1.9",
-=======
-    "version": "0.1.8-alpha.1",
->>>>>>> 36b9ff12
-    "type": "module",
-    "main": "dist/index.js",
-    "module": "dist/index.js",
-    "types": "dist/index.d.ts",
-    "exports": {
-        "./package.json": "./package.json",
-        ".": {
-            "import": {
-                "@elizaos/source": "./src/index.ts",
-                "types": "./dist/index.d.ts",
-                "default": "./dist/index.js"
-            }
-        }
-    },
-    "files": [
-        "dist"
-    ],
-    "dependencies": {
-        "@elizaos/core": "workspace:*",
-        "@multiversx/sdk-core": "13.15.0",
-        "@multiversx/sdk-native-auth-client": "1.0.9",
-        "bignumber.js": "9.1.2",
-        "browserify": "^17.0.1",
-        "esbuild-plugin-polyfill-node": "^0.3.0",
-        "esmify": "^2.1.1",
-        "tsup": "8.3.5",
-        "vitest": "2.1.5",
-        "graphql-request": "7.1.2"
-    },
-    "scripts": {
-        "build": "tsup --format esm --dts",
-        "test": "vitest run",
-        "test:watch": "vitest"
-    },
-    "peerDependencies": {
-        "whatwg-url": "7.1.0"
-    }
+	"name": "@elizaos/plugin-multiversx",
+	"version": "0.1.9",
+	"type": "module",
+	"main": "dist/index.js",
+	"module": "dist/index.js",
+	"types": "dist/index.d.ts",
+	"exports": {
+		"./package.json": "./package.json",
+		".": {
+			"import": {
+				"@elizaos/source": "./src/index.ts",
+				"types": "./dist/index.d.ts",
+				"default": "./dist/index.js"
+			}
+		}
+	},
+	"files": [
+		"dist"
+	],
+	"dependencies": {
+		"@elizaos/core": "workspace:*",
+		"@multiversx/sdk-core": "13.15.0",
+		"@multiversx/sdk-native-auth-client": "1.0.9",
+		"bignumber.js": "9.1.2",
+		"browserify": "^17.0.1",
+		"esbuild-plugin-polyfill-node": "^0.3.0",
+		"esmify": "^2.1.1",
+		"tsup": "8.3.5",
+		"vitest": "2.1.5",
+		"graphql-request": "7.1.2"
+	},
+	"scripts": {
+		"build": "tsup --format esm --dts",
+		"test": "vitest run",
+		"test:watch": "vitest"
+	},
+	"peerDependencies": {
+		"whatwg-url": "7.1.0"
+	}
 }