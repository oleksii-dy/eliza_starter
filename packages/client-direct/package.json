{
<<<<<<< HEAD
    "name": "@ai16z/client-direct",
    "version": "0.1.6-alpha.4",
    "main": "dist/index.js",
    "type": "module",
    "types": "dist/index.d.ts",
    "dependencies": {
        "@ai16z/eliza": "workspace:*",
        "@ai16z/plugin-image-generation": "workspace:*",
        "@ai16z/plugin-tee-verifiable-log": "workspace:*",
        "@types/body-parser": "1.19.5",
        "@types/cors": "2.8.17",
        "@types/express": "5.0.0",
        "body-parser": "1.20.3",
        "cors": "2.8.5",
        "discord.js": "14.16.3",
        "express": "4.21.1",
        "multer": "1.4.5-lts.1"
    },
    "devDependencies": {
        "tsup": "8.3.5"
    },
    "scripts": {
        "build": "tsup --format esm --dts",
        "dev": "tsup --format esm --dts --watch",
        "lint": "eslint --fix  --cache ."
    },
    "peerDependencies": {
        "whatwg-url": "7.1.0"
    }
=======
  "name": "@ai16z/client-direct",
  "version": "0.1.6",
  "main": "dist/index.js",
  "type": "module",
  "types": "dist/index.d.ts",
  "dependencies": {
    "@ai16z/eliza": "workspace:*",
    "@ai16z/plugin-image-generation": "workspace:*",
    "@types/body-parser": "1.19.5",
    "@types/cors": "2.8.17",
    "@types/express": "5.0.0",
    "body-parser": "1.20.3",
    "cors": "2.8.5",
    "discord.js": "14.16.3",
    "express": "4.21.1",
    "multer": "1.4.5-lts.1"
  },
  "devDependencies": {
    "tsup": "8.3.5"
  },
  "scripts": {
    "build": "tsup --format esm --dts",
    "dev": "tsup --format esm --dts --watch",
    "lint": "eslint --fix  --cache ."
  },
  "peerDependencies": {
    "whatwg-url": "7.1.0"
  }
>>>>>>> 5c0bd9a0
}<|MERGE_RESOLUTION|>--- conflicted
+++ resolved
@@ -1,35 +1,4 @@
 {
-<<<<<<< HEAD
-    "name": "@ai16z/client-direct",
-    "version": "0.1.6-alpha.4",
-    "main": "dist/index.js",
-    "type": "module",
-    "types": "dist/index.d.ts",
-    "dependencies": {
-        "@ai16z/eliza": "workspace:*",
-        "@ai16z/plugin-image-generation": "workspace:*",
-        "@ai16z/plugin-tee-verifiable-log": "workspace:*",
-        "@types/body-parser": "1.19.5",
-        "@types/cors": "2.8.17",
-        "@types/express": "5.0.0",
-        "body-parser": "1.20.3",
-        "cors": "2.8.5",
-        "discord.js": "14.16.3",
-        "express": "4.21.1",
-        "multer": "1.4.5-lts.1"
-    },
-    "devDependencies": {
-        "tsup": "8.3.5"
-    },
-    "scripts": {
-        "build": "tsup --format esm --dts",
-        "dev": "tsup --format esm --dts --watch",
-        "lint": "eslint --fix  --cache ."
-    },
-    "peerDependencies": {
-        "whatwg-url": "7.1.0"
-    }
-=======
   "name": "@ai16z/client-direct",
   "version": "0.1.6",
   "main": "dist/index.js",
@@ -58,5 +27,4 @@
   "peerDependencies": {
     "whatwg-url": "7.1.0"
   }
->>>>>>> 5c0bd9a0
 }