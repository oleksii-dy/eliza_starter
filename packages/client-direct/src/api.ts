import express from "express";
import bodyParser from "body-parser";
import cors from "cors";
import path from "path";
import fs from "fs";

import {
    type AgentRuntime,
    elizaLogger,
    getEnvVariable,
    type UUID,
    validateCharacterConfig,
    ServiceType,
<<<<<<< HEAD
    stringToUuid,
=======
    Character,
>>>>>>> 9c23d833
} from "@elizaos/core";

import type { TeeLogQuery, TeeLogService } from "@elizaos/plugin-tee-log";
import { REST, Routes } from "discord.js";
import type { DirectClient } from ".";
import { validateUuid } from "@elizaos/core";

interface UUIDParams {
    agentId: UUID;
    roomId?: UUID;
}

function validateUUIDParams(
    params: { agentId: string; roomId?: string },
    res: express.Response
): UUIDParams | null {
    const agentId = validateUuid(params.agentId);
    if (!agentId) {
        res.status(400).json({
            error: "Invalid AgentId format. Expected to be a UUID: xxxxxxxx-xxxx-xxxx-xxxx-xxxxxxxxxxxx",
        });
        return null;
    }

    if (params.roomId) {
        const roomId = validateUuid(params.roomId);
        if (!roomId) {
            res.status(400).json({
                error: "Invalid RoomId format. Expected to be a UUID: xxxxxxxx-xxxx-xxxx-xxxx-xxxxxxxxxxxx",
            });
            return null;
        }
        return { agentId, roomId };
    }

    return { agentId };
}

export function createApiRouter(
    agents: Map<string, AgentRuntime>,
    directClient: DirectClient
) {
    const router = express.Router();

    router.use(cors());
    router.use(bodyParser.json());
    router.use(bodyParser.urlencoded({ extended: true }));
    router.use(
        express.json({
            limit: getEnvVariable("EXPRESS_MAX_PAYLOAD") || "100kb",
        })
    );

    router.get("/", (req, res) => {
        res.send("Welcome, this is the REST API!");
    });

    router.get("/hello", (req, res) => {
        res.json({ message: "Hello World!" });
    });

    router.get("/agents", (req, res) => {
        const agentsList = Array.from(agents.values()).map((agent) => ({
            id: agent.agentId,
            name: agent.character.name,
            clients: Object.keys(agent.clients),
        }));
        res.json({ agents: agentsList });
    });

    router.get('/storage', async (req, res) => {
        try {
            const uploadDir = path.join(process.cwd(), "data", "characters");
            const files = await fs.promises.readdir(uploadDir);
            res.json({ files });
        } catch (error) {
            res.status(500).json({ error: error.message });
        }
    });

    router.get("/agents/:agentId", (req, res) => {
        const { agentId } = validateUUIDParams(req.params, res) ?? {
            agentId: null,
        };
        if (!agentId) return;

        const agent = agents.get(agentId);

        if (!agent) {
            res.status(404).json({ error: "Agent not found" });
            return;
        }

        const character = agent?.character;
        if (character?.settings?.secrets) {
            delete character.settings.secrets;
        }

        res.json({
            id: agent.agentId,
            character: agent.character,
        });
    });

    router.delete("/agents/:agentId", async (req, res) => {
        const { agentId } = validateUUIDParams(req.params, res) ?? {
            agentId: null,
        };
        if (!agentId) return;

        const agent: AgentRuntime = agents.get(agentId);

        if (agent) {
            agent.stop();
            directClient.unregisterAgent(agent);
            res.status(204).json({ success: true });
        } else {
            res.status(404).json({ error: "Agent not found" });
        }
    });

    router.post("/agents/:agentId/set", async (req, res) => {
        const { agentId } = validateUUIDParams(req.params, res) ?? {
            agentId: null,
        };
        if (!agentId) return;

        let agent: AgentRuntime = agents.get(agentId);

        // update character
        if (agent) {
            // stop agent
            agent.stop();
            directClient.unregisterAgent(agent);
            // if it has a different name, the agentId will change
        }

        // stores the json data before it is modified with added data
        const characterJson = { ...req.body };

        // load character from body
        const character = req.body;
        try {
            validateCharacterConfig(character);
        } catch (e) {
            elizaLogger.error(`Error parsing character: ${e}`);
            res.status(400).json({
                success: false,
                message: e.message,
            });
            return;
        }

        // start it up (and register it)
        try {
            agent = await directClient.startAgent(character);
            elizaLogger.log(`${character.name} started`);
        } catch (e) {
            elizaLogger.error(`Error starting agent: ${e}`);
            res.status(500).json({
                success: false,
                message: e.message,
            });
            return;
        }

        if (process.env.USE_CHARACTER_STORAGE === "true") {
            try {
                const filename = `${agent.agentId}.json`;
                const uploadDir = path.join(
                    process.cwd(),
                    "data",
                    "characters"
                );
                const filepath = path.join(uploadDir, filename);
                await fs.promises.mkdir(uploadDir, { recursive: true });
                await fs.promises.writeFile(
                    filepath,
                    JSON.stringify(
                        { ...characterJson, id: agent.agentId },
                        null,
                        2
                    )
                );
                elizaLogger.info(
                    `Character stored successfully at ${filepath}`
                );
            } catch (error) {
                elizaLogger.error(
                    `Failed to store character: ${error.message}`
                );
            }
        }

        res.json({
            id: character.id,
            character: character,
        });
    });

    router.get("/agents/:agentId/channels", async (req, res) => {
        const { agentId } = validateUUIDParams(req.params, res) ?? {
            agentId: null,
        };
        if (!agentId) return;

        const runtime = agents.get(agentId);

        if (!runtime) {
            res.status(404).json({ error: "Runtime not found" });
            return;
        }

        const API_TOKEN = runtime.getSetting("DISCORD_API_TOKEN") as string;
        const rest = new REST({ version: "10" }).setToken(API_TOKEN);

        try {
            const guilds = (await rest.get(Routes.userGuilds())) as Array<any>;

            res.json({
                id: runtime.agentId,
                guilds: guilds,
                serverCount: guilds.length,
            });
        } catch (error) {
            console.error("Error fetching guilds:", error);
            res.status(500).json({ error: "Failed to fetch guilds" });
        }
    });

    const getMemories = async (agentId: UUID, roomId: UUID, req, res) => {
        let runtime = agents.get(agentId);

        // if runtime is null, look for runtime with the same name
        if (!runtime) {
            runtime = Array.from(agents.values()).find(
                (a) => a.character.name.toLowerCase() === agentId.toLowerCase()
            );
        }

        if (!runtime) {
            res.status(404).send("Agent not found");
            return;
        }

        try {
            const memories = await runtime.messageManager.getMemories({
                roomId,
                count: 1000,
            });

            const filteredMemories = memories.filter(
                (memory) =>
                    (memory.content.metadata as any)?.type !== "file" &&
                    memory.content?.source !== "direct"
            );

            const response = {
                agentId,
                roomId,
                memories: filteredMemories.map((memory) => ({
                    id: memory.id,
                    userId: memory.userId,
                    agentId: memory.agentId,
                    createdAt: memory.createdAt,
                    content: {
                        text: memory.content.text,
                        action: memory.content.action,
                        source: memory.content.source,
                        url: memory.content.url,
                        inReplyTo: memory.content.inReplyTo,
                        attachments: memory.content.attachments?.map(
                            (attachment) => ({
                                id: attachment.id,
                                url: attachment.url,
                                title: attachment.title,
                                source: attachment.source,
                                description: attachment.description,
                                text: attachment.text,
                                contentType: attachment.contentType,
                            })
                        ),
                    },
                    embedding: memory.embedding,
                    roomId: memory.roomId,
                    unique: memory.unique,
                    similarity: memory.similarity,
                })),
            };

            res.json(response);
        } catch (error) {
            console.error("Error fetching memories:", error);
            res.status(500).json({ error: "Failed to fetch memories" });
        }
    };

    router.get("/agents/:agentId/:roomId/memories", async (req, res) => {
        const { agentId, roomId } = validateUUIDParams(req.params, res) ?? {
            agentId: null,
            roomId: null,
        };
        if (!agentId || !roomId) return;

        await getMemories(agentId, roomId, req, res);
    });

    router.get("/agents/:agentId/memories", async (req, res) => {
        const { agentId } = validateUUIDParams(req.params, res) ?? {
            agentId: null,
        };
        if (!agentId) return;

        const roomId = stringToUuid(
            req.body.roomId ?? "default-room-" + agentId
        );

        await getMemories(agentId, roomId, req, res);
    });

    router.get("/tee/agents", async (req, res) => {
        try {
            const allAgents = [];

            for (const agentRuntime of agents.values()) {
                const teeLogService = agentRuntime
                    .getService<TeeLogService>(ServiceType.TEE_LOG)
                    .getInstance();

                const agents = await teeLogService.getAllAgents();
                allAgents.push(...agents);
            }

            const runtime: AgentRuntime = agents.values().next().value;
            const teeLogService = runtime
                .getService<TeeLogService>(ServiceType.TEE_LOG)
                .getInstance();
            const attestation = await teeLogService.generateAttestation(
                JSON.stringify(allAgents)
            );
            res.json({ agents: allAgents, attestation: attestation });
        } catch (error) {
            elizaLogger.error("Failed to get TEE agents:", error);
            res.status(500).json({
                error: "Failed to get TEE agents",
            });
        }
    });

    router.get("/tee/agents/:agentId", async (req, res) => {
        try {
            const agentId = req.params.agentId;
            const agentRuntime = agents.get(agentId);
            if (!agentRuntime) {
                res.status(404).json({ error: "Agent not found" });
                return;
            }

            const teeLogService = agentRuntime
                .getService<TeeLogService>(ServiceType.TEE_LOG)
                .getInstance();

            const teeAgent = await teeLogService.getAgent(agentId);
            const attestation = await teeLogService.generateAttestation(
                JSON.stringify(teeAgent)
            );
            res.json({ agent: teeAgent, attestation: attestation });
        } catch (error) {
            elizaLogger.error("Failed to get TEE agent:", error);
            res.status(500).json({
                error: "Failed to get TEE agent",
            });
        }
    });

    router.post(
        "/tee/logs",
        async (req: express.Request, res: express.Response) => {
            try {
                const query = req.body.query || {};
                const page = Number.parseInt(req.body.page) || 1;
                const pageSize = Number.parseInt(req.body.pageSize) || 10;

                const teeLogQuery: TeeLogQuery = {
                    agentId: query.agentId || "",
                    roomId: query.roomId || "",
                    userId: query.userId || "",
                    type: query.type || "",
                    containsContent: query.containsContent || "",
                    startTimestamp: query.startTimestamp || undefined,
                    endTimestamp: query.endTimestamp || undefined,
                };
                const agentRuntime: AgentRuntime = agents.values().next().value;
                const teeLogService = agentRuntime
                    .getService<TeeLogService>(ServiceType.TEE_LOG)
                    .getInstance();
                const pageQuery = await teeLogService.getLogs(
                    teeLogQuery,
                    page,
                    pageSize
                );
                const attestation = await teeLogService.generateAttestation(
                    JSON.stringify(pageQuery)
                );
                res.json({
                    logs: pageQuery,
                    attestation: attestation,
                });
            } catch (error) {
                elizaLogger.error("Failed to get TEE logs:", error);
                res.status(500).json({
                    error: "Failed to get TEE logs",
                });
            }
        }
    );

    router.post("/agent/start", async (req, res) => {
        const { characterPath, characterJson } = req.body;
        console.log("characterPath:", characterPath);
        console.log("characterJson:", characterJson);
        try {
            let character: Character;
            if (characterJson) {
                character = await directClient.jsonToCharacter(
                    characterPath,
                    characterJson
                );
            } else if (characterPath) {
                character =
                    await directClient.loadCharacterTryPath(characterPath);
            } else {
                throw new Error("No character path or JSON provided");
            }
            await directClient.startAgent(character);
            elizaLogger.log(`${character.name} started`);

            res.json({
                id: character.id,
                character: character,
            });
        } catch (e) {
            elizaLogger.error(`Error parsing character: ${e}`);
            res.status(400).json({
                error: e.message,
            });
            return;
        }
    });

    router.post("/agents/:agentId/stop", async (req, res) => {
        const agentId = req.params.agentId;
        console.log("agentId", agentId);
        const agent: AgentRuntime = agents.get(agentId);

        // update character
        if (agent) {
            // stop agent
            agent.stop();
            directClient.unregisterAgent(agent);
            // if it has a different name, the agentId will change
            res.json({ success: true });
        } else {
            res.status(404).json({ error: "Agent not found" });
        }
    });

    return router;
}<|MERGE_RESOLUTION|>--- conflicted
+++ resolved
@@ -11,11 +11,7 @@
     type UUID,
     validateCharacterConfig,
     ServiceType,
-<<<<<<< HEAD
     stringToUuid,
-=======
-    Character,
->>>>>>> 9c23d833
 } from "@elizaos/core";
 
 import type { TeeLogQuery, TeeLogService } from "@elizaos/plugin-tee-log";
