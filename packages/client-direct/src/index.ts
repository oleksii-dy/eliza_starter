import bodyParser from "body-parser";
import cors from "cors";
import express, { Request as ExpressRequest } from "express";
import multer, { File } from "multer";
import { elizaLogger, generateCaption, generateImage } from "@elizaos/core";
import { composeContext } from "@elizaos/core";
import { generateMessageResponse } from "@elizaos/core";
import { messageCompletionFooter } from "@elizaos/core";
import { AgentRuntime } from "@elizaos/core";
import {
    Content,
    Memory,
    ModelClass,
    Client,
    IAgentRuntime,
<<<<<<< HEAD
} from "@ai16z/eliza";
import { stringToUuid } from "@ai16z/eliza";
import { settings } from "@ai16z/eliza";
import { createAgentApiRouter } from "./agent.api.ts";
=======
} from "@elizaos/core";
import { stringToUuid } from "@elizaos/core";
import { settings } from "@elizaos/core";
import { createApiRouter } from "./api.ts";
>>>>>>> 7ddee394
import * as fs from "fs";
import * as path from "path";
const upload = multer({ storage: multer.memoryStorage() });

export const messageHandlerTemplate =
    // {{goals}}
    `# Action Examples
{{actionExamples}}
(Action examples are for reference only. Do not use the information from them in your response.)

# Knowledge
{{knowledge}}

# Task: Generate dialog and actions for the character {{agentName}}.
About {{agentName}}:
{{bio}}
{{lore}}

{{providers}}

{{attachments}}

# Capabilities
Note that {{agentName}} is capable of reading/seeing/hearing various forms of media, including images, videos, audio, plaintext and PDFs. Recent attachments have been included above under the "Attachments" section.

{{messageDirections}}

{{recentMessages}}

{{actions}}

# Instructions: Write the next message for {{agentName}}.
` + messageCompletionFooter;

export class DirectClient {
    public app: express.Application;
    private agents: Map<string, AgentRuntime>; // container management
    private server: any; // Store server instance
    public startAgent: Function; // Store startAgent functor

    constructor() {
        elizaLogger.log("DirectClient constructor");
        this.app = express();
        this.app.use(cors());
        this.agents = new Map();

        this.app.use(bodyParser.json());
        this.app.use(bodyParser.urlencoded({ extended: true }));

        const apiRouter = createAgentApiRouter(this.agents, this);
        this.app.use(apiRouter);

        // Define an interface that extends the Express Request interface
        interface CustomRequest extends ExpressRequest {
            file: File;
        }

        // Update the route handler to use CustomRequest instead of express.Request
        this.app.post(
            "/:agentId/whisper",
            upload.single("file"),
            async (req: CustomRequest, res: express.Response) => {
                const audioFile = req.file; // Access the uploaded file using req.file
                const agentId = req.params.agentId;

                if (!audioFile) {
                    res.status(400).send("No audio file provided");
                    return;
                }

                let runtime = this.agents.get(agentId);

                // if runtime is null, look for runtime with the same name
                if (!runtime) {
                    runtime = Array.from(this.agents.values()).find(
                        (a) =>
                            a.character.name.toLowerCase() ===
                            agentId.toLowerCase()
                    );
                }

                if (!runtime) {
                    res.status(404).send("Agent not found");
                    return;
                }

                const formData = new FormData();
                const audioBlob = new Blob([audioFile.buffer], {
                    type: audioFile.mimetype,
                });
                formData.append("file", audioBlob, audioFile.originalname);
                formData.append("model", "whisper-1");

                const response = await fetch(
                    "https://api.openai.com/v1/audio/transcriptions",
                    {
                        method: "POST",
                        headers: {
                            Authorization: `Bearer ${runtime.token}`,
                        },
                        body: formData,
                    }
                );

                const data = await response.json();
                res.json(data);
            }
        );

        this.app.post(
            "/:agentId/message",
            async (req: express.Request, res: express.Response) => {
                const agentId = req.params.agentId;
                const roomId = stringToUuid(
                    req.body.roomId ?? "default-room-" + agentId
                );
                const userId = stringToUuid(req.body.userId ?? "user");

                let runtime = this.agents.get(agentId);

                // if runtime is null, look for runtime with the same name
                if (!runtime) {
                    runtime = Array.from(this.agents.values()).find(
                        (a) =>
                            a.character.name.toLowerCase() ===
                            agentId.toLowerCase()
                    );
                }

                if (!runtime) {
                    res.status(404).send("Agent not found");
                    return;
                }

                await runtime.ensureConnection(
                    userId,
                    roomId,
                    req.body.userName,
                    req.body.name,
                    "direct"
                );

                const text = req.body.text;
                const messageId = stringToUuid(Date.now().toString());

                const content: Content = {
                    text,
                    attachments: [],
                    source: "direct",
                    inReplyTo: undefined,
                };

                const userMessage = {
                    content,
                    userId,
                    roomId,
                    agentId: runtime.agentId,
                };

                const memory: Memory = {
                    id: messageId,
                    agentId: runtime.agentId,
                    userId,
                    roomId,
                    content,
                    createdAt: Date.now(),
                };

                await runtime.messageManager.createMemory(memory);

                const state = await runtime.composeState(userMessage, {
                    agentName: runtime.character.name,
                });

                const context = composeContext({
                    state,
                    template: messageHandlerTemplate,
                });

                const response = await generateMessageResponse({
                    runtime: runtime,
                    context,
                    modelClass: ModelClass.LARGE,
                });

                // save response to memory
                const responseMessage = {
                    ...userMessage,
                    userId: runtime.agentId,
                    content: response,
                };

                await runtime.messageManager.createMemory(responseMessage);

                if (!response) {
                    res.status(500).send(
                        "No response from generateMessageResponse"
                    );
                    return;
                }

                let message = null as Content | null;

                await runtime.evaluate(memory, state);

                const _result = await runtime.processActions(
                    memory,
                    [responseMessage],
                    state,
                    async (newMessages) => {
                        message = newMessages;
                        return [memory];
                    }
                );

                if (message) {
                    res.json([response, message]);
                } else {
                    res.json([response]);
                }
            }
        );

        this.app.post(
            "/:agentId/image",
            async (req: express.Request, res: express.Response) => {
                const agentId = req.params.agentId;
                const agent = this.agents.get(agentId);
                if (!agent) {
                    res.status(404).send("Agent not found");
                    return;
                }

                const images = await generateImage({ ...req.body }, agent);
                const imagesRes: { image: string; caption: string }[] = [];
                if (images.data && images.data.length > 0) {
                    for (let i = 0; i < images.data.length; i++) {
                        const caption = await generateCaption(
                            { imageUrl: images.data[i] },
                            agent
                        );
                        imagesRes.push({
                            image: images.data[i],
                            caption: caption.title,
                        });
                    }
                }
                res.json({ images: imagesRes });
            }
        );

        this.app.post(
            "/fine-tune",
            async (req: express.Request, res: express.Response) => {
                try {
                    const response = await fetch(
                        "https://api.bageldb.ai/api/v1/asset",
                        {
                            method: "POST",
                            headers: {
                                "Content-Type": "application/json",
                                "X-API-KEY": `${process.env.BAGEL_API_KEY}`,
                            },
                            body: JSON.stringify(req.body),
                        }
                    );

                    const data = await response.json();
                    res.json(data);
                } catch (error) {
                    res.status(500).json({
                        error: "Please create an account at bakery.bagel.net and get an API key. Then set the BAGEL_API_KEY environment variable.",
                        details: error.message,
                    });
                }
            }
        );
        this.app.get(
            "/fine-tune/:assetId",
            async (req: express.Request, res: express.Response) => {
                const assetId = req.params.assetId;
                const downloadDir = path.join(
                    process.cwd(),
                    "downloads",
                    assetId
                );

                console.log("Download directory:", downloadDir);

                try {
                    console.log("Creating directory...");
                    await fs.promises.mkdir(downloadDir, { recursive: true });

                    console.log("Fetching file...");
                    const fileResponse = await fetch(
                        `https://api.bageldb.ai/api/v1/asset/${assetId}/download`,
                        {
                            headers: {
                                "X-API-KEY": `${process.env.BAGEL_API_KEY}`,
                            },
                        }
                    );

                    if (!fileResponse.ok) {
                        throw new Error(
                            `API responded with status ${fileResponse.status}: ${await fileResponse.text()}`
                        );
                    }

                    console.log("Response headers:", fileResponse.headers);

                    const fileName =
                        fileResponse.headers
                            .get("content-disposition")
                            ?.split("filename=")[1]
                            ?.replace(/"/g, /* " */ "") || "default_name.txt";

                    console.log("Saving as:", fileName);

                    const arrayBuffer = await fileResponse.arrayBuffer();
                    const buffer = Buffer.from(arrayBuffer);

                    const filePath = path.join(downloadDir, fileName);
                    console.log("Full file path:", filePath);

                    await fs.promises.writeFile(filePath, buffer);

                    // Verify file was written
                    const stats = await fs.promises.stat(filePath);
                    console.log(
                        "File written successfully. Size:",
                        stats.size,
                        "bytes"
                    );

                    res.json({
                        success: true,
                        message: "Single file downloaded successfully",
                        downloadPath: downloadDir,
                        fileCount: 1,
                        fileName: fileName,
                        fileSize: stats.size,
                    });
                } catch (error) {
                    console.error("Detailed error:", error);
                    res.status(500).json({
                        error: "Failed to download files from BagelDB",
                        details: error.message,
                        stack: error.stack,
                    });
                }
            }
        );
    }

    // agent/src/index.ts:startAgent calls this
    public registerAgent(runtime: AgentRuntime) {
        this.agents.set(runtime.agentId, runtime);
    }

    public unregisterAgent(runtime: AgentRuntime) {
        this.agents.delete(runtime.agentId);
    }

    public start(port: number) {
        this.server = this.app.listen(port, () => {
            elizaLogger.success(
                `REST API bound to 0.0.0.0:${port}. If running locally, access it at http://localhost:${port}.`
            );
        });

        // Handle graceful shutdown
        const gracefulShutdown = () => {
            elizaLogger.log("Received shutdown signal, closing server...");
            this.server.close(() => {
                elizaLogger.success("Server closed successfully");
                process.exit(0);
            });

            // Force close after 5 seconds if server hasn't closed
            setTimeout(() => {
                elizaLogger.error(
                    "Could not close connections in time, forcefully shutting down"
                );
                process.exit(1);
            }, 5000);
        };

        // Handle different shutdown signals
        process.on("SIGTERM", gracefulShutdown);
        process.on("SIGINT", gracefulShutdown);
    }

    public stop() {
        if (this.server) {
            this.server.close(() => {
                elizaLogger.success("Server stopped");
            });
        }
    }
}

export const DirectClientInterface: Client = {
    start: async (_runtime: IAgentRuntime) => {
        elizaLogger.log("DirectClientInterface start");
        const client = new DirectClient();
        const serverPort = parseInt(settings.SERVER_PORT || "3000");
        client.start(serverPort);
        return client;
    },
    stop: async (_runtime: IAgentRuntime, client?: Client) => {
        if (client instanceof DirectClient) {
            client.stop();
        }
    },
};

export default DirectClientInterface;<|MERGE_RESOLUTION|>--- conflicted
+++ resolved
@@ -13,17 +13,10 @@
     ModelClass,
     Client,
     IAgentRuntime,
-<<<<<<< HEAD
 } from "@ai16z/eliza";
 import { stringToUuid } from "@ai16z/eliza";
 import { settings } from "@ai16z/eliza";
 import { createAgentApiRouter } from "./agent.api.ts";
-=======
-} from "@elizaos/core";
-import { stringToUuid } from "@elizaos/core";
-import { settings } from "@elizaos/core";
-import { createApiRouter } from "./api.ts";
->>>>>>> 7ddee394
 import * as fs from "fs";
 import * as path from "path";
 const upload = multer({ storage: multer.memoryStorage() });
