import bodyParser from "body-parser";
import cors from "cors";
import express, { Request as ExpressRequest } from "express";
import multer from "multer";
import { z } from "zod";
import {
    AgentRuntime,
    elizaLogger,
    messageCompletionFooter,
    generateCaption,
    generateImage,
    Media,
    getEmbeddingZeroVector,
    composeContext,
    generateMessageResponse,
    generateObject,
    Content,
    Memory,
    ModelClass,
    Client,
    stringToUuid,
    settings,
    IAgentRuntime,
} from "@elizaos/core";
import { createApiRouter } from "./api.ts";
import * as fs from "fs";
import * as path from "path";
<<<<<<< HEAD
import OpenAI from "openai";
=======
import { createVerifiableLogApiRouter } from "./verifiable-log-api.ts";

>>>>>>> 5dfbaaad

const storage = multer.diskStorage({
    destination: (req, file, cb) => {
        const uploadDir = path.join(process.cwd(), "data", "uploads");
        // Create the directory if it doesn't exist
        if (!fs.existsSync(uploadDir)) {
            fs.mkdirSync(uploadDir, { recursive: true });
        }
        cb(null, uploadDir);
    },
    filename: (req, file, cb) => {
        const uniqueSuffix = `${Date.now()}-${Math.round(Math.random() * 1e9)}`;
        cb(null, `${uniqueSuffix}-${file.originalname}`);
    },
});

// some people have more memory than disk.io
const upload = multer({ storage /*: multer.memoryStorage() */ });

export const messageHandlerTemplate =
    // {{goals}}
    // "# Action Examples" is already included
    `{{actionExamples}}
(Action examples are for reference only. Do not use the information from them in your response.)

# Knowledge
{{knowledge}}

# Task: Generate dialog and actions for the character {{agentName}}.
About {{agentName}}:
{{bio}}
{{lore}}

{{providers}}

{{attachments}}

# Capabilities
Note that {{agentName}} is capable of reading/seeing/hearing various forms of media, including images, videos, audio, plaintext and PDFs. Recent attachments have been included above under the "Attachments" section.

{{messageDirections}}

{{recentMessages}}

{{actions}}

# Instructions: Write the next message for {{agentName}}.
` + messageCompletionFooter;

export const hyperfiHandlerTemplate = `{{actionExamples}}
(Action examples are for reference only. Do not use the information from them in your response.)

# Knowledge
{{knowledge}}

# Task: Generate dialog and actions for the character {{agentName}}.
About {{agentName}}:
{{bio}}
{{lore}}

{{providers}}

{{attachments}}

# Capabilities
Note that {{agentName}} is capable of reading/seeing/hearing various forms of media, including images, videos, audio, plaintext and PDFs. Recent attachments have been included above under the "Attachments" section.

{{messageDirections}}

{{recentMessages}}

{{actions}}

# Instructions: Write the next message for {{agentName}}.

Response format should be formatted in a JSON block like this:
\`\`\`json
{ "lookAt": "{{nearby}}" or null, "emote": "{{emotes}}" or null, "say": "string" or null, "actions": (array of strings) or null }
\`\`\`
`;

export class DirectClient {
    public app: express.Application;
    private agents: Map<string, AgentRuntime>; // container management
    private server: any; // Store server instance
    public startAgent: Function; // Store startAgent functor

    constructor() {
        elizaLogger.log("DirectClient constructor");
        this.app = express();
        this.app.use(cors());
        this.agents = new Map();

        this.app.use(bodyParser.json());
        this.app.use(bodyParser.urlencoded({ extended: true }));

        // Serve both uploads and generated images
        this.app.use(
            "/media/uploads",
            express.static(path.join(process.cwd(), "/data/uploads"))
        );
        this.app.use(
            "/media/generated",
            express.static(path.join(process.cwd(), "/generatedImages"))
        );

        const apiRouter = createApiRouter(this.agents, this);
        this.app.use(apiRouter);


        const apiLogRouter = createVerifiableLogApiRouter(this.agents);
        this.app.use(apiLogRouter);

        // Define an interface that extends the Express Request interface
        interface CustomRequest extends ExpressRequest {
            file?: Express.Multer.File;
        }

        // Update the route handler to use CustomRequest instead of express.Request
        this.app.post(
            "/:agentId/whisper",
            upload.single("file"),
            async (req: CustomRequest, res: express.Response) => {
                const audioFile = req.file; // Access the uploaded file using req.file
                const agentId = req.params.agentId;

                if (!audioFile) {
                    res.status(400).send("No audio file provided");
                    return;
                }

                let runtime = this.agents.get(agentId);
                const apiKey = runtime.getSetting("OPENAI_API_KEY");

                // if runtime is null, look for runtime with the same name
                if (!runtime) {
                    runtime = Array.from(this.agents.values()).find(
                        (a) =>
                            a.character.name.toLowerCase() ===
                            agentId.toLowerCase()
                    );
                }

                if (!runtime) {
                    res.status(404).send("Agent not found");
                    return;
                }

                const openai = new OpenAI({
                    apiKey,
                });

                const transcription = await openai.audio.transcriptions.create({
                    file: fs.createReadStream(audioFile.path),
                    model: "whisper-1",
                });

                res.json(transcription);
            }
        );

        this.app.post(
            "/:agentId/message",
            upload.single("file"),
            async (req: express.Request, res: express.Response) => {
                const agentId = req.params.agentId;
                const roomId = stringToUuid(
                    req.body.roomId ?? "default-room-" + agentId
                );
                const userId = stringToUuid(req.body.userId ?? "user");

                let runtime = this.agents.get(agentId);

                // if runtime is null, look for runtime with the same name
                if (!runtime) {
                    runtime = Array.from(this.agents.values()).find(
                        (a) =>
                            a.character.name.toLowerCase() ===
                            agentId.toLowerCase()
                    );
                }

                if (!runtime) {
                    res.status(404).send("Agent not found");
                    return;
                }

                await runtime.ensureConnection(
                    userId,
                    roomId,
                    req.body.userName,
                    req.body.name,
                    "direct"
                );

                const text = req.body.text;
                // if empty text, directly return
                if (!text) {
                    res.json([]);
                    return;
                }

                const messageId = stringToUuid(Date.now().toString());

                const attachments: Media[] = [];
                if (req.file) {
                    const filePath = path.join(
                        process.cwd(),
                        "data",
                        "uploads",
                        req.file.filename
                    );
                    attachments.push({
                        id: Date.now().toString(),
                        url: filePath,
                        title: req.file.originalname,
                        source: "direct",
                        description: `Uploaded file: ${req.file.originalname}`,
                        text: "",
                        contentType: req.file.mimetype,
                    });
                }

                const content: Content = {
                    text,
                    attachments,
                    source: "direct",
                    inReplyTo: undefined,
                };

                const userMessage = {
                    content,
                    userId,
                    roomId,
                    agentId: runtime.agentId,
                };

                const memory: Memory = {
                    id: stringToUuid(messageId + "-" + userId),
                    ...userMessage,
                    agentId: runtime.agentId,
                    userId,
                    roomId,
                    content,
                    createdAt: Date.now(),
                };

                await runtime.messageManager.addEmbeddingToMemory(memory);
                await runtime.messageManager.createMemory(memory);

                let state = await runtime.composeState(userMessage, {
                    agentName: runtime.character.name,
                });

                const context = composeContext({
                    state,
                    template: messageHandlerTemplate,
                });

                const response = await generateMessageResponse({
                    runtime: runtime,
                    context,
                    modelClass: ModelClass.LARGE,
                });

                if (!response) {
                    res.status(500).send(
                        "No response from generateMessageResponse"
                    );
                    return;
                }

                // save response to memory
                const responseMessage: Memory = {
                    id: stringToUuid(messageId + "-" + runtime.agentId),
                    ...userMessage,
                    userId: runtime.agentId,
                    content: response,
                    embedding: getEmbeddingZeroVector(),
                    createdAt: Date.now(),
                };

                await runtime.messageManager.createMemory(responseMessage);

                state = await runtime.updateRecentMessageState(state);

                let message = null as Content | null;

                await runtime.processActions(
                    memory,
                    [responseMessage],
                    state,
                    async (newMessages) => {
                        message = newMessages;
                        return [memory];
                    }
                );

                await runtime.evaluate(memory, state);

                // Check if we should suppress the initial message
                const action = runtime.actions.find(
                    (a) => a.name === response.action
                );
                const shouldSuppressInitialMessage =
                    action?.suppressInitialMessage;

                if (!shouldSuppressInitialMessage) {
                    if (message) {
                        res.json([response, message]);
                    } else {
                        res.json([response]);
                    }
                } else {
                    if (message) {
                        res.json([message]);
                    } else {
                        res.json([]);
                    }
                }
            }
        );

        this.app.post(
            "/agents/:agentIdOrName/hyperfi/v1",
            async (req: express.Request, res: express.Response) => {
                // get runtime
                const agentId = req.params.agentIdOrName;
                let runtime = this.agents.get(agentId);
                // if runtime is null, look for runtime with the same name
                if (!runtime) {
                    runtime = Array.from(this.agents.values()).find(
                        (a) =>
                            a.character.name.toLowerCase() ===
                            agentId.toLowerCase()
                    );
                }
                if (!runtime) {
                    res.status(404).send("Agent not found");
                    return;
                }

                // can we be in more than one hyperfi world at once
                // but you may want the same context is multiple worlds
                // this is more like an instanceId
                const roomId = stringToUuid(req.body.roomId ?? "hyperfi");

                const body = req.body;

                // hyperfi specific parameters
                let nearby = [];
                let messages = [];
                let availableEmotes = [];

                if (body.nearby) {
                    nearby = body.nearby;
                }
                if (body.messages) {
                    messages = body.messages;
                    // loop on the messages and record the memories
                    // might want to do this in parallel
                    for (const msg of body.messages) {
                        const parts = msg.split(/:\s*/);
                        const mUserId = stringToUuid(parts[0]);
                        await runtime.ensureConnection(
                            mUserId,
                            roomId, // where
                            parts[0], // username
                            parts[0], // userScreeName?
                            "hyperfi"
                        );
                        const content: Content = {
                            text: parts[1] || "",
                            attachments: [],
                            source: "hyperfi",
                            inReplyTo: undefined,
                        };
                        const memory: Memory = {
                            id: stringToUuid(msg),
                            agentId: runtime.agentId,
                            userId: mUserId,
                            roomId,
                            content,
                        };
                        await runtime.messageManager.createMemory(memory);
                    }
                }
                if (body.availableEmotes) {
                    availableEmotes = body.availableEmotes;
                }

                const content: Content = {
                    // we need to compose who's near and what emotes are available
                    text: JSON.stringify(req.body),
                    attachments: [],
                    source: "hyperfi",
                    inReplyTo: undefined,
                };

                const userId = stringToUuid("hyperfi");
                const userMessage = {
                    content,
                    userId,
                    roomId,
                    agentId: runtime.agentId,
                };

                const state = await runtime.composeState(userMessage, {
                    agentName: runtime.character.name,
                });

                let template = hyperfiHandlerTemplate;
                template = template.replace(
                    "{{emotes}}",
                    availableEmotes.join("|")
                );
                template = template.replace("{{nearby}}", nearby.join("|"));
                const context = composeContext({
                    state,
                    template,
                });

                function createHyperfiOutSchema(
                    nearby: string[],
                    availableEmotes: string[]
                ) {
                    const lookAtSchema =
                        nearby.length > 1
                            ? z
                                  .union(
                                      nearby.map((item) => z.literal(item)) as [
                                          z.ZodLiteral<string>,
                                          z.ZodLiteral<string>,
                                          ...z.ZodLiteral<string>[],
                                      ]
                                  )
                                  .nullable()
                            : nearby.length === 1
                              ? z.literal(nearby[0]).nullable()
                              : z.null(); // Fallback for empty array

                    const emoteSchema =
                        availableEmotes.length > 1
                            ? z
                                  .union(
                                      availableEmotes.map((item) =>
                                          z.literal(item)
                                      ) as [
                                          z.ZodLiteral<string>,
                                          z.ZodLiteral<string>,
                                          ...z.ZodLiteral<string>[],
                                      ]
                                  )
                                  .nullable()
                            : availableEmotes.length === 1
                              ? z.literal(availableEmotes[0]).nullable()
                              : z.null(); // Fallback for empty array

                    return z.object({
                        lookAt: lookAtSchema,
                        emote: emoteSchema,
                        say: z.string().nullable(),
                        actions: z.array(z.string()).nullable(),
                    });
                }

                // Define the schema for the expected output
                const hyperfiOutSchema = createHyperfiOutSchema(
                    nearby,
                    availableEmotes
                );

                // Call LLM
                const response = await generateObject({
                    runtime,
                    context,
                    modelClass: ModelClass.SMALL, // 1s processing time on openai small
                    schema: hyperfiOutSchema,
                });

                let hfOut;
                try {
                    hfOut = hyperfiOutSchema.parse(response.object);
                } catch (e) {
                    elizaLogger.error(
                        "cant serialize response",
                        response.object
                    );
                    res.status(500).send("Error in LLM response, try again");
                    return;
                }

                // do this in the background
                const rememberThis = new Promise(async (resolve) => {
                    const contentObj: Content = {
                        text: hfOut.say,
                    };

                    if (hfOut.lookAt !== null || hfOut.emote !== null) {
                        contentObj.text += ". Then I ";
                        if (hfOut.lookAt !== null) {
                            contentObj.text += "looked at " + hfOut.lookAt;
                            if (hfOut.emote !== null) {
                                contentObj.text += " and ";
                            }
                        }
                        if (hfOut.emote !== null) {
                            contentObj.text = "emoted " + hfOut.emote;
                        }
                    }

                    if (hfOut.actions !== null) {
                        // content can only do one action
                        contentObj.action = hfOut.actions[0];
                    }

                    // save response to memory
                    const responseMessage = {
                        ...userMessage,
                        userId: runtime.agentId,
                        content: contentObj,
                    };

                    await runtime.messageManager.createMemory(responseMessage); // 18.2ms

                    if (!response) {
                        res.status(500).send(
                            "No response from generateMessageResponse"
                        );
                        return;
                    }

                    let message = null as Content | null;

                    const messageId = stringToUuid(Date.now().toString());
                    const memory: Memory = {
                        id: messageId,
                        agentId: runtime.agentId,
                        userId,
                        roomId,
                        content,
                        createdAt: Date.now(),
                    };

                    // run evaluators (generally can be done in parallel with processActions)
                    // can an evaluator modify memory? it could but currently doesn't
                    await runtime.evaluate(memory, state); // 0.5s

                    // only need to call if responseMessage.content.action is set
                    if (contentObj.action) {
                        // pass memory (query) to any actions to call
                        const _result = await runtime.processActions(
                            memory,
                            [responseMessage],
                            state,
                            async (newMessages) => {
                                message = newMessages;
                                return [memory];
                            }
                        ); // 0.674s
                    }
                    resolve(true);
                });
                res.json({ response: hfOut });
            }
        );

        this.app.post(
            "/:agentId/image",
            async (req: express.Request, res: express.Response) => {
                const agentId = req.params.agentId;
                const agent = this.agents.get(agentId);
                if (!agent) {
                    res.status(404).send("Agent not found");
                    return;
                }

                const images = await generateImage({ ...req.body }, agent);
                const imagesRes: { image: string; caption: string }[] = [];
                if (images.data && images.data.length > 0) {
                    for (let i = 0; i < images.data.length; i++) {
                        const caption = await generateCaption(
                            { imageUrl: images.data[i] },
                            agent
                        );
                        imagesRes.push({
                            image: images.data[i],
                            caption: caption.title,
                        });
                    }
                }
                res.json({ images: imagesRes });
            }
        );

        this.app.post(
            "/fine-tune",
            async (req: express.Request, res: express.Response) => {
                try {
                    const response = await fetch(
                        "https://api.bageldb.ai/api/v1/asset",
                        {
                            method: "POST",
                            headers: {
                                "Content-Type": "application/json",
                                "X-API-KEY": `${process.env.BAGEL_API_KEY}`,
                            },
                            body: JSON.stringify(req.body),
                        }
                    );

                    const data = await response.json();
                    res.json(data);
                } catch (error) {
                    res.status(500).json({
                        error: "Please create an account at bakery.bagel.net and get an API key. Then set the BAGEL_API_KEY environment variable.",
                        details: error.message,
                    });
                }
            }
        );
        this.app.get(
            "/fine-tune/:assetId",
            async (req: express.Request, res: express.Response) => {
                const assetId = req.params.assetId;
                const downloadDir = path.join(
                    process.cwd(),
                    "downloads",
                    assetId
                );

                elizaLogger.log("Download directory:", downloadDir);

                try {
                    elizaLogger.log("Creating directory...");
                    await fs.promises.mkdir(downloadDir, { recursive: true });

                    elizaLogger.log("Fetching file...");
                    const fileResponse = await fetch(
                        `https://api.bageldb.ai/api/v1/asset/${assetId}/download`,
                        {
                            headers: {
                                "X-API-KEY": `${process.env.BAGEL_API_KEY}`,
                            },
                        }
                    );

                    if (!fileResponse.ok) {
                        throw new Error(
                            `API responded with status ${fileResponse.status}: ${await fileResponse.text()}`
                        );
                    }

                    elizaLogger.log("Response headers:", fileResponse.headers);

                    const fileName =
                        fileResponse.headers
                            .get("content-disposition")
                            ?.split("filename=")[1]
                            ?.replace(/"/g, /* " */ "") || "default_name.txt";

                    elizaLogger.log("Saving as:", fileName);

                    const arrayBuffer = await fileResponse.arrayBuffer();
                    const buffer = Buffer.from(arrayBuffer);

                    const filePath = path.join(downloadDir, fileName);
                    elizaLogger.log("Full file path:", filePath);

                    await fs.promises.writeFile(filePath, buffer);

                    // Verify file was written
                    const stats = await fs.promises.stat(filePath);
                    elizaLogger.log(
                        "File written successfully. Size:",
                        stats.size,
                        "bytes"
                    );

                    res.json({
                        success: true,
                        message: "Single file downloaded successfully",
                        downloadPath: downloadDir,
                        fileCount: 1,
                        fileName: fileName,
                        fileSize: stats.size,
                    });
                } catch (error) {
                    elizaLogger.error("Detailed error:", error);
                    res.status(500).json({
                        error: "Failed to download files from BagelDB",
                        details: error.message,
                        stack: error.stack,
                    });
                }
            }
        );

        this.app.post("/:agentId/speak", async (req, res) => {
            const agentId = req.params.agentId;
            const roomId = stringToUuid(
                req.body.roomId ?? "default-room-" + agentId
            );
            const userId = stringToUuid(req.body.userId ?? "user");
            const text = req.body.text;

            if (!text) {
                res.status(400).send("No text provided");
                return;
            }

            let runtime = this.agents.get(agentId);

            // if runtime is null, look for runtime with the same name
            if (!runtime) {
                runtime = Array.from(this.agents.values()).find(
                    (a) =>
                        a.character.name.toLowerCase() === agentId.toLowerCase()
                );
            }

            if (!runtime) {
                res.status(404).send("Agent not found");
                return;
            }

            try {
                // Process message through agent (same as /message endpoint)
                await runtime.ensureConnection(
                    userId,
                    roomId,
                    req.body.userName,
                    req.body.name,
                    "direct"
                );

                const messageId = stringToUuid(Date.now().toString());

                const content: Content = {
                    text,
                    attachments: [],
                    source: "direct",
                    inReplyTo: undefined,
                };

                const userMessage = {
                    content,
                    userId,
                    roomId,
                    agentId: runtime.agentId,
                };

                const memory: Memory = {
                    id: messageId,
                    agentId: runtime.agentId,
                    userId,
                    roomId,
                    content,
                    createdAt: Date.now(),
                };

                await runtime.messageManager.createMemory(memory);

                const state = await runtime.composeState(userMessage, {
                    agentName: runtime.character.name,
                });

                const context = composeContext({
                    state,
                    template: messageHandlerTemplate,
                });

                const response = await generateMessageResponse({
                    runtime: runtime,
                    context,
                    modelClass: ModelClass.LARGE,
                });

                // save response to memory
                const responseMessage = {
                    ...userMessage,
                    userId: runtime.agentId,
                    content: response,
                };

                await runtime.messageManager.createMemory(responseMessage);

                if (!response) {
                    res.status(500).send(
                        "No response from generateMessageResponse"
                    );
                    return;
                }

                await runtime.evaluate(memory, state);

                const _result = await runtime.processActions(
                    memory,
                    [responseMessage],
                    state,
                    async () => {
                        return [memory];
                    }
                );

                // Get the text to convert to speech
                const textToSpeak = response.text;

                // Convert to speech using ElevenLabs
                const elevenLabsApiUrl = `https://api.elevenlabs.io/v1/text-to-speech/${process.env.ELEVENLABS_VOICE_ID}`;
                const apiKey = process.env.ELEVENLABS_XI_API_KEY;

                if (!apiKey) {
                    throw new Error("ELEVENLABS_XI_API_KEY not configured");
                }

                const speechResponse = await fetch(elevenLabsApiUrl, {
                    method: "POST",
                    headers: {
                        "Content-Type": "application/json",
                        "xi-api-key": apiKey,
                    },
                    body: JSON.stringify({
                        text: textToSpeak,
                        model_id:
                            process.env.ELEVENLABS_MODEL_ID ||
                            "eleven_multilingual_v2",
                        voice_settings: {
                            stability: parseFloat(
                                process.env.ELEVENLABS_VOICE_STABILITY || "0.5"
                            ),
                            similarity_boost: parseFloat(
                                process.env.ELEVENLABS_VOICE_SIMILARITY_BOOST ||
                                    "0.9"
                            ),
                            style: parseFloat(
                                process.env.ELEVENLABS_VOICE_STYLE || "0.66"
                            ),
                            use_speaker_boost:
                                process.env
                                    .ELEVENLABS_VOICE_USE_SPEAKER_BOOST ===
                                "true",
                        },
                    }),
                });

                if (!speechResponse.ok) {
                    throw new Error(
                        `ElevenLabs API error: ${speechResponse.statusText}`
                    );
                }

                const audioBuffer = await speechResponse.arrayBuffer();

                // Set appropriate headers for audio streaming
                res.set({
                    "Content-Type": "audio/mpeg",
                    "Transfer-Encoding": "chunked",
                });

                res.send(Buffer.from(audioBuffer));
            } catch (error) {
                elizaLogger.error(
                    "Error processing message or generating speech:",
                    error
                );
                res.status(500).json({
                    error: "Error processing message or generating speech",
                    details: error.message,
                });
            }
        });

        this.app.post("/:agentId/tts", async (req, res) => {
            const text = req.body.text;

            if (!text) {
                res.status(400).send("No text provided");
                return;
            }

            try {
                // Convert to speech using ElevenLabs
                const elevenLabsApiUrl = `https://api.elevenlabs.io/v1/text-to-speech/${process.env.ELEVENLABS_VOICE_ID}`;
                const apiKey = process.env.ELEVENLABS_XI_API_KEY;

                if (!apiKey) {
                    throw new Error("ELEVENLABS_XI_API_KEY not configured");
                }

                const speechResponse = await fetch(elevenLabsApiUrl, {
                    method: "POST",
                    headers: {
                        "Content-Type": "application/json",
                        "xi-api-key": apiKey,
                    },
                    body: JSON.stringify({
                        text,
                        model_id:
                            process.env.ELEVENLABS_MODEL_ID ||
                            "eleven_multilingual_v2",
                        voice_settings: {
                            stability: parseFloat(
                                process.env.ELEVENLABS_VOICE_STABILITY || "0.5"
                            ),
                            similarity_boost: parseFloat(
                                process.env.ELEVENLABS_VOICE_SIMILARITY_BOOST ||
                                    "0.9"
                            ),
                            style: parseFloat(
                                process.env.ELEVENLABS_VOICE_STYLE || "0.66"
                            ),
                            use_speaker_boost:
                                process.env
                                    .ELEVENLABS_VOICE_USE_SPEAKER_BOOST ===
                                "true",
                        },
                    }),
                });

                if (!speechResponse.ok) {
                    throw new Error(
                        `ElevenLabs API error: ${speechResponse.statusText}`
                    );
                }

                const audioBuffer = await speechResponse.arrayBuffer();

                res.set({
                    "Content-Type": "audio/mpeg",
                    "Transfer-Encoding": "chunked",
                });

                res.send(Buffer.from(audioBuffer));
            } catch (error) {
                elizaLogger.error(
                    "Error processing message or generating speech:",
                    error
                );
                res.status(500).json({
                    error: "Error processing message or generating speech",
                    details: error.message,
                });
            }
        });
    }

    // agent/src/index.ts:startAgent calls this
    public registerAgent(runtime: AgentRuntime) {
        // register any plugin endpoints?
        // but once and only once
        this.agents.set(runtime.agentId, runtime);
    }

    public unregisterAgent(runtime: AgentRuntime) {
        this.agents.delete(runtime.agentId);
    }

    public start(port: number) {
        this.server = this.app.listen(port, () => {
            elizaLogger.success(
                `REST API bound to 0.0.0.0:${port}. If running locally, access it at http://localhost:${port}.`
            );
        });

        // Handle graceful shutdown
        const gracefulShutdown = () => {
            elizaLogger.log("Received shutdown signal, closing server...");
            this.server.close(() => {
                elizaLogger.success("Server closed successfully");
                process.exit(0);
            });

            // Force close after 5 seconds if server hasn't closed
            setTimeout(() => {
                elizaLogger.error(
                    "Could not close connections in time, forcefully shutting down"
                );
                process.exit(1);
            }, 5000);
        };

        // Handle different shutdown signals
        process.on("SIGTERM", gracefulShutdown);
        process.on("SIGINT", gracefulShutdown);
    }

    public stop() {
        if (this.server) {
            this.server.close(() => {
                elizaLogger.success("Server stopped");
            });
        }
    }
}

export const DirectClientInterface: Client = {
    start: async (_runtime: IAgentRuntime) => {
        elizaLogger.log("DirectClientInterface start");
        const client = new DirectClient();
        const serverPort = parseInt(settings.SERVER_PORT || "3000");
        client.start(serverPort);
        return client;
    },
    stop: async (_runtime: IAgentRuntime, client?: Client) => {
        if (client instanceof DirectClient) {
            client.stop();
        }
    },
};

export default DirectClientInterface;<|MERGE_RESOLUTION|>--- conflicted
+++ resolved
@@ -25,12 +25,7 @@
 import { createApiRouter } from "./api.ts";
 import * as fs from "fs";
 import * as path from "path";
-<<<<<<< HEAD
 import OpenAI from "openai";
-=======
-import { createVerifiableLogApiRouter } from "./verifiable-log-api.ts";
-
->>>>>>> 5dfbaaad
 
 const storage = multer.diskStorage({
     destination: (req, file, cb) => {
