--- conflicted
+++ resolved
@@ -4,6 +4,7 @@
 const DEFAULT_LINKEDIN_API_URL = "https://api.linkedin.com";
 const DEFAULT_LINKEDIN_POST_INTERVAL_MIN = 60;
 const DEFAULT_LINKEDIN_POST_INTERVAL_MAX = 120;
+const DEFAULT_LINKEDIN_DRY_RUN = false;
 
 const parseNumber = (
     val: string | number | null,
@@ -21,30 +22,6 @@
     }
 
     return num;
-<<<<<<< HEAD
-}
-
-export const configSchema = z.object({
-    LINKEDIN_ACCESS_TOKEN: z.string(),
-    LINKEDIN_POST_INTERVAL_MIN: z.union([z.number(), z.string()])
-        .nullable()
-        .optional()
-        .default(60)
-        .transform((val, ctx) => checkIfIsNumber(val, ctx, 'LINKEDIN_POST_INTERVAL_MIN')),
-    LINKEDIN_POST_INTERVAL_MAX: z.union([z.number(), z.string()])
-        .nullable()
-        .optional()
-        .default(120)
-        .transform((val, ctx) => checkIfIsNumber(val, ctx, 'LINKEDIN_POST_INTERVAL_MAX')),
-    LINKEDIN_DRY_RUN: z.boolean(),
-});
-
-export const validateConfig = (runtime: IAgentRuntime) => {
-    const LINKEDIN_ACCESS_TOKEN = runtime.getSetting("LINKEDIN_ACCESS_TOKEN");
-    const LINKEDIN_POST_INTERVAL_MIN  = runtime.getSetting('LINKEDIN_POST_INTERVAL_MIN');
-    const LINKEDIN_POST_INTERVAL_MAX  = runtime.getSetting("LINKEDIN_POST_INTERVAL_MAX");
-    const LINKEDIN_DRY_RUN  = runtime.getSetting("LINKEDIN_DRY_RUN") === "true" || false;
-=======
 };
 
 export const configSchema = z
@@ -69,6 +46,11 @@
         LINKEDIN_API_URL: z
             .union([z.string(), z.null(), z.undefined()])
             .transform((val) => val ?? DEFAULT_LINKEDIN_API_URL),
+        LINKEDIN_DRY_RUN: z.union([
+            z.boolean(),
+            z.null(),
+            z.undefined(),
+        ]).transform((val) => val ?? DEFAULT_LINKEDIN_DRY_RUN),
     })
     .superRefine((data, ctx) => {
         if (data.LINKEDIN_POST_INTERVAL_MIN > data.LINKEDIN_POST_INTERVAL_MAX) {
@@ -89,18 +71,15 @@
         "LINKEDIN_POST_INTERVAL_MAX"
     );
     const LINKEDIN_API_URL = runtime.getSetting("LINKEDIN_API_URL");
->>>>>>> 315a1329
+    const LINKEDIN_DRY_RUN = runtime.getSetting("LINKEDIN_DRY_RUN");
 
     try {
         const envs = configSchema.parse({
             LINKEDIN_ACCESS_TOKEN,
             LINKEDIN_POST_INTERVAL_MIN,
             LINKEDIN_POST_INTERVAL_MAX,
-<<<<<<< HEAD
-            LINKEDIN_DRY_RUN,
-=======
             LINKEDIN_API_URL,
->>>>>>> 315a1329
+            LINKEDIN_DRY_RUN
         });
 
         return envs;
