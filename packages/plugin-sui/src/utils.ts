--- conflicted
+++ resolved
@@ -9,13 +9,6 @@
     const privateKey = runtime.getSetting("SUI_PRIVATE_KEY");
     if (!privateKey) {
         throw new Error("SUI_PRIVATE_KEY is not set");
-<<<<<<< HEAD
-    } else if (privateKey.startsWith("suiprivkey")) {
-        return Ed25519Keypair.fromSecretKey(privateKey);
-    } else {
-        return Ed25519Keypair.deriveKeypair(privateKey);
-=======
->>>>>>> 052c4c92
     }
     if (privateKey.startsWith("suiprivkey")) {
         return loadFromSecretKey(privateKey);
