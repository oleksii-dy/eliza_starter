--- conflicted
+++ resolved
@@ -21,13 +21,10 @@
     "dependencies": {
         "@elizaos/core": "workspace:*",
         "@mysten/sui": "^1.16.0",
-<<<<<<< HEAD
         "@mysten/sui.js": "^0.54.1",
         "@mysten/suins": "^0.4.2",
         "aftermath-ts-sdk": "^1.2.45",
         "bignumber": "1.1.0",
-=======
->>>>>>> 85f51852
         "bignumber.js": "9.1.2",
         "node-cache": "5.1.2",
         "tsup": "8.3.5",
