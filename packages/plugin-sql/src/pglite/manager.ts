import { PGlite, type PGliteOptions } from '@electric-sql/pglite';
import { fuzzystrmatch } from '@electric-sql/pglite/contrib/fuzzystrmatch';
import { vector } from '@electric-sql/pglite/vector';
import { logger } from '@elizaos/core';
import type { IDatabaseClientManager } from '../types';

/**
 * Class representing a database client manager for PGlite.
 * @implements { IDatabaseClientManager }
 */
export class PGliteClientManager implements IDatabaseClientManager<PGlite> {
  private client: PGlite;
  private shuttingDown = false;
<<<<<<< HEAD
=======
  private readonly shutdownTimeout = 500;
  private queryCount = 0;
  private totalQueryTime = 0;
  private startTime = Date.now();
>>>>>>> 487271dc

  /**
   * Constructor for creating a new instance of PGlite with the provided options.
   * Initializes the PGlite client with additional extensions.
   * @param {PGliteOptions} options - The options to configure the PGlite client.
   */
  constructor(options: PGliteOptions) {
    // Enhanced PGlite options for better performance
    this.client = new PGlite({
      ...options,
      extensions: {
        vector,
        fuzzystrmatch,
      },
      // Add performance optimizations
      relaxedDurability: true, // Better performance at cost of some durability guarantees
    });
    this.setupShutdownHandlers();
    this.setupPerformanceMonitoring();
  }

  public getConnection(): PGlite {
    return this.client;
  }

  public isShuttingDown(): boolean {
    return this.shuttingDown;
  }

  public async initialize(): Promise<void> {
    // Kept for backward compatibility
  }

  public async close(): Promise<void> {
    if (this.shuttingDown) {
      // Already shutting down or closed, just return
      return;
    }
    this.shuttingDown = true;
    this.logPerformanceStats();
    try {
      await this.client.close();
    } catch (error) {
      // Ignore errors if already closed
      logger.debug('PGLite close error (may be already closed):', error);
    }
  }

  /**
   * Get performance statistics for monitoring
   */
  public getPerformanceStats() {
    const uptime = Date.now() - this.startTime;
    return {
      queryCount: this.queryCount,
      totalQueryTime: this.totalQueryTime,
      averageQueryTime: this.queryCount > 0 ? this.totalQueryTime / this.queryCount : 0,
      uptimeMs: uptime,
      queriesPerSecond: this.queryCount > 0 ? (this.queryCount / uptime) * 1000 : 0,
    };
  }

  /**
   * Log current performance statistics
   */
  public logPerformanceStats(): void {
    const stats = this.getPerformanceStats();
    logger.info('PGlite Performance Stats:', {
      queries: stats.queryCount,
      avgQueryTime: `${Math.round(stats.averageQueryTime)}ms`,
      qps: Math.round(stats.queriesPerSecond * 100) / 100,
      uptime: `${Math.round(stats.uptimeMs / 1000)}s`,
    });
  }

  /**
   * Track query performance
   */
  public trackQuery(startTime: number): void {
    this.queryCount++;
    this.totalQueryTime += Date.now() - startTime;
  }

  private setupShutdownHandlers() {
    // Graceful shutdown handlers
    const shutdown = async () => {
      if (!this.shuttingDown) {
        logger.info('PGlite: Graceful shutdown initiated');
        await this.close();
      }
    };

    process.on('SIGTERM', shutdown);
    process.on('SIGINT', shutdown);
    process.on('SIGUSR2', shutdown); // nodemon restart
  }

  private setupPerformanceMonitoring() {
    // Log performance stats every 60 seconds
    setInterval(() => {
      if (!this.shuttingDown && this.queryCount > 0) {
        this.logPerformanceStats();
      }
    }, 60000);
  }
}<|MERGE_RESOLUTION|>--- conflicted
+++ resolved
@@ -11,13 +11,10 @@
 export class PGliteClientManager implements IDatabaseClientManager<PGlite> {
   private client: PGlite;
   private shuttingDown = false;
-<<<<<<< HEAD
-=======
   private readonly shutdownTimeout = 500;
   private queryCount = 0;
   private totalQueryTime = 0;
   private startTime = Date.now();
->>>>>>> 487271dc
 
   /**
    * Constructor for creating a new instance of PGlite with the provided options.
