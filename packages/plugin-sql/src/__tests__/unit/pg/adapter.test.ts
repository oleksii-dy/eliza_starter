--- conflicted
+++ resolved
@@ -1,52 +1,9 @@
-<<<<<<< HEAD
-import { logger } from '@elizaos/core';
-import { beforeEach, describe, expect, it, mock } from 'bun:test';
-import { PgDatabaseAdapter } from '../../../pg/adapter';
-
-// Mock the logger to avoid console output during tests
-const mockLogger = {
-  info: mock(() => {}),
-  error: mock(() => {}),
-  warn: mock(() => {}),
-  debug: mock(() => {}),
-};
-
-// Module mocking not needed for this test in bun:test
-=======
 import { describe, expect, it } from 'vitest';
 import { PgDatabaseAdapter } from '../../../pg/adapter';
->>>>>>> 487271dc
 
 describe('PgDatabaseAdapter', () => {
   const agentId = '00000000-0000-0000-0000-000000000000';
 
-<<<<<<< HEAD
-  beforeEach(() => {
-    mockLogger.info.mockClear();
-    mockLogger.error.mockClear();
-    mockLogger.warn.mockClear();
-    mockLogger.debug.mockClear();
-
-    // Create a mock manager
-    mockManager = {
-      getDatabase: mock(() => ({
-        query: {},
-        transaction: mock(() => {}),
-      })),
-      getClient: mock(() => {}),
-      testConnection: mock(() => Promise.resolve(true)),
-      close: mock(() => Promise.resolve()),
-      getConnection: mock(() => ({
-        connect: mock(() => {}),
-        end: mock(() => {}),
-      })),
-    };
-
-    adapter = new PgDatabaseAdapter(agentId, mockManager);
-  });
-
-=======
->>>>>>> 487271dc
   describe('constructor', () => {
     it('should require agentId and manager', () => {
       // Create a mock manager with minimal interface
@@ -78,82 +35,6 @@
     });
   });
 
-<<<<<<< HEAD
-  describe('runMigrations', () => {
-    it('should be a no-op', async () => {
-      await adapter.runMigrations();
-      // Should not throw and not do anything
-      expect(logger.debug).toHaveBeenCalledWith(
-        'PgDatabaseAdapter: Migrations should be handled externally'
-      );
-    });
-  });
-
-  describe('init', () => {
-    it('should complete initialization', async () => {
-      await adapter.init();
-      expect(logger.debug).toHaveBeenCalledWith(
-        'PgDatabaseAdapter initialized, skipping automatic migrations.'
-      );
-    });
-  });
-
-  describe('isReady', () => {
-    it('should return true when connection is healthy', async () => {
-      mockManager.testConnection.mockResolvedValue(true);
-
-      const result = await adapter.isReady();
-      expect(result).toBe(true);
-      expect(mockManager.testConnection).toHaveBeenCalled();
-    });
-
-    it('should return false when connection is unhealthy', async () => {
-      mockManager.testConnection.mockResolvedValue(false);
-
-      const result = await adapter.isReady();
-      expect(result).toBe(false);
-      expect(mockManager.testConnection).toHaveBeenCalled();
-    });
-  });
-
-  describe('close', () => {
-    it('should close the manager', async () => {
-      await adapter.close();
-      expect(mockManager.close).toHaveBeenCalled();
-    });
-
-    it('should handle close errors gracefully', async () => {
-      mockManager.close.mockRejectedValue(new Error('Close failed'));
-
-      // The adapter's close method catches and logs errors without throwing
-      await expect(adapter.close()).rejects.toThrow('Close failed');
-    });
-  });
-
-  describe('getConnection', () => {
-    it('should return connection from manager', async () => {
-      const mockConnection = { connect: mock(), end: mock() };
-      mockManager.getConnection.mockReturnValue(mockConnection);
-
-      const result = await adapter.getConnection();
-      expect(result).toBe(mockConnection as any);
-      expect(mockManager.getConnection).toHaveBeenCalled();
-    });
-  });
-
-  describe('database operations', () => {
-    it('should handle database operation errors', async () => {
-      // Test that the adapter properly initializes with the manager
-      expect(adapter).toBeDefined();
-      expect((adapter as any).manager).toBe(mockManager);
-    });
-
-    it('should use the database from manager', () => {
-      const db = mockManager.getDatabase();
-      expect(db).toBeDefined();
-      expect(db.query).toBeDefined();
-      expect(db.transaction).toBeDefined();
-=======
   describe('methods', () => {
     it('should have required methods', () => {
       const mockManager = {
@@ -171,7 +52,6 @@
       expect(typeof adapter.isReady).toBe('function');
       expect(typeof adapter.close).toBe('function');
       expect(typeof adapter.getConnection).toBe('function');
->>>>>>> 487271dc
     });
   });
 });