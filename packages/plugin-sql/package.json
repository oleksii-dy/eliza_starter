{
  "name": "@elizaos/plugin-sql",
  "version": "1.0.0-beta.48",
  "type": "module",
  "main": "dist/index.js",
  "module": "dist/index.js",
  "types": "dist/index.d.ts",
  "repository": {
    "type": "git",
    "url": "https://github.com/elizaos-plugins/plugin-sql"
  },
  "publishConfig": {
    "access": "public"
  },
  "exports": {
    "./package.json": "./package.json",
    ".": {
      "import": {
        "types": "./dist/index.d.ts",
        "default": "./dist/index.js"
      }
    }
  },
  "files": [
    "dist",
    "drizzle"
  ],
  "dependencies": {
    "@electric-sql/pglite": "^0.2.17",
<<<<<<< HEAD
    "@elizaos/core": "workspace:*",
=======
    "@elizaos/core": "^1.0.0-beta.48",
>>>>>>> 05c74e4a
    "@types/pg": "8.11.10",
    "drizzle-kit": "^0.30.4",
    "drizzle-orm": "^0.39.1",
    "pg": "^8.13.3"
  },
  "devDependencies": {
    "@types/node": "^22.15.3",
    "dockerode": "^4.0.4",
    "prettier": "3.5.3",
    "tsup": "8.4.0",
    "vitest": "^1.6.1",
    "zod": "^3.22.4"
  },
  "scripts": {
    "build": "tsup",
    "dev": "tsup --watch",
    "migrate:generate": "drizzle-kit generate",
    "migrate": "tsup src/migrate.ts --format esm --clean=false --onSuccess=\"node dist/migrate.js\"",
    "lint": "prettier --write ./src",
    "clean": "rm -rf dist .turbo node_modules .turbo-tsconfig.json tsconfig.tsbuildinfo",
    "format": "prettier --write ./src",
    "format:check": "prettier --check ./src",
    "test": "vitest run",
    "test:watch": "vitest",
    "test:coverage": "vitest run --coverage"
  },
  "peerDependencies": {
    "typescript": "5.8.2",
    "whatwg-url": "7.1.0"
  },
  "gitHead": "646c632924826e2b75c2304a75ee56959fe4a460"
}<|MERGE_RESOLUTION|>--- conflicted
+++ resolved
@@ -27,11 +27,7 @@
   ],
   "dependencies": {
     "@electric-sql/pglite": "^0.2.17",
-<<<<<<< HEAD
-    "@elizaos/core": "workspace:*",
-=======
     "@elizaos/core": "^1.0.0-beta.48",
->>>>>>> 05c74e4a
     "@types/pg": "8.11.10",
     "drizzle-kit": "^0.30.4",
     "drizzle-orm": "^0.39.1",
