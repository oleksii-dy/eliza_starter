// src/plugins/SttTtsPlugin.ts

import { spawn } from "child_process";
import {
    type ITranscriptionService,
    elizaLogger,
    stringToUuid,
    composeContext,
    getEmbeddingZeroVector,
    generateMessageResponse,
    ModelClass,
    type Content,
    type IAgentRuntime,
    type Memory,
    type Plugin,
    type UUID,
    type State,
    composeRandomUser,
    generateShouldRespond,
} from "@elizaos/core";
import type {
    Space,
    JanusClient,
    AudioDataWithUser,
} from "agent-twitter-client";
import type { ClientBase } from "../base";
import {
    twitterVoiceHandlerTemplate,
    twitterShouldRespondTemplate,
} from "./templates";

interface PluginConfig {
    runtime: IAgentRuntime;
    client: ClientBase;
    spaceId: string;
    elevenLabsApiKey?: string; // for TTS
    sttLanguage?: string; // e.g. "en" for Whisper
    silenceThreshold?: number; // amplitude threshold for ignoring silence
    voiceId?: string; // specify which ElevenLabs voice to use
    elevenLabsModel?: string; // e.g. "eleven_monolingual_v1"
    chatContext?: Array<{
        role: "system" | "user" | "assistant";
        content: string;
    }>;
    transcriptionService: ITranscriptionService;
}

const VOLUME_WINDOW_SIZE = 100;
const SPEAKING_THRESHOLD = 0.05;
const SILENCE_DETECTION_THRESHOLD_MS = 1000; // 1-second silence threshold

/**
 * MVP plugin for speech-to-text (OpenAI) + conversation + TTS (ElevenLabs)
 * Approach:
 *   - Collect each speaker's unmuted PCM in a memory buffer (only if above silence threshold)
 *   - On speaker mute -> flush STT -> GPT -> TTS -> push to Janus
 */
export class SttTtsPlugin implements Plugin {
    name = "SttTtsPlugin";
    description = "Speech-to-text (OpenAI) + conversation + TTS (ElevenLabs)";
    private runtime: IAgentRuntime;
    private client: ClientBase;
    private spaceId: string;

    private space?: Space;
    private janus?: JanusClient;

    private elevenLabsApiKey?: string;

    private voiceId = "21m00Tcm4TlvDq8ikWAM";
    private elevenLabsModel = "eleven_monolingual_v1";
    private chatContext: Array<{
        role: "system" | "user" | "assistant";
        content: string;
    }> = [];

    private transcriptionService: ITranscriptionService;

    /**
     * userId => arrayOfChunks (PCM Int16)
     */
    private pcmBuffers = new Map<string, Int16Array[]>();

    /**
     * For ignoring near-silence frames (if amplitude < threshold)
     */
    private silenceThreshold = 50;

    // TTS queue for sequentially speaking
    private ttsQueue: string[] = [];
    private isSpeaking = false;
    private isProcessingAudio = false;

    private userSpeakingTimer: NodeJS.Timeout | null = null;
    private volumeBuffers: Map<string, number[]>;
    private ttsAbortController: AbortController | null = null;

    onAttach(_space: Space) {
        elizaLogger.log("[SttTtsPlugin] onAttach => space was attached");
    }

    init(params: { space: Space; pluginConfig?: Record<string, any> }): void {
        elizaLogger.log(
            "[SttTtsPlugin] init => Space fully ready. Subscribing to events.",
        );

        this.space = params.space;
        this.janus = (this.space as any)?.janusClient as
            | JanusClient
            | undefined;

        const config = params.pluginConfig as PluginConfig;
        this.runtime = config?.runtime;
        this.client = config?.client;
        this.spaceId = config?.spaceId;
        this.elevenLabsApiKey = config?.elevenLabsApiKey;
        this.transcriptionService = config.transcriptionService;
        if (typeof config?.silenceThreshold === "number") {
            this.silenceThreshold = config.silenceThreshold;
        }
        if (config?.voiceId) {
            this.voiceId = config.voiceId;
        }
        if (config?.elevenLabsModel) {
            this.elevenLabsModel = config.elevenLabsModel;
        }
        if (config?.chatContext) {
            this.chatContext = config.chatContext;
        }
<<<<<<< HEAD
        // elizaLogger.log("[SttTtsPlugin] Plugin config =>", config);
=======
>>>>>>> 81a35281

        this.volumeBuffers = new Map<string, number[]>();
    }

    /**
     * Called whenever we receive PCM from a speaker
     */
    onAudioData(data: AudioDataWithUser): void {
        if (this.isProcessingAudio) {
            return;
        }
        let maxVal = 0;
        for (let i = 0; i < data.samples.length; i++) {
            const val = Math.abs(data.samples[i]);
            if (val > maxVal) maxVal = val;
        }
        if (maxVal < this.silenceThreshold) {
            return;
        }

        if (this.userSpeakingTimer) {
            clearTimeout(this.userSpeakingTimer);
        }

        let arr = this.pcmBuffers.get(data.userId);
        if (!arr) {
            arr = [];
            this.pcmBuffers.set(data.userId, arr);
        }
        arr.push(data.samples);

        if (!this.isSpeaking) {
            this.userSpeakingTimer = setTimeout(() => {
                elizaLogger.log(
                    "[SttTtsPlugin] start processing audio for user =>",
                    data.userId,
                );
                this.userSpeakingTimer = null;
                this.processAudio(data.userId).catch((err) =>
                    elizaLogger.error(
                        "[SttTtsPlugin] handleSilence error =>",
                        err,
                    ),
                );
            }, SILENCE_DETECTION_THRESHOLD_MS);
        } else {
            // check interruption
            let volumeBuffer = this.volumeBuffers.get(data.userId);
            if (!volumeBuffer) {
                volumeBuffer = [];
                this.volumeBuffers.set(data.userId, volumeBuffer);
            }
            const samples = new Int16Array(
                data.samples.buffer,
                data.samples.byteOffset,
                data.samples.length / 2,
            );
            const maxAmplitude = Math.max(...samples.map(Math.abs)) / 32768;
            volumeBuffer.push(maxAmplitude);

            if (volumeBuffer.length > VOLUME_WINDOW_SIZE) {
                volumeBuffer.shift();
            }
            const avgVolume =
                volumeBuffer.reduce((sum, v) => sum + v, 0) /
                VOLUME_WINDOW_SIZE;

            if (avgVolume > SPEAKING_THRESHOLD) {
                volumeBuffer.length = 0;
                if (this.ttsAbortController) {
                    this.ttsAbortController.abort();
                    this.isSpeaking = false;
                    elizaLogger.log("[SttTtsPlugin] TTS playback interrupted");
                }
            }
        }
    }

    // /src/sttTtsPlugin.ts
    private async convertPcmToWavInMemory(
        pcmData: Int16Array,
        sampleRate: number,
    ): Promise<ArrayBuffer> {
        // number of channels
        const numChannels = 1;
        // byte rate = (sampleRate * numChannels * bitsPerSample/8)
        const byteRate = sampleRate * numChannels * 2;
        const blockAlign = numChannels * 2;
        // data chunk size = pcmData.length * (bitsPerSample/8)
        const dataSize = pcmData.length * 2;

        // WAV header is 44 bytes
        const buffer = new ArrayBuffer(44 + dataSize);
        const view = new DataView(buffer);

        // RIFF chunk descriptor
        this.writeString(view, 0, "RIFF");
        view.setUint32(4, 36 + dataSize, true); // file size - 8
        this.writeString(view, 8, "WAVE");

        // fmt sub-chunk
        this.writeString(view, 12, "fmt ");
        view.setUint32(16, 16, true); // Subchunk1Size (16 for PCM)
        view.setUint16(20, 1, true); // AudioFormat (1 = PCM)
        view.setUint16(22, numChannels, true); // NumChannels
        view.setUint32(24, sampleRate, true); // SampleRate
        view.setUint32(28, byteRate, true); // ByteRate
        view.setUint16(32, blockAlign, true); // BlockAlign
        view.setUint16(34, 16, true); // BitsPerSample (16)

        // data sub-chunk
        this.writeString(view, 36, "data");
        view.setUint32(40, dataSize, true);

        // Write PCM samples
        let offset = 44;
        for (let i = 0; i < pcmData.length; i++, offset += 2) {
            view.setInt16(offset, pcmData[i], true);
        }

        return buffer;
    }

    private writeString(view: DataView, offset: number, text: string) {
        for (let i = 0; i < text.length; i++) {
            view.setUint8(offset + i, text.charCodeAt(i));
        }
    }

    /**
     * On speaker silence => flush STT => GPT => TTS => push to Janus
     */
    private async processAudio(userId: string): Promise<void> {
        if (this.isProcessingAudio) {
            return;
        }
        this.isProcessingAudio = true;
        try {
            elizaLogger.log(
                "[SttTtsPlugin] Starting audio processing for user:",
                userId,
            );
            const chunks = this.pcmBuffers.get(userId) || [];
            this.pcmBuffers.clear();

            if (!chunks.length) {
                elizaLogger.warn(
                    "[SttTtsPlugin] No audio chunks for user =>",
                    userId,
                );
                return;
            }
            elizaLogger.log(
                `[SttTtsPlugin] Flushing STT buffer for user=${userId}, chunks=${chunks.length}`,
            );

            const totalLen = chunks.reduce((acc, c) => acc + c.length, 0);
            const merged = new Int16Array(totalLen);
            let offset = 0;
            for (const c of chunks) {
                merged.set(c, offset);
                offset += c.length;
            }

            // Convert PCM to WAV for STT
            const wavBuffer = await this.convertPcmToWavInMemory(merged, 48000);

            // Whisper STT
            const sttText =
                await this.transcriptionService.transcribe(wavBuffer);

            elizaLogger.log(
                `[SttTtsPlugin] Transcription result: "${sttText}"`,
            );

            if (!sttText || !sttText.trim()) {
                elizaLogger.warn(
                    "[SttTtsPlugin] No speech recognized for user =>",
                    userId,
                );
                return;
            }
            elizaLogger.log(
                `[SttTtsPlugin] STT => user=${userId}, text="${sttText}"`,
            );

            // Get response
            const replyText = await this.handleUserMessage(sttText, userId);
            if (!replyText || !replyText.length || !replyText.trim()) {
                elizaLogger.warn(
                    "[SttTtsPlugin] No replyText for user =>",
                    userId,
                );
                return;
            }
            elizaLogger.log(
                `[SttTtsPlugin] user=${userId}, reply="${replyText}"`,
            );
            this.isProcessingAudio = false;
            this.volumeBuffers.clear();
            // Use the standard speak method with queue
            await this.speakText(replyText);
        } catch (error) {
            elizaLogger.error("[SttTtsPlugin] processAudio error =>", error);
        } finally {
            this.isProcessingAudio = false;
        }
    }

    /**
     * Public method to queue a TTS request
     */
    public async speakText(text: string): Promise<void> {
        this.ttsQueue.push(text);
        if (!this.isSpeaking) {
            this.isSpeaking = true;
            this.processTtsQueue().catch((err) => {
                elizaLogger.error(
                    "[SttTtsPlugin] processTtsQueue error =>",
                    err,
                );
            });
        }
    }

    /**
     * Process TTS requests one by one
     */
    private async processTtsQueue(): Promise<void> {
        while (this.ttsQueue.length > 0) {
            const text = this.ttsQueue.shift();
            if (!text) continue;

            this.ttsAbortController = new AbortController();
            const { signal } = this.ttsAbortController;

            try {
                const ttsAudio = await this.elevenLabsTts(text);
                const pcm = await this.convertMp3ToPcm(ttsAudio, 48000);
                if (signal.aborted) {
                    elizaLogger.log(
                        "[SttTtsPlugin] TTS interrupted before streaming",
                    );
                    return;
                }
                await this.streamToJanus(pcm, 48000);
                if (signal.aborted) {
                    elizaLogger.log(
                        "[SttTtsPlugin] TTS interrupted after streaming",
                    );
                    return;
                }
            } catch (err) {
                elizaLogger.error("[SttTtsPlugin] TTS streaming error =>", err);
            } finally {
                // Clean up the AbortController
                this.ttsAbortController = null;
            }
        }
        this.isSpeaking = false;
    }

    /**
     * Handle User Message
     */
    private async handleUserMessage(
        userText: string,
        userId: string, // This is the raw Twitter user ID like 'tw-1865462035586142208'
    ): Promise<string> {
        // Extract the numeric ID part
        const numericId = userId.replace("tw-", "");
        const roomId = stringToUuid(`twitter_generate_room-${this.spaceId}`);

        // Create consistent UUID for the user
        const userUuid = stringToUuid(`twitter-user-${numericId}`);

        // Ensure the user exists in the accounts table
        await this.runtime.ensureUserExists(
            userUuid,
            userId, // Use full Twitter ID as username
            `Twitter User ${numericId}`,
            "twitter",
        );

        // Ensure room exists and user is in it
        await this.runtime.ensureRoomExists(roomId);
        await this.runtime.ensureParticipantInRoom(userUuid, roomId);

        let state = await this.runtime.composeState(
            {
                agentId: this.runtime.agentId,
                content: { text: userText, source: "twitter" },
                userId: userUuid,
                roomId,
            },
            {
                twitterUserName: this.client.profile.username,
                agentName: this.runtime.character.name,
            },
        );

        const memory = {
            id: stringToUuid(`${roomId}-voice-message-${Date.now()}`),
            agentId: this.runtime.agentId,
            content: {
                text: userText,
                source: "twitter",
            },
            userId: userUuid,
            roomId,
            embedding: getEmbeddingZeroVector(),
            createdAt: Date.now(),
        };

        await this.runtime.messageManager.createMemory(memory);

        state = await this.runtime.updateRecentMessageState(state);

        const shouldIgnore = await this._shouldIgnore(memory);

        if (shouldIgnore) {
            return "";
        }

        const shouldRespond = await this._shouldRespond(userText, state);

        if (!shouldRespond) {
            return "";
        }

        const context = composeContext({
            state,
            template:
                this.runtime.character.templates?.twitterVoiceHandlerTemplate ||
                this.runtime.character.templates?.messageHandlerTemplate ||
                twitterVoiceHandlerTemplate,
        });

        const responseContent = await this._generateResponse(memory, context);

        const responseMemory: Memory = {
            id: stringToUuid(`${memory.id}-voice-response-${Date.now()}`),
            agentId: this.runtime.agentId,
            userId: this.runtime.agentId,
            content: {
                ...responseContent,
                user: this.runtime.character.name,
                inReplyTo: memory.id,
            },
            roomId,
            embedding: getEmbeddingZeroVector(),
        };

        const reply = responseMemory.content.text?.trim();
        if (reply) {
            await this.runtime.messageManager.createMemory(responseMemory);
        }

        return reply;
    }

    private async _generateResponse(
        message: Memory,
        context: string,
    ): Promise<Content> {
        const { userId, roomId } = message;

        const response = await generateMessageResponse({
            runtime: this.runtime,
            context,
            modelClass: ModelClass.SMALL,
        });

        response.source = "discord";

        if (!response) {
            elizaLogger.error(
                "[SttTtsPlugin] No response from generateMessageResponse",
            );
            return;
        }

        await this.runtime.databaseAdapter.log({
            body: { message, context, response },
            userId: userId,
            roomId,
            type: "response",
        });

        return response;
    }

    private async _shouldIgnore(message: Memory): Promise<boolean> {
        elizaLogger.debug("message.content: ", message.content);
        // if the message is 3 characters or less, ignore it
        if ((message.content as Content).text.length < 3) {
            return true;
        }

        const loseInterestWords = [
            // telling the bot to stop talking
            "shut up",
            "stop",
            "dont talk",
            "silence",
            "stop talking",
            "be quiet",
            "hush",
            "stfu",
            "stupid bot",
            "dumb bot",

            // offensive words
            "fuck",
            "shit",
            "damn",
            "suck",
            "dick",
            "cock",
            "sex",
            "sexy",
        ];
        if (
            (message.content as Content).text.length < 50 &&
            loseInterestWords.some((word) =>
                (message.content as Content).text?.toLowerCase().includes(word),
            )
        ) {
            return true;
        }

        const ignoreWords = ["k", "ok", "bye", "lol", "nm", "uh"];
        if (
            (message.content as Content).text?.length < 8 &&
            ignoreWords.some((word) =>
                (message.content as Content).text?.toLowerCase().includes(word),
            )
        ) {
            return true;
        }

        return false;
    }

    private async _shouldRespond(
        message: string,
        state: State,
    ): Promise<boolean> {
        const lowerMessage = message.toLowerCase();
        const characterName = this.runtime.character.name.toLowerCase();

        if (lowerMessage.includes(characterName)) {
            return true;
        }

        // If none of the above conditions are met, use the generateText to decide
        const shouldRespondContext = composeContext({
            state,
            template:
                this.runtime.character.templates
                    ?.twitterShouldRespondTemplate ||
                this.runtime.character.templates?.shouldRespondTemplate ||
                composeRandomUser(twitterShouldRespondTemplate, 2),
        });

        const response = await generateShouldRespond({
            runtime: this.runtime,
            context: shouldRespondContext,
            modelClass: ModelClass.SMALL,
        });

        if (response === "RESPOND") {
            return true;
        }

        if (response === "IGNORE" || response === "STOP") {
            return false;
        }

        elizaLogger.error(
            "Invalid response from response generateText:",
            response,
        );
        return false;
    }

    /**
     * ElevenLabs TTS => returns MP3 Buffer
     */
    private async elevenLabsTts(text: string): Promise<Buffer> {
        if (!this.elevenLabsApiKey) {
            throw new Error("[SttTtsPlugin] No ElevenLabs API key");
        }
        const url = `https://api.elevenlabs.io/v1/text-to-speech/${this.voiceId}`;
        const resp = await fetch(url, {
            method: "POST",
            headers: {
                "Content-Type": "application/json",
                "xi-api-key": this.elevenLabsApiKey,
            },
            body: JSON.stringify({
                text,
                model_id: this.elevenLabsModel,
                voice_settings: { stability: 0.4, similarity_boost: 0.8 },
            }),
        });
        if (!resp.ok) {
            const errText = await resp.text();
            throw new Error(
                `[SttTtsPlugin] ElevenLabs TTS error => ${resp.status} ${errText}`,
            );
        }
        const arrayBuf = await resp.arrayBuffer();
        return Buffer.from(arrayBuf);
    }

    /**
     * Convert MP3 => PCM via ffmpeg
     */
    private convertMp3ToPcm(
        mp3Buf: Buffer,
        outRate: number,
    ): Promise<Int16Array> {
        return new Promise((resolve, reject) => {
            const ff = spawn("ffmpeg", [
                "-i",
                "pipe:0",
                "-f",
                "s16le",
                "-ar",
                outRate.toString(),
                "-ac",
                "1",
                "pipe:1",
            ]);
            let raw = Buffer.alloc(0);

            ff.stdout.on("data", (chunk: Buffer) => {
                raw = Buffer.concat([raw, chunk]);
            });
            ff.stderr.on("data", () => {
                // ignoring ffmpeg logs
            });
            ff.on("close", (code) => {
                if (code !== 0) {
                    reject(new Error(`ffmpeg error code=${code}`));
                    return;
                }
                const samples = new Int16Array(
                    raw.buffer,
                    raw.byteOffset,
                    raw.byteLength / 2,
                );
                resolve(samples);
            });

            ff.stdin.write(mp3Buf);
            ff.stdin.end();
        });
    }

    /**
     * Push PCM back to Janus in small frames
     * We'll do 10ms @48k => 960 samples per frame
     */
    private async streamToJanus(
        samples: Int16Array,
        sampleRate: number,
    ): Promise<void> {
        // TODO: Check if better than 480 fixed
        const FRAME_SIZE = Math.floor(sampleRate * 0.01); // 10ms frames => 480 @48kHz

        for (
            let offset = 0;
            offset + FRAME_SIZE <= samples.length;
            offset += FRAME_SIZE
        ) {
            if (this.ttsAbortController?.signal.aborted) {
                elizaLogger.log("[SttTtsPlugin] streamToJanus interrupted");
                return;
            }
            const frame = new Int16Array(FRAME_SIZE);
            frame.set(samples.subarray(offset, offset + FRAME_SIZE));
            this.janus?.pushLocalAudio(frame, sampleRate, 1);

            // Short pause so we don't overload
            await new Promise((r) => setTimeout(r, 10));
        }
    }

    /**
     * Add a message (system, user or assistant) to the chat context.
     * E.g. to store conversation history or inject a persona.
     */
    public addMessage(role: "system" | "user" | "assistant", content: string) {
        this.chatContext.push({ role, content });
        elizaLogger.log(
            `[SttTtsPlugin] addMessage => role=${role}, content=${content}`,
        );
    }

    /**
     * Clear the chat context if needed.
     */
    public clearChatContext() {
        this.chatContext = [];
        elizaLogger.log("[SttTtsPlugin] clearChatContext => done");
    }

    cleanup(): void {
        elizaLogger.log("[SttTtsPlugin] cleanup => releasing resources");
        this.pcmBuffers.clear();
        this.userSpeakingTimer = null;
        this.ttsQueue = [];
        this.isSpeaking = false;
        this.volumeBuffers.clear();
    }
}<|MERGE_RESOLUTION|>--- conflicted
+++ resolved
@@ -127,10 +127,7 @@
         if (config?.chatContext) {
             this.chatContext = config.chatContext;
         }
-<<<<<<< HEAD
-        // elizaLogger.log("[SttTtsPlugin] Plugin config =>", config);
-=======
->>>>>>> 81a35281
+        elizaLogger.log("[SttTtsPlugin] Plugin config =>", config);
 
         this.volumeBuffers = new Map<string, number[]>();
     }
