import {
    composeContext,
    elizaLogger,
    generateText,
    generateTweetActions,
    getEmbeddingZeroVector,
    IAgentRuntime,
    IImageDescriptionService,
    ModelClass,
    postActionResponseFooter,
    ServiceType,
    stringToUuid,
    TemplateType,
    UUID,
    truncateToCompleteSentence,
} from "@elizaos/core";
import { Tweet } from "agent-twitter-client";
import { ClientBase } from "./base.ts";
import { DEFAULT_MAX_TWEET_LENGTH } from "./environment.ts";
<<<<<<< HEAD
import { twitterMessageHandlerTemplate } from "./interactions.ts";
import { buildConversationThread } from "./utils.ts";
=======
import {
    Client,
    Events,
    GatewayIntentBits,
    TextChannel,
    Partials,
} from "discord.js";
import { State } from "@elizaos/core";
import { ActionResponse } from "@elizaos/core";

const MAX_TIMELINES_TO_FETCH = 15;
>>>>>>> d55c86c9

const twitterPostTemplate = `
# Areas of Expertise
{{knowledge}}

# About {{agentName}} (@{{twitterUserName}}):
{{bio}}
{{lore}}
{{topics}}

{{providers}}

{{characterPostExamples}}

{{postDirections}}

# Task: Generate a post in the voice and style and perspective of {{agentName}} @{{twitterUserName}}.
Write a post that is {{adjective}} about {{topic}} (without mentioning {{topic}} directly), from the perspective of {{agentName}}. Do not add commentary or acknowledge this request, just write the post.
Your response must include the summary of the # NEWS above or pick any single news for your reference.
Your response should be 1, 2, or 3 sentences (choose the length at random).
Your response should not contain any questions. Brief, concise statements only. The total character count MUST be less than {{maxTweetLength}}. No emojis. Use \\n\\n (double spaces) between statements if there are multiple statements in your response.`;

export const twitterActionTemplate =
    `
# INSTRUCTIONS: Determine actions for {{agentName}} (@{{twitterUserName}}) based on:
{{bio}}
{{postDirections}}

Guidelines:
- ONLY engage with content that DIRECTLY relates to character's core interests
- Direct mentions are priority IF they are on-topic
- Skip ALL content that is:
  - Off-topic or tangentially related
  - From high-profile accounts unless explicitly relevant
  - Generic/viral content without specific relevance
  - Political/controversial unless central to character
  - Promotional/marketing unless directly relevant

Actions (respond only with tags):
[LIKE] - Perfect topic match AND aligns with character (9.8/10)
[RETWEET] - Exceptional content that embodies character's expertise (9.5/10)
[QUOTE] - Can add substantial domain expertise (9.5/10)
[REPLY] - Can contribute meaningful, expert-level insight (9.5/10)

Tweet:
{{currentTweet}}

# Respond with qualifying action tags only. Default to NO action unless extremely confident of relevance.` +
    postActionResponseFooter;
<<<<<<< HEAD

/**
 * Truncate text to fit within the Twitter character limit, ensuring it ends at a complete sentence.
 */
function truncateToCompleteSentence(
    text: string,
    maxTweetLength: number
): string {
    if (text.length <= maxTweetLength) {
        return text;
    }

    // Attempt to truncate at the last period within the limit
    const lastPeriodIndex = text.lastIndexOf(".", maxTweetLength - 1);
    if (lastPeriodIndex !== -1) {
        const truncatedAtPeriod = text.slice(0, lastPeriodIndex + 1).trim();
        if (truncatedAtPeriod.length > 0) {
            return truncatedAtPeriod;
        }
    }

    // If no period, truncate to the nearest whitespace within the limit
    const lastSpaceIndex = text.lastIndexOf(" ", maxTweetLength - 1);
    if (lastSpaceIndex !== -1) {
        const truncatedAtSpace = text.slice(0, lastSpaceIndex).trim();
        if (truncatedAtSpace.length > 0) {
            return truncatedAtSpace + "...";
        }
    }
=======
>>>>>>> d55c86c9

interface PendingTweet {
    cleanedContent: string;
    roomId: UUID;
    newTweetContent: string;
    discordMessageId: string;
    channelId: string;
    timestamp: number;
}

type PendingTweetApprovalStatus = "PENDING" | "APPROVED" | "REJECTED";

export class TwitterPostClient {
    client: ClientBase;
    runtime: IAgentRuntime;
    twitterUsername: string;
    private isProcessing: boolean = false;
    private lastProcessTime: number = 0;
    private stopProcessingActions: boolean = false;
    private isDryRun: boolean;
    private discordClientForApproval: Client;
    private approvalRequired: boolean = false;
    private discordApprovalChannelId: string;
    private approvalCheckInterval: number;

    constructor(client: ClientBase, runtime: IAgentRuntime) {
        this.client = client;
        this.runtime = runtime;
        this.twitterUsername = this.client.twitterConfig.TWITTER_USERNAME;
        this.isDryRun = this.client.twitterConfig.TWITTER_DRY_RUN;

        // Log configuration on initialization
        elizaLogger.log("Twitter Client Configuration:");
        elizaLogger.log(`- Username: ${this.twitterUsername}`);
        elizaLogger.log(
            `- Dry Run Mode: ${this.isDryRun ? "enabled" : "disabled"}`
        );
        elizaLogger.log(
            `- Post Interval: ${this.client.twitterConfig.POST_INTERVAL_MIN}-${this.client.twitterConfig.POST_INTERVAL_MAX} minutes`
        );
        elizaLogger.log(
            `- Action Processing: ${this.client.twitterConfig.ENABLE_ACTION_PROCESSING ? "enabled" : "disabled"}`
        );
        elizaLogger.log(
            `- Action Interval: ${this.client.twitterConfig.ACTION_INTERVAL} minutes`
        );
        elizaLogger.log(
            `- Post Immediately: ${this.client.twitterConfig.POST_IMMEDIATELY ? "enabled" : "disabled"}`
        );
        elizaLogger.log(
            `- Search Enabled: ${this.client.twitterConfig.TWITTER_SEARCH_ENABLE ? "enabled" : "disabled"}`
        );

        const targetUsers = this.client.twitterConfig.TWITTER_TARGET_USERS;
        if (targetUsers) {
            elizaLogger.log(`- Target Users: ${targetUsers}`);
        }

        if (this.isDryRun) {
            elizaLogger.log(
                "Twitter client initialized in dry run mode - no actual tweets should be posted"
            );
        }

        // Initialize Discord webhook
        const approvalRequired: boolean =
            this.runtime
                .getSetting("TWITTER_APPROVAL_ENABLED")
                ?.toLocaleLowerCase() === "true";
        if (approvalRequired) {
            const discordToken = this.runtime.getSetting(
                "TWITTER_APPROVAL_DISCORD_BOT_TOKEN"
            );
            const approvalChannelId = this.runtime.getSetting(
                "TWITTER_APPROVAL_DISCORD_CHANNEL_ID"
            );

            const APPROVAL_CHECK_INTERVAL =
                parseInt(
                    this.runtime.getSetting("TWITTER_APPROVAL_CHECK_INTERVAL")
                ) || 5 * 60 * 1000; // 5 minutes

            this.approvalCheckInterval = APPROVAL_CHECK_INTERVAL;

            if (!discordToken || !approvalChannelId) {
                throw new Error(
                    "TWITTER_APPROVAL_DISCORD_BOT_TOKEN and TWITTER_APPROVAL_DISCORD_CHANNEL_ID are required for approval workflow"
                );
            }

            this.approvalRequired = true;
            this.discordApprovalChannelId = approvalChannelId;

            // Set up Discord client event handlers
            this.setupDiscordClient();
        }
    }

    private setupDiscordClient() {
        this.discordClientForApproval = new Client({
            intents: [
                GatewayIntentBits.Guilds,
                GatewayIntentBits.GuildMessages,
                GatewayIntentBits.MessageContent,
                GatewayIntentBits.GuildMessageReactions,
            ],
            partials: [Partials.Channel, Partials.Message, Partials.Reaction],
        });
        this.discordClientForApproval.once(
            Events.ClientReady,
            (readyClient) => {
                elizaLogger.log(
                    `Discord bot is ready as ${readyClient.user.tag}!`
                );

                // Generate invite link with required permissions
                const invite = `https://discord.com/api/oauth2/authorize?client_id=${readyClient.user.id}&permissions=274877991936&scope=bot`;
                // 274877991936 includes permissions for:
                // - Send Messages
                // - Read Messages/View Channels
                // - Read Message History

                elizaLogger.log(
                    `Use this link to properly invite the Twitter Post Approval Discord bot: ${invite}`
                );
            }
        );
        // Login to Discord
        this.discordClientForApproval.login(
            this.runtime.getSetting("TWITTER_APPROVAL_DISCORD_BOT_TOKEN")
        );
    }

    async start() {
        if (!this.client.profile) {
            await this.client.init();
        }

        const generateNewTweetLoop = async () => {
            // Check for pending tweets first
            if (this.approvalRequired) await this.handlePendingTweet();

            const lastPost = await this.runtime.cacheManager.get<{
                timestamp: number;
            }>("twitter/" + this.twitterUsername + "/lastPost");

            const lastPostTimestamp = lastPost?.timestamp ?? 0;
            const minMinutes = this.client.twitterConfig.POST_INTERVAL_MIN;
            const maxMinutes = this.client.twitterConfig.POST_INTERVAL_MAX;
            const randomMinutes =
                Math.floor(Math.random() * (maxMinutes - minMinutes + 1)) +
                minMinutes;
            const delay = randomMinutes * 60 * 1000;

            if (Date.now() > lastPostTimestamp + delay) {
                await this.generateNewTweet();
            }

            setTimeout(() => {
                generateNewTweetLoop(); // Set up next iteration
            }, delay);

            elizaLogger.log(`Next tweet scheduled in ${randomMinutes} minutes`);
        };

        const processActionsLoop = async () => {
            const actionInterval = this.client.twitterConfig.ACTION_INTERVAL; // Defaults to 5 minutes

            while (!this.stopProcessingActions) {
                try {
                    const results = await this.processTweetActions();
                    if (results) {
                        elizaLogger.log(`Processed ${results.length} tweets`);
                        elizaLogger.log(
                            `Next action processing scheduled in ${actionInterval} minutes`
                        );
                        // Wait for the full interval before next processing
                        await new Promise(
                            (resolve) =>
                                setTimeout(resolve, actionInterval * 60 * 1000) // now in minutes
                        );
                    }
                } catch (error) {
                    elizaLogger.error(
                        "Error in action processing loop:",
                        error
                    );
                    // Add exponential backoff on error
                    await new Promise((resolve) => setTimeout(resolve, 30000)); // Wait 30s on error
                }
            }
        };

        if (this.client.twitterConfig.POST_IMMEDIATELY) {
            await this.generateNewTweet();
        }

        // Only start tweet generation loop if not in dry run mode
        generateNewTweetLoop();
        elizaLogger.log("Tweet generation loop started");

<<<<<<< HEAD
        if (
            this.client.twitterConfig.ENABLE_ACTION_PROCESSING &&
            !this.isDryRun
        ) {
=======
        if (this.client.twitterConfig.ENABLE_ACTION_PROCESSING) {
>>>>>>> d55c86c9
            processActionsLoop().catch((error) => {
                elizaLogger.error(
                    "Fatal error in process actions loop:",
                    error
                );
            });
        }

        // Start the pending tweet check loop if enabled
        if (this.approvalRequired) this.runPendingTweetCheckLoop();
    }

    private runPendingTweetCheckLoop() {
        setInterval(async () => {
            await this.handlePendingTweet();
        }, this.approvalCheckInterval);
    }

    createTweetObject(
        tweetResult: any,
        client: any,
        twitterUsername: string
    ): Tweet {
        return {
            id: tweetResult.rest_id,
            name: client.profile.screenName,
            username: client.profile.username,
            text: tweetResult.legacy.full_text,
            conversationId: tweetResult.legacy.conversation_id_str,
            createdAt: tweetResult.legacy.created_at,
            timestamp: new Date(tweetResult.legacy.created_at).getTime(),
            userId: client.profile.id,
            inReplyToStatusId: tweetResult.legacy.in_reply_to_status_id_str,
            permanentUrl: `https://twitter.com/${twitterUsername}/status/${tweetResult.rest_id}`,
            hashtags: [],
            mentions: [],
            photos: [],
            thread: [],
            urls: [],
            videos: [],
        } as Tweet;
    }

    async processAndCacheTweet(
        runtime: IAgentRuntime,
        client: ClientBase,
        tweet: Tweet,
        roomId: UUID,
        newTweetContent: string
    ) {
        // Cache the last post details
        await runtime.cacheManager.set(
            `twitter/${client.profile.username}/lastPost`,
            {
                id: tweet.id,
                timestamp: Date.now(),
            }
        );

        // Cache the tweet
        await client.cacheTweet(tweet);

        // Log the posted tweet
        elizaLogger.log(`Tweet posted:\n ${tweet.permanentUrl}`);

        // Ensure the room and participant exist
        await runtime.ensureRoomExists(roomId);
        await runtime.ensureParticipantInRoom(runtime.agentId, roomId);

        // Create a memory for the tweet
        await runtime.messageManager.createMemory({
            id: stringToUuid(tweet.id + "-" + runtime.agentId),
            userId: runtime.agentId,
            agentId: runtime.agentId,
            content: {
                text: newTweetContent.trim(),
                url: tweet.permanentUrl,
                source: "twitter",
            },
            roomId,
            embedding: getEmbeddingZeroVector(),
            createdAt: tweet.timestamp,
        });
    }

    async handleNoteTweet(
        client: ClientBase,
        content: string,
        tweetId?: string
    ) {
        try {
            const noteTweetResult = await client.requestQueue.add(
                async () =>
                    await client.twitterClient.sendNoteTweet(content, tweetId)
            );

            if (noteTweetResult.errors && noteTweetResult.errors.length > 0) {
                // Note Tweet failed due to authorization. Falling back to standard Tweet.
                const truncateContent = truncateToCompleteSentence(
                    content,
                    this.client.twitterConfig.MAX_TWEET_LENGTH
                );
                return await this.sendStandardTweet(
                    client,
                    truncateContent,
                    tweetId
                );
            } else {
                return noteTweetResult.data.notetweet_create.tweet_results
                    .result;
            }
        } catch (error) {
            throw new Error(`Note Tweet failed: ${error}`);
        }
    }

    async sendStandardTweet(
        client: ClientBase,
        content: string,
        tweetId?: string
    ) {
        try {
            const standardTweetResult = await client.requestQueue.add(
                async () =>
                    await client.twitterClient.sendTweet(content, tweetId)
            );
            const body = await standardTweetResult.json();
            if (!body?.data?.create_tweet?.tweet_results?.result) {
                console.error("Error sending tweet; Bad response:", body);
                return;
            }
            return body.data.create_tweet.tweet_results.result;
        } catch (error) {
            elizaLogger.error("Error sending standard Tweet:", error);
            throw error;
        }
    }

    async postTweet(
        runtime: IAgentRuntime,
        client: ClientBase,
        cleanedContent: string,
        roomId: UUID,
        newTweetContent: string,
        twitterUsername: string
    ) {
        try {
            elizaLogger.log(`Posting new tweet:\n`);

            let result;

            if (cleanedContent.length > DEFAULT_MAX_TWEET_LENGTH) {
                result = await this.handleNoteTweet(client, cleanedContent);
            } else {
                result = await this.sendStandardTweet(client, cleanedContent);
            }

            const tweet = this.createTweetObject(
                result,
                client,
                twitterUsername
            );

            await this.processAndCacheTweet(
                runtime,
                client,
                tweet,
                roomId,
                newTweetContent
            );
        } catch (error) {
            elizaLogger.error("Error sending tweet:", error);
        }
    }

    /**
     * Generates and posts a new tweet. If isDryRun is true, only logs what would have been posted.
     */
<<<<<<< HEAD
    private async generateNewTweet() {
        elizaLogger.log("Generating new tweet cuk");
=======
    async generateNewTweet() {
        elizaLogger.log("Generating new tweet");
>>>>>>> d55c86c9

        try {
            const roomId = stringToUuid(
                "twitter_generate_room-" + this.client.profile.username
            );
            await this.runtime.ensureUserExists(
                this.runtime.agentId,
                this.client.profile.username,
                this.runtime.character.name,
                "twitter"
            );

            const topics = this.runtime.character.topics.join(", ");

            const state = await this.runtime.composeState(
                {
                    userId: this.runtime.agentId,
                    roomId: roomId,
                    agentId: this.runtime.agentId,
                    content: {
                        text: topics || "",
                        action: "TWEET",
                    },
                },
                {
                    twitterUserName: this.client.profile.username,
                }
            );

            const context = composeContext({
                state,
                template:
                    this.runtime.character.templates?.twitterPostTemplate ||
                    twitterPostTemplate,
            });
            console.log("PROMPT", context);
            elizaLogger.debug("generate post prompt:\n" + context);

            const newTweetContent = await generateText({
                runtime: this.runtime,
                context,
                modelClass: ModelClass.SMALL,
            });

            // First attempt to clean content
            let cleanedContent = "";

            // Try parsing as JSON first
            try {
                const parsedResponse = JSON.parse(newTweetContent);
                if (parsedResponse.text) {
                    cleanedContent = parsedResponse.text;
                } else if (typeof parsedResponse === "string") {
                    cleanedContent = parsedResponse;
                }
            } catch (error) {
                error.linted = true; // make linter happy since catch needs a variable
                // If not JSON, clean the raw content
                cleanedContent = newTweetContent
                    .replace(/^\s*{?\s*"text":\s*"|"\s*}?\s*$/g, "") // Remove JSON-like wrapper
                    .replace(/^['"](.*)['"]$/g, "$1") // Remove quotes
                    .replace(/\\"/g, '"') // Unescape quotes
                    .replace(/\\n/g, "\n\n") // Unescape newlines, ensures double spaces
                    .trim();
            }

            if (!cleanedContent) {
                elizaLogger.error(
                    "Failed to extract valid content from response:",
                    {
                        rawResponse: newTweetContent,
                        attempted: "JSON parsing",
                    }
                );
                return;
            }

            // Truncate the content to the maximum tweet length specified in the environment settings, ensuring the truncation respects sentence boundaries.
            const maxTweetLength = this.client.twitterConfig.MAX_TWEET_LENGTH;
            if (maxTweetLength) {
                cleanedContent = truncateToCompleteSentence(
                    cleanedContent,
                    maxTweetLength
                );
            }

            const removeQuotes = (str: string) =>
                str.replace(/^['"](.*)['"]$/, "$1");

            const fixNewLines = (str: string) => str.replaceAll(/\\n/g, "\n\n"); //ensures double spaces

            // Final cleaning
            cleanedContent = removeQuotes(fixNewLines(cleanedContent));

            if (this.isDryRun) {
                elizaLogger.info(
                    `Dry run: would have posted tweet: ${cleanedContent}`
                );
                return;
            }

            try {
                if (this.approvalRequired) {
                    // Send for approval instead of posting directly
                    elizaLogger.log(
                        `Sending Tweet For Approval:\n ${cleanedContent}`
                    );
                    await this.sendForApproval(
                        cleanedContent,
                        roomId,
                        newTweetContent
                    );
                    elizaLogger.log("Tweet sent for approval");
                } else {
                    elizaLogger.log(`Posting new tweet:\n ${cleanedContent}`);
                    this.postTweet(
                        this.runtime,
                        this.client,
                        cleanedContent,
                        roomId,
                        newTweetContent,
                        this.twitterUsername
                    );
                }
            } catch (error) {
                elizaLogger.error("Error sending tweet:", error);
            }
        } catch (error) {
            elizaLogger.error("Error generating new tweet:", error);
        }
    }

    private async generateTweetContent(
        tweetState: any,
        options?: {
            template?: TemplateType;
            context?: string;
        }
    ): Promise<string> {
        const context = composeContext({
            state: tweetState,
            template:
                options?.template ||
                this.runtime.character.templates?.twitterPostTemplate ||
                twitterPostTemplate,
        });

        const response = await generateText({
            runtime: this.runtime,
            context: options?.context || context,
            modelClass: ModelClass.SMALL,
        });
        elizaLogger.debug("generate tweet content response:\n" + response);

        // First clean up any markdown and newlines
        const cleanedResponse = response
            .replace(/```json\s*/g, "") // Remove ```json
            .replace(/```\s*/g, "") // Remove any remaining ```
            .replaceAll(/\\n/g, "\n")
            .trim();

        // Try to parse as JSON first
        try {
            const jsonResponse = JSON.parse(cleanedResponse);
            if (jsonResponse.text) {
                return this.trimTweetLength(jsonResponse.text);
            }
            if (typeof jsonResponse === "object") {
                const possibleContent =
                    jsonResponse.content ||
                    jsonResponse.message ||
                    jsonResponse.response;
                if (possibleContent) {
                    return this.trimTweetLength(possibleContent);
                }
            }
        } catch (error) {
            error.linted = true; // make linter happy since catch needs a variable

            // If JSON parsing fails, treat as plain text
            elizaLogger.debug("Response is not JSON, treating as plain text");
        }

        // If not JSON or no valid content found, clean the raw text
        return this.trimTweetLength(cleanedResponse);
    }

    // Helper method to ensure tweet length compliance
    private trimTweetLength(text: string, maxLength: number = 280): string {
        if (text.length <= maxLength) return text;

        // Try to cut at last sentence
        const lastSentence = text.slice(0, maxLength).lastIndexOf(".");
        if (lastSentence > 0) {
            return text.slice(0, lastSentence + 1).trim();
        }

        // Fallback to word boundary
        return (
            text.slice(0, text.lastIndexOf(" ", maxLength - 3)).trim() + "..."
        );
    }

    /**
     * Processes tweet actions (likes, retweets, quotes, replies). If isDryRun is true,
     * only simulates and logs actions without making API calls.
     */
    private async processTweetActions() {
        if (this.isProcessing) {
            elizaLogger.log("Already processing tweet actions, skipping");
            return null;
        }

        try {
            this.isProcessing = true;
            this.lastProcessTime = Date.now();

            elizaLogger.log("Processing tweet actions");

            await this.runtime.ensureUserExists(
                this.runtime.agentId,
                this.twitterUsername,
                this.runtime.character.name,
                "twitter"
            );

            const timelines = await this.client.fetchTimelineForActions(
                MAX_TIMELINES_TO_FETCH
            );
            const maxActionsProcessing =
                this.client.twitterConfig.MAX_ACTIONS_PROCESSING;
            const processedTimelines = [];

            for (const tweet of timelines) {
                try {
                    // Skip if we've already processed this tweet
                    const memory =
                        await this.runtime.messageManager.getMemoryById(
                            stringToUuid(tweet.id + "-" + this.runtime.agentId)
                        );
                    if (memory) {
                        elizaLogger.log(
                            `Already processed tweet ID: ${tweet.id}`
                        );
                        continue;
                    }

                    const roomId = stringToUuid(
                        tweet.conversationId + "-" + this.runtime.agentId
                    );

                    const tweetState = await this.runtime.composeState(
                        {
                            userId: this.runtime.agentId,
                            roomId,
                            agentId: this.runtime.agentId,
                            content: { text: "", action: "" },
                        },
                        {
                            twitterUserName: this.twitterUsername,
                            currentTweet: `ID: ${tweet.id}\nFrom: ${tweet.name} (@${tweet.username})\nText: ${tweet.text}`,
                        }
                    );

                    const actionContext = composeContext({
                        state: tweetState,
                        template:
                            this.runtime.character.templates
                                ?.twitterActionTemplate ||
                            twitterActionTemplate,
                    });

                    const actionResponse = await generateTweetActions({
                        runtime: this.runtime,
                        context: actionContext,
                        modelClass: ModelClass.SMALL,
                    });

                    if (!actionResponse) {
                        elizaLogger.log(
                            `No valid actions generated for tweet ${tweet.id}`
                        );
                        continue;
                    }
                    processedTimelines.push({
                        tweet: tweet,
                        actionResponse: actionResponse,
                        tweetState: tweetState,
                        roomId: roomId,
                    });
                } catch (error) {
                    elizaLogger.error(
                        `Error processing tweet ${tweet.id}:`,
                        error
                    );
                    continue;
                }
            }

            const sortProcessedTimeline = (arr: typeof processedTimelines) => {
                return arr.sort((a, b) => {
                    // Count the number of true values in the actionResponse object
                    const countTrue = (obj: typeof a.actionResponse) =>
                        Object.values(obj).filter(Boolean).length;

                    const countA = countTrue(a.actionResponse);
                    const countB = countTrue(b.actionResponse);

                    // Primary sort by number of true values
                    if (countA !== countB) {
                        return countB - countA;
                    }

                    // Secondary sort by the "like" property
                    if (a.actionResponse.like !== b.actionResponse.like) {
                        return a.actionResponse.like ? -1 : 1;
                    }

                    // Tertiary sort keeps the remaining objects with equal weight
                    return 0;
                });
            };
            // Sort the timeline based on the action decision score,
            // then slice the results according to the environment variable to limit the number of actions per cycle.
            const sortedTimelines = sortProcessedTimeline(
                processedTimelines
            ).slice(0, maxActionsProcessing);

            return this.processTimelineActions(sortedTimelines); // Return results array to indicate completion
        } catch (error) {
            elizaLogger.error("Error in processTweetActions:", error);
            throw error;
        } finally {
            this.isProcessing = false;
        }
    }

    /**
     * Processes a list of timelines by executing the corresponding tweet actions.
     * Each timeline includes the tweet, action response, tweet state, and room context.
     * Results are returned for tracking completed actions.
     *
     * @param timelines - Array of objects containing tweet details, action responses, and state information.
     * @returns A promise that resolves to an array of results with details of executed actions.
     */
    private async processTimelineActions(
        timelines: {
            tweet: Tweet;
            actionResponse: ActionResponse;
            tweetState: State;
            roomId: UUID;
        }[]
    ): Promise<
        {
            tweetId: string;
            actionResponse: ActionResponse;
            executedActions: string[];
        }[]
    > {
        const results = [];
        for (const timeline of timelines) {
            const { actionResponse, tweetState, roomId, tweet } = timeline;
            try {
                const executedActions: string[] = [];
                // Execute actions
                if (actionResponse.like) {
                    if (this.isDryRun) {
                        elizaLogger.info(
                            `Dry run: would have liked tweet ${tweet.id}`
                        );
                        executedActions.push("like (dry run)");
                    } else {
                        try {
                            await this.client.twitterClient.likeTweet(tweet.id);
                            executedActions.push("like");
                            elizaLogger.log(`Liked tweet ${tweet.id}`);
                        } catch (error) {
                            elizaLogger.error(
                                `Error liking tweet ${tweet.id}:`,
                                error
                            );
                        }
                    }
                }

                if (actionResponse.retweet) {
                    if (this.isDryRun) {
                        elizaLogger.info(
                            `Dry run: would have retweeted tweet ${tweet.id}`
                        );
                        executedActions.push("retweet (dry run)");
                    } else {
                        try {
                            await this.client.twitterClient.retweet(tweet.id);
                            executedActions.push("retweet");
                            elizaLogger.log(`Retweeted tweet ${tweet.id}`);
                        } catch (error) {
                            elizaLogger.error(
                                `Error retweeting tweet ${tweet.id}:`,
                                error
                            );
                        }
                    }
                }

                if (actionResponse.quote) {
                    try {
                        // Build conversation thread for context
                        const thread = await buildConversationThread(
                            tweet,
                            this.client
                        );
                        const formattedConversation = thread
                            .map(
                                (t) =>
                                    `@${t.username} (${new Date(t.timestamp * 1000).toLocaleString()}): ${t.text}`
                            )
                            .join("\n\n");

                        // Generate image descriptions if present
                        const imageDescriptions = [];
                        if (tweet.photos?.length > 0) {
                            elizaLogger.log(
                                "Processing images in tweet for context"
                            );
                            for (const photo of tweet.photos) {
                                const description = await this.runtime
                                    .getService<IImageDescriptionService>(
                                        ServiceType.IMAGE_DESCRIPTION
                                    )
                                    .describeImage(photo.url);
                                imageDescriptions.push(description);
                            }
                        }

                        // Handle quoted tweet if present
                        let quotedContent = "";
                        if (tweet.quotedStatusId) {
                            try {
                                const quotedTweet =
                                    await this.client.twitterClient.getTweet(
                                        tweet.quotedStatusId
                                    );
                                if (quotedTweet) {
                                    quotedContent = `\nQuoted Tweet from @${quotedTweet.username}:\n${quotedTweet.text}`;
                                }
                            } catch (error) {
                                elizaLogger.error(
                                    "Error fetching quoted tweet:",
                                    error
                                );
                            }
                        }

                        // Compose rich state with all context
                        const enrichedState = await this.runtime.composeState(
                            {
                                userId: this.runtime.agentId,
                                roomId: stringToUuid(
                                    tweet.conversationId +
                                        "-" +
                                        this.runtime.agentId
                                ),
                                agentId: this.runtime.agentId,
                                content: {
                                    text: tweet.text,
                                    action: "QUOTE",
                                },
                            },
                            {
                                twitterUserName: this.twitterUsername,
                                currentPost: `From @${tweet.username}: ${tweet.text}`,
                                formattedConversation,
                                imageContext:
                                    imageDescriptions.length > 0
                                        ? `\nImages in Tweet:\n${imageDescriptions.map((desc, i) => `Image ${i + 1}: ${desc}`).join("\n")}`
                                        : "",
                                quotedContent,
                            }
                        );

                        const quoteContent = await this.generateTweetContent(
                            enrichedState,
                            {
                                template:
                                    this.runtime.character.templates
                                        ?.twitterMessageHandlerTemplate ||
                                    twitterMessageHandlerTemplate,
                            }
                        );

                        if (!quoteContent) {
                            elizaLogger.error(
                                "Failed to generate valid quote tweet content"
                            );
                            return;
                        }

                        elizaLogger.log(
                            "Generated quote tweet content:",
                            quoteContent
                        );
                        // Check for dry run mode
                        if (this.isDryRun) {
                            elizaLogger.info(
                                `Dry run: A quote tweet for tweet ID ${tweet.id} would have been posted with the following content: "${quoteContent}".`
                            );
                            executedActions.push("quote (dry run)");
                        } else {
                            // Send the tweet through request queue
                            const result = await this.client.requestQueue.add(
                                async () =>
                                    await this.client.twitterClient.sendQuoteTweet(
                                        quoteContent,
                                        tweet.id
                                    )
                            );

                            const body = await result.json();

                            if (
                                body?.data?.create_tweet?.tweet_results?.result
                            ) {
                                elizaLogger.log(
                                    "Successfully posted quote tweet"
                                );
                                executedActions.push("quote");

                                // Cache generation context for debugging
                                await this.runtime.cacheManager.set(
                                    `twitter/quote_generation_${tweet.id}.txt`,
                                    `Context:\n${enrichedState}\n\nGenerated Quote:\n${quoteContent}`
                                );
                            } else {
                                elizaLogger.error(
                                    "Quote tweet creation failed:",
                                    body
                                );
                            }
                        }
                    } catch (error) {
                        elizaLogger.error(
                            "Error in quote tweet generation:",
                            error
                        );
                    }
                }

                if (actionResponse.reply) {
                    try {
                        await this.handleTextOnlyReply(
                            tweet,
                            tweetState,
                            executedActions
                        );
                    } catch (error) {
                        elizaLogger.error(
                            `Error replying to tweet ${tweet.id}:`,
                            error
                        );
                    }
                }

                // Add these checks before creating memory
                await this.runtime.ensureRoomExists(roomId);
                await this.runtime.ensureUserExists(
                    stringToUuid(tweet.userId),
                    tweet.username,
                    tweet.name,
                    "twitter"
                );
                await this.runtime.ensureParticipantInRoom(
                    this.runtime.agentId,
                    roomId
                );

                if (!this.isDryRun) {
                    // Then create the memory
                    await this.runtime.messageManager.createMemory({
                        id: stringToUuid(tweet.id + "-" + this.runtime.agentId),
                        userId: stringToUuid(tweet.userId),
                        content: {
                            text: tweet.text,
                            url: tweet.permanentUrl,
                            source: "twitter",
                            action: executedActions.join(","),
                        },
                        agentId: this.runtime.agentId,
                        roomId,
                        embedding: getEmbeddingZeroVector(),
                        createdAt: tweet.timestamp * 1000,
                    });
                }

                results.push({
                    tweetId: tweet.id,
                    actionResponse: actionResponse,
                    executedActions,
                });
            } catch (error) {
                elizaLogger.error(`Error processing tweet ${tweet.id}:`, error);
                continue;
            }
        }

        return results;
    }

    /**
     * Handles text-only replies to tweets. If isDryRun is true, only logs what would
     * have been replied without making API calls.
     */
    private async handleTextOnlyReply(
        tweet: Tweet,
        tweetState: any,
        executedActions: string[]
    ) {
        try {
            // Build conversation thread for context
            const thread = await buildConversationThread(tweet, this.client);
            const formattedConversation = thread
                .map(
                    (t) =>
                        `@${t.username} (${new Date(t.timestamp * 1000).toLocaleString()}): ${t.text}`
                )
                .join("\n\n");

            // Generate image descriptions if present
            const imageDescriptions = [];
            if (tweet.photos?.length > 0) {
                elizaLogger.log("Processing images in tweet for context");
                for (const photo of tweet.photos) {
                    const description = await this.runtime
                        .getService<IImageDescriptionService>(
                            ServiceType.IMAGE_DESCRIPTION
                        )
                        .describeImage(photo.url);
                    imageDescriptions.push(description);
                }
            }

            // Handle quoted tweet if present
            let quotedContent = "";
            if (tweet.quotedStatusId) {
                try {
                    const quotedTweet =
                        await this.client.twitterClient.getTweet(
                            tweet.quotedStatusId
                        );
                    if (quotedTweet) {
                        quotedContent = `\nQuoted Tweet from @${quotedTweet.username}:\n${quotedTweet.text}`;
                    }
                } catch (error) {
                    elizaLogger.error("Error fetching quoted tweet:", error);
                }
            }

            // Compose rich state with all context
            const enrichedState = await this.runtime.composeState(
                {
                    userId: this.runtime.agentId,
                    roomId: stringToUuid(
                        tweet.conversationId + "-" + this.runtime.agentId
                    ),
                    agentId: this.runtime.agentId,
                    content: { text: tweet.text, action: "" },
                },
                {
                    twitterUserName: this.twitterUsername,
                    currentPost: `From @${tweet.username}: ${tweet.text}`,
                    formattedConversation,
                    imageContext:
                        imageDescriptions.length > 0
                            ? `\nImages in Tweet:\n${imageDescriptions.map((desc, i) => `Image ${i + 1}: ${desc}`).join("\n")}`
                            : "",
                    quotedContent,
                }
            );

            // Generate and clean the reply content
            const replyText = await this.generateTweetContent(enrichedState, {
                template:
                    this.runtime.character.templates
                        ?.twitterMessageHandlerTemplate ||
                    twitterMessageHandlerTemplate,
            });

            if (!replyText) {
                elizaLogger.error("Failed to generate valid reply content");
                return;
            }

            if (this.isDryRun) {
                elizaLogger.info(
                    `Dry run: reply to tweet ${tweet.id} would have been: ${replyText}`
                );
                executedActions.push("reply (dry run)");
                return;
            }

            elizaLogger.debug("Final reply text to be sent:", replyText);

            let result;

            if (replyText.length > DEFAULT_MAX_TWEET_LENGTH) {
                result = await this.handleNoteTweet(
                    this.client,
                    replyText,
                    tweet.id
                );
            } else {
                result = await this.sendStandardTweet(
                    this.client,
                    replyText,
                    tweet.id
                );
            }

            if (result) {
                elizaLogger.log("Successfully posted reply tweet");
                executedActions.push("reply");

                // Cache generation context for debugging
                await this.runtime.cacheManager.set(
                    `twitter/reply_generation_${tweet.id}.txt`,
                    `Context:\n${enrichedState}\n\nGenerated Reply:\n${replyText}`
                );
            } else {
                elizaLogger.error("Tweet reply creation failed");
            }
        } catch (error) {
            elizaLogger.error("Error in handleTextOnlyReply:", error);
        }
    }

    async stop() {
        this.stopProcessingActions = true;
    }

    private async sendForApproval(
        cleanedContent: string,
        roomId: UUID,
        newTweetContent: string
    ): Promise<string | null> {
        try {
            const embed = {
                title: "New Tweet Pending Approval",
                description: cleanedContent,
                fields: [
                    {
                        name: "Character",
                        value: this.client.profile.username,
                        inline: true,
                    },
                    {
                        name: "Length",
                        value: cleanedContent.length.toString(),
                        inline: true,
                    },
                ],
                footer: {
                    text: "Reply with '👍' to post or '❌' to discard, This will automatically expire and remove after 24 hours if no response received",
                },
                timestamp: new Date().toISOString(),
            };

            const channel = await this.discordClientForApproval.channels.fetch(
                this.discordApprovalChannelId
            );

            if (!channel || !(channel instanceof TextChannel)) {
                throw new Error("Invalid approval channel");
            }

            const message = await channel.send({ embeds: [embed] });

            // Store the pending tweet
            const pendingTweetsKey = `twitter/${this.client.profile.username}/pendingTweet`;
            const currentPendingTweets =
                (await this.runtime.cacheManager.get<PendingTweet[]>(
                    pendingTweetsKey
                )) || [];
            // Add new pending tweet
            currentPendingTweets.push({
                cleanedContent,
                roomId,
                newTweetContent,
                discordMessageId: message.id,
                channelId: this.discordApprovalChannelId,
                timestamp: Date.now(),
            });

            // Store updated array
            await this.runtime.cacheManager.set(
                pendingTweetsKey,
                currentPendingTweets
            );

            return message.id;
        } catch (error) {
            elizaLogger.error(
                "Error Sending Twitter Post Approval Request:",
                error
            );
            return null;
        }
    }

    private async checkApprovalStatus(
        discordMessageId: string
    ): Promise<PendingTweetApprovalStatus> {
        try {
            // Fetch message and its replies from Discord
            const channel = await this.discordClientForApproval.channels.fetch(
                this.discordApprovalChannelId
            );

            elizaLogger.log(`channel ${JSON.stringify(channel)}`);

            if (!(channel instanceof TextChannel)) {
                elizaLogger.error("Invalid approval channel");
                return "PENDING";
            }

            // Fetch the original message and its replies
            const message = await channel.messages.fetch(discordMessageId);

            // Look for thumbs up reaction ('👍')
            const thumbsUpReaction = message.reactions.cache.find(
                (reaction) => reaction.emoji.name === "👍"
            );

            // Look for reject reaction ('❌')
            const rejectReaction = message.reactions.cache.find(
                (reaction) => reaction.emoji.name === "❌"
            );

            // Check if the reaction exists and has reactions
            if (rejectReaction) {
                const count = rejectReaction.count;
                if (count > 0) {
                    return "REJECTED";
                }
            }

            // Check if the reaction exists and has reactions
            if (thumbsUpReaction) {
                // You might want to check for specific users who can approve
                // For now, we'll return true if anyone used thumbs up
                const count = thumbsUpReaction.count;
                if (count > 0) {
                    return "APPROVED";
                }
            }

            return "PENDING";
        } catch (error) {
            elizaLogger.error("Error checking approval status:", error);
            return "PENDING";
        }
    }

    private async cleanupPendingTweet(discordMessageId: string) {
        const pendingTweetsKey = `twitter/${this.client.profile.username}/pendingTweet`;
        const currentPendingTweets =
            (await this.runtime.cacheManager.get<PendingTweet[]>(
                pendingTweetsKey
            )) || [];

        // Remove the specific tweet
        const updatedPendingTweets = currentPendingTweets.filter(
            (tweet) => tweet.discordMessageId !== discordMessageId
        );

        if (updatedPendingTweets.length === 0) {
            await this.runtime.cacheManager.delete(pendingTweetsKey);
        } else {
            await this.runtime.cacheManager.set(
                pendingTweetsKey,
                updatedPendingTweets
            );
        }
    }

    private async handlePendingTweet() {
        elizaLogger.log("Checking Pending Tweets...");
        const pendingTweetsKey = `twitter/${this.client.profile.username}/pendingTweet`;
        const pendingTweets =
            (await this.runtime.cacheManager.get<PendingTweet[]>(
                pendingTweetsKey
            )) || [];

        for (const pendingTweet of pendingTweets) {
            // Check if tweet is older than 24 hours
            const isExpired =
                Date.now() - pendingTweet.timestamp > 24 * 60 * 60 * 1000;

            if (isExpired) {
                elizaLogger.log("Pending tweet expired, cleaning up");

                // Notify on Discord about expiration
                try {
                    const channel =
                        await this.discordClientForApproval.channels.fetch(
                            pendingTweet.channelId
                        );
                    if (channel instanceof TextChannel) {
                        const originalMessage = await channel.messages.fetch(
                            pendingTweet.discordMessageId
                        );
                        await originalMessage.reply(
                            "This tweet approval request has expired (24h timeout)."
                        );
                    }
                } catch (error) {
                    elizaLogger.error(
                        "Error sending expiration notification:",
                        error
                    );
                }

                await this.cleanupPendingTweet(pendingTweet.discordMessageId);
                return;
            }

            // Check approval status
            elizaLogger.log("Checking approval status...");
            const approvalStatus: PendingTweetApprovalStatus =
                await this.checkApprovalStatus(pendingTweet.discordMessageId);

            if (approvalStatus === "APPROVED") {
                elizaLogger.log("Tweet Approved, Posting");
                await this.postTweet(
                    this.runtime,
                    this.client,
                    pendingTweet.cleanedContent,
                    pendingTweet.roomId,
                    pendingTweet.newTweetContent,
                    this.twitterUsername
                );

                // Notify on Discord about posting
                try {
                    const channel =
                        await this.discordClientForApproval.channels.fetch(
                            pendingTweet.channelId
                        );
                    if (channel instanceof TextChannel) {
                        const originalMessage = await channel.messages.fetch(
                            pendingTweet.discordMessageId
                        );
                        await originalMessage.reply(
                            "Tweet has been posted successfully! ✅"
                        );
                    }
                } catch (error) {
                    elizaLogger.error(
                        "Error sending post notification:",
                        error
                    );
                }

                await this.cleanupPendingTweet(pendingTweet.discordMessageId);
            } else if (approvalStatus === "REJECTED") {
                elizaLogger.log("Tweet Rejected, Cleaning Up");
                await this.cleanupPendingTweet(pendingTweet.discordMessageId);
                // Notify about Rejection of Tweet
                try {
                    const channel =
                        await this.discordClientForApproval.channels.fetch(
                            pendingTweet.channelId
                        );
                    if (channel instanceof TextChannel) {
                        const originalMessage = await channel.messages.fetch(
                            pendingTweet.discordMessageId
                        );
                        await originalMessage.reply(
                            "Tweet has been rejected! ❌"
                        );
                    }
                } catch (error) {
                    elizaLogger.error(
                        "Error sending rejection notification:",
                        error
                    );
                }
            }
        }
    }
}<|MERGE_RESOLUTION|>--- conflicted
+++ resolved
@@ -1,4 +1,5 @@
 import {
+    ActionResponse,
     composeContext,
     elizaLogger,
     generateText,
@@ -9,30 +10,24 @@
     ModelClass,
     postActionResponseFooter,
     ServiceType,
+    State,
     stringToUuid,
     TemplateType,
+    truncateToCompleteSentence,
     UUID,
-    truncateToCompleteSentence,
 } from "@elizaos/core";
 import { Tweet } from "agent-twitter-client";
-import { ClientBase } from "./base.ts";
-import { DEFAULT_MAX_TWEET_LENGTH } from "./environment.ts";
-<<<<<<< HEAD
-import { twitterMessageHandlerTemplate } from "./interactions.ts";
-import { buildConversationThread } from "./utils.ts";
-=======
 import {
     Client,
     Events,
     GatewayIntentBits,
+    Partials,
     TextChannel,
-    Partials,
 } from "discord.js";
-import { State } from "@elizaos/core";
-import { ActionResponse } from "@elizaos/core";
+import { ClientBase } from "./base.ts";
+import { DEFAULT_MAX_TWEET_LENGTH } from "./environment.ts";
 
 const MAX_TIMELINES_TO_FETCH = 15;
->>>>>>> d55c86c9
 
 const twitterPostTemplate = `
 # Areas of Expertise
@@ -82,38 +77,6 @@
 
 # Respond with qualifying action tags only. Default to NO action unless extremely confident of relevance.` +
     postActionResponseFooter;
-<<<<<<< HEAD
-
-/**
- * Truncate text to fit within the Twitter character limit, ensuring it ends at a complete sentence.
- */
-function truncateToCompleteSentence(
-    text: string,
-    maxTweetLength: number
-): string {
-    if (text.length <= maxTweetLength) {
-        return text;
-    }
-
-    // Attempt to truncate at the last period within the limit
-    const lastPeriodIndex = text.lastIndexOf(".", maxTweetLength - 1);
-    if (lastPeriodIndex !== -1) {
-        const truncatedAtPeriod = text.slice(0, lastPeriodIndex + 1).trim();
-        if (truncatedAtPeriod.length > 0) {
-            return truncatedAtPeriod;
-        }
-    }
-
-    // If no period, truncate to the nearest whitespace within the limit
-    const lastSpaceIndex = text.lastIndexOf(" ", maxTweetLength - 1);
-    if (lastSpaceIndex !== -1) {
-        const truncatedAtSpace = text.slice(0, lastSpaceIndex).trim();
-        if (truncatedAtSpace.length > 0) {
-            return truncatedAtSpace + "...";
-        }
-    }
-=======
->>>>>>> d55c86c9
 
 interface PendingTweet {
     cleanedContent: string;
@@ -315,14 +278,7 @@
         generateNewTweetLoop();
         elizaLogger.log("Tweet generation loop started");
 
-<<<<<<< HEAD
-        if (
-            this.client.twitterConfig.ENABLE_ACTION_PROCESSING &&
-            !this.isDryRun
-        ) {
-=======
         if (this.client.twitterConfig.ENABLE_ACTION_PROCESSING) {
->>>>>>> d55c86c9
             processActionsLoop().catch((error) => {
                 elizaLogger.error(
                     "Fatal error in process actions loop:",
@@ -501,13 +457,8 @@
     /**
      * Generates and posts a new tweet. If isDryRun is true, only logs what would have been posted.
      */
-<<<<<<< HEAD
-    private async generateNewTweet() {
-        elizaLogger.log("Generating new tweet cuk");
-=======
     async generateNewTweet() {
         elizaLogger.log("Generating new tweet");
->>>>>>> d55c86c9
 
         try {
             const roomId = stringToUuid(
