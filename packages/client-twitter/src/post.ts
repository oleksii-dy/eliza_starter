import {
    ActionResponse,
    composeContext,
    elizaLogger,
    generateText,
    generateTweetActions,
    getEmbeddingZeroVector,
    type IAgentRuntime,
    type IImageDescriptionService,
    ModelClass,
    postActionResponseFooter,
    ServiceType,
    State,
    stringToUuid,
    type TemplateType,
    truncateToCompleteSentence,
<<<<<<< HEAD
    type UUID,
} from "@elizaos/core";
import type { Tweet } from "agent-twitter-client";
=======
    parseJSONObjectFromText,
    extractAttributes,
    cleanJsonResponse,
} from "@elizaos/core";
import { elizaLogger } from "@elizaos/core";
import type { ClientBase } from "./base.ts";
import { postActionResponseFooter } from "@elizaos/core";
import { generateTweetActions } from "@elizaos/core";
import { type IImageDescriptionService, ServiceType } from "@elizaos/core";
import { buildConversationThread, fetchMediaData } from "./utils.ts";
import { twitterMessageHandlerTemplate } from "./interactions.ts";
import { DEFAULT_MAX_TWEET_LENGTH } from "./environment.ts";
>>>>>>> bdf9581b
import {
    Client,
    Events,
    GatewayIntentBits,
    Partials,
    TextChannel,
} from "discord.js";
<<<<<<< HEAD
import type { ClientBase } from "./base.ts";
import { DEFAULT_MAX_TWEET_LENGTH } from "./environment.ts";
import { twitterMessageHandlerTemplate } from "./interactions.ts";
import { buildConversationThread } from "./utils.ts";
=======
import type { State } from "@elizaos/core";
import type { ActionResponse } from "@elizaos/core";
import { MediaData } from "./types.ts";
>>>>>>> bdf9581b

const MAX_TIMELINES_TO_FETCH = 15;

const twitterPostTemplate = `
# Areas of Expertise
{{knowledge}}

# About {{agentName}} (@{{twitterUserName}}):
{{bio}}
{{lore}}
{{topics}}

{{providers}}

{{characterPostExamples}}

{{postDirections}}

# Task: Generate a post in the voice and style and perspective of {{agentName}} @{{twitterUserName}}.
Write a post that is {{adjective}} about {{topic}} (without mentioning {{topic}} directly), from the perspective of {{agentName}}. Do not add commentary or acknowledge this request, just write the post.
Your response must include the summary of the # NEWS above into a sentences and Dont discard or remove any important numbers and informations
If the news isnt about SUI or SUIRISE, dont mix the context with SUI Shilling. keep the original and relevant context of the news.
Your response should be 1, 2, or 3 sentences (choose the length at random).
Your response should not contain any questions. Brief, concise statements only. The total character count MUST be less than 400. No emojis. Use \n\n (double spaces) between statements if there are multiple statements in your response.
Your response should replace any crypto currency name such as Ethereum, Bitcoin, or something else with its ticker starting with $.
Your response should replace any crypto currency ticker that doesnt have $ before it you have to add the $ so for example ETH become $ETH ( ticker has length up to 4 characters ).
Your response should not include ChainCatcher text on it.
`;

export const twitterActionTemplate =
    `
# INSTRUCTIONS: Determine actions for {{agentName}} (@{{twitterUserName}}) based on:
{{bio}}
{{postDirections}}

Guidelines:
- ONLY engage with content that DIRECTLY relates to character's core interests
- Direct mentions are priority IF they are on-topic
- Skip ALL content that is:
  - Off-topic or tangentially related
  - From high-profile accounts unless explicitly relevant
  - Generic/viral content without specific relevance
  - Political/controversial unless central to character
  - Promotional/marketing unless directly relevant

Actions (respond only with tags):
[LIKE] - Perfect topic match AND aligns with character (9.8/10)
[RETWEET] - Exceptional content that embodies character's expertise (9.5/10)
[QUOTE] - Can add substantial domain expertise (9.5/10)
[REPLY] - Can contribute meaningful, expert-level insight (9.5/10)

Tweet:
{{currentTweet}}

# Respond with qualifying action tags only. Default to NO action unless extremely confident of relevance.` +
    postActionResponseFooter;

interface PendingTweet {
    tweetTextForPosting: string;
    roomId: UUID;
    rawTweetContent: string;
    discordMessageId: string;
    channelId: string;
    timestamp: number;
}

type PendingTweetApprovalStatus = "PENDING" | "APPROVED" | "REJECTED";

export class TwitterPostClient {
    client: ClientBase;
    runtime: IAgentRuntime;
    twitterUsername: string;
    private isProcessing = false;
    private lastProcessTime = 0;
    private stopProcessingActions = false;
    private isDryRun: boolean;
    private discordClientForApproval: Client;
    private approvalRequired = false;
    private discordApprovalChannelId: string;
    private approvalCheckInterval: number;

    constructor(client: ClientBase, runtime: IAgentRuntime) {
        this.client = client;
        this.runtime = runtime;
        this.twitterUsername = this.client.twitterConfig.TWITTER_USERNAME;
        this.isDryRun = this.client.twitterConfig.TWITTER_DRY_RUN;

        // Log configuration on initialization
        elizaLogger.log("Twitter Client Configuration:");
        elizaLogger.log(`- Username: ${this.twitterUsername}`);
        elizaLogger.log(
            `- Dry Run Mode: ${this.isDryRun ? "enabled" : "disabled"}`
        );
        elizaLogger.log(
            `- Post Interval: ${this.client.twitterConfig.POST_INTERVAL_MIN}-${this.client.twitterConfig.POST_INTERVAL_MAX} minutes`
        );
        elizaLogger.log(
            `- Action Processing: ${
                this.client.twitterConfig.ENABLE_ACTION_PROCESSING
                    ? "enabled"
                    : "disabled"
            }`
        );
        elizaLogger.log(
            `- Action Interval: ${this.client.twitterConfig.ACTION_INTERVAL} minutes`
        );
        elizaLogger.log(
            `- Post Immediately: ${
                this.client.twitterConfig.POST_IMMEDIATELY
                    ? "enabled"
                    : "disabled"
            }`
        );
        elizaLogger.log(
            `- Search Enabled: ${
                this.client.twitterConfig.TWITTER_SEARCH_ENABLE
                    ? "enabled"
                    : "disabled"
            }`
        );

        const targetUsers = this.client.twitterConfig.TWITTER_TARGET_USERS;
        if (targetUsers) {
            elizaLogger.log(`- Target Users: ${targetUsers}`);
        }

        if (this.isDryRun) {
            elizaLogger.log(
                "Twitter client initialized in dry run mode - no actual tweets should be posted"
            );
        }

        // Initialize Discord webhook
        const approvalRequired: boolean =
            this.runtime
                .getSetting("TWITTER_APPROVAL_ENABLED")
                ?.toLocaleLowerCase() === "true";
        if (approvalRequired) {
            const discordToken = this.runtime.getSetting(
                "TWITTER_APPROVAL_DISCORD_BOT_TOKEN"
            );
            const approvalChannelId = this.runtime.getSetting(
                "TWITTER_APPROVAL_DISCORD_CHANNEL_ID"
            );

            const APPROVAL_CHECK_INTERVAL =
                Number.parseInt(
                    this.runtime.getSetting("TWITTER_APPROVAL_CHECK_INTERVAL")
                ) || 5 * 60 * 1000; // 5 minutes

            this.approvalCheckInterval = APPROVAL_CHECK_INTERVAL;

            if (!discordToken || !approvalChannelId) {
                throw new Error(
                    "TWITTER_APPROVAL_DISCORD_BOT_TOKEN and TWITTER_APPROVAL_DISCORD_CHANNEL_ID are required for approval workflow"
                );
            }

            this.approvalRequired = true;
            this.discordApprovalChannelId = approvalChannelId;

            // Set up Discord client event handlers
            this.setupDiscordClient();
        }
    }

    private setupDiscordClient() {
        this.discordClientForApproval = new Client({
            intents: [
                GatewayIntentBits.Guilds,
                GatewayIntentBits.GuildMessages,
                GatewayIntentBits.MessageContent,
                GatewayIntentBits.GuildMessageReactions,
            ],
            partials: [Partials.Channel, Partials.Message, Partials.Reaction],
        });
        this.discordClientForApproval.once(
            Events.ClientReady,
            (readyClient) => {
                elizaLogger.log(
                    `Discord bot is ready as ${readyClient.user.tag}!`
                );

                // Generate invite link with required permissions
                const invite = `https://discord.com/api/oauth2/authorize?client_id=${readyClient.user.id}&permissions=274877991936&scope=bot`;
                // 274877991936 includes permissions for:
                // - Send Messages
                // - Read Messages/View Channels
                // - Read Message History

                elizaLogger.log(
                    `Use this link to properly invite the Twitter Post Approval Discord bot: ${invite}`
                );
            }
        );
        // Login to Discord
        this.discordClientForApproval.login(
            this.runtime.getSetting("TWITTER_APPROVAL_DISCORD_BOT_TOKEN")
        );
    }

    async start() {
        if (!this.client.profile) {
            await this.client.init();
        }

        const generateNewTweetLoop = async () => {
            const lastPost = await this.runtime.cacheManager.get<{
                timestamp: number;
            }>("twitter/" + this.twitterUsername + "/lastPost");

            const lastPostTimestamp = lastPost?.timestamp ?? 0;
            const minMinutes = this.client.twitterConfig.POST_INTERVAL_MIN;
            const maxMinutes = this.client.twitterConfig.POST_INTERVAL_MAX;
            const randomMinutes =
                Math.floor(Math.random() * (maxMinutes - minMinutes + 1)) +
                minMinutes;
            const delay = randomMinutes * 60 * 1000;

            if (Date.now() > lastPostTimestamp + delay) {
                await this.generateNewTweet();
            }

            setTimeout(() => {
                generateNewTweetLoop(); // Set up next iteration
            }, delay);

            elizaLogger.log(`Next tweet scheduled in ${randomMinutes} minutes`);
        };

        const processActionsLoop = async () => {
            const actionInterval = this.client.twitterConfig.ACTION_INTERVAL; // Defaults to 5 minutes

            while (!this.stopProcessingActions) {
                try {
                    const results = await this.processTweetActions();
                    if (results) {
                        elizaLogger.log(`Processed ${results.length} tweets`);
                        elizaLogger.log(
                            `Next action processing scheduled in ${actionInterval} minutes`
                        );
                        // Wait for the full interval before next processing
                        await new Promise(
                            (resolve) =>
                                setTimeout(resolve, actionInterval * 60 * 1000) // now in minutes
                        );
                    }
                } catch (error) {
                    elizaLogger.error(
                        "Error in action processing loop:",
                        error
                    );
                    // Add exponential backoff on error
                    await new Promise((resolve) => setTimeout(resolve, 30000)); // Wait 30s on error
                }
            }
        };

        if (this.client.twitterConfig.POST_IMMEDIATELY) {
            await this.generateNewTweet();
        }

        generateNewTweetLoop();
        elizaLogger.log("Tweet generation loop started");

        if (this.client.twitterConfig.ENABLE_ACTION_PROCESSING) {
            processActionsLoop().catch((error) => {
                elizaLogger.error(
                    "Fatal error in process actions loop:",
                    error
                );
            });
        }

        // Start the pending tweet check loop if enabled
        if (this.approvalRequired) this.runPendingTweetCheckLoop();
    }

    private runPendingTweetCheckLoop() {
        setInterval(async () => {
            await this.handlePendingTweet();
        }, this.approvalCheckInterval);
    }

    createTweetObject(
        tweetResult: any,
        client: any,
        twitterUsername: string
    ): Tweet {
        return {
            id: tweetResult.rest_id,
            name: client.profile.screenName,
            username: client.profile.username,
            text: tweetResult.legacy.full_text,
            conversationId: tweetResult.legacy.conversation_id_str,
            createdAt: tweetResult.legacy.created_at,
            timestamp: new Date(tweetResult.legacy.created_at).getTime(),
            userId: client.profile.id,
            inReplyToStatusId: tweetResult.legacy.in_reply_to_status_id_str,
            permanentUrl: `https://twitter.com/${twitterUsername}/status/${tweetResult.rest_id}`,
            hashtags: [],
            mentions: [],
            photos: [],
            thread: [],
            urls: [],
            videos: [],
        } as Tweet;
    }

    async processAndCacheTweet(
        runtime: IAgentRuntime,
        client: ClientBase,
        tweet: Tweet,
        roomId: UUID,
        rawTweetContent: string
    ) {
        // Cache the last post details
        await runtime.cacheManager.set(
            `twitter/${client.profile.username}/lastPost`,
            {
                id: tweet.id,
                timestamp: Date.now(),
            }
        );

        // Cache the tweet
        await client.cacheTweet(tweet);

        // Log the posted tweet
        elizaLogger.log(`Tweet posted:\n ${tweet.permanentUrl}`);

        // Ensure the room and participant exist
        await runtime.ensureRoomExists(roomId);
        await runtime.ensureParticipantInRoom(runtime.agentId, roomId);

        // Create a memory for the tweet
        await runtime.messageManager.createMemory({
            id: stringToUuid(tweet.id + "-" + runtime.agentId),
            userId: runtime.agentId,
            agentId: runtime.agentId,
            content: {
                text: rawTweetContent.trim(),
                url: tweet.permanentUrl,
                source: "twitter",
            },
            roomId,
            embedding: getEmbeddingZeroVector(),
            createdAt: tweet.timestamp,
        });
    }

    async handleNoteTweet(
        client: ClientBase,
        content: string,
        tweetId?: string,
        mediaData?: MediaData[]
    ) {
        try {
            const noteTweetResult = await client.requestQueue.add(
                async () =>
                    await client.twitterClient.sendNoteTweet(
                        content,
                        tweetId,
                        mediaData
                    )
            );

            if (noteTweetResult.errors && noteTweetResult.errors.length > 0) {
                // Note Tweet failed due to authorization. Falling back to standard Tweet.
                const truncateContent = truncateToCompleteSentence(
                    content,
                    this.client.twitterConfig.MAX_TWEET_LENGTH
                );
                return await this.sendStandardTweet(
                    client,
                    truncateContent,
                    tweetId
                );
            } else {
                return noteTweetResult.data.notetweet_create.tweet_results
                    .result;
            }
        } catch (error) {
            throw new Error(`Note Tweet failed: ${error}`);
        }
    }

    async sendStandardTweet(
        client: ClientBase,
        content: string,
        tweetId?: string,
        mediaData?: MediaData[]
    ) {
        try {
            const standardTweetResult = await client.requestQueue.add(
                async () =>
                    await client.twitterClient.sendTweet(
                        content,
                        tweetId,
                        mediaData
                    )
            );
            const body = await standardTweetResult.json();
            if (!body?.data?.create_tweet?.tweet_results?.result) {
                elizaLogger.error("Error sending tweet; Bad response:", body);
                return;
            }
            return body.data.create_tweet.tweet_results.result;
        } catch (error) {
            elizaLogger.error("Error sending standard Tweet:", error);
            throw error;
        }
    }

    async postTweet(
        runtime: IAgentRuntime,
        client: ClientBase,
        tweetTextForPosting: string,
        roomId: UUID,
        rawTweetContent: string,
        twitterUsername: string,
        mediaData?: MediaData[]
    ) {
        try {
            elizaLogger.log(`Posting new tweet:\n`);

            let result;

            if (tweetTextForPosting.length > DEFAULT_MAX_TWEET_LENGTH) {
                result = await this.handleNoteTweet(
                    client,
                    tweetTextForPosting,
                    undefined,
                    mediaData
                );
            } else {
                result = await this.sendStandardTweet(
                    client,
                    tweetTextForPosting,
                    undefined,
                    mediaData
                );
            }

            const tweet = this.createTweetObject(
                result,
                client,
                twitterUsername
            );

            await this.processAndCacheTweet(
                runtime,
                client,
                tweet,
                roomId,
                rawTweetContent
            );
        } catch (error) {
            elizaLogger.error("Error sending tweet:", error);
        }
    }

    /**
     * Generates and posts a new tweet. If isDryRun is true, only logs what would have been posted.
     */
    async generateNewTweet() {
        elizaLogger.log("Generating new tweet");

        try {
            const roomId = stringToUuid(
                "twitter_generate_room-" + this.client.profile.username
            );
            await this.runtime.ensureUserExists(
                this.runtime.agentId,
                this.client.profile.username,
                this.runtime.character.name,
                "twitter"
            );

            const topics = this.runtime.character.topics.join(", ");
            const maxTweetLength = this.client.twitterConfig.MAX_TWEET_LENGTH;
            const state = await this.runtime.composeState(
                {
                    userId: this.runtime.agentId,
                    roomId: roomId,
                    agentId: this.runtime.agentId,
                    content: {
                        text: topics || "",
                        action: "TWEET",
                    },
                },
                {
                    twitterUserName: this.client.profile.username,
                    maxTweetLength,
                }
            );

            const context = composeContext({
                state,
                template:
                    this.runtime.character.templates?.twitterPostTemplate ||
                    twitterPostTemplate,
            });
            // console.log("PROMPT", context);
            elizaLogger.debug("generate post prompt:\n" + context);

            const response = await generateText({
                runtime: this.runtime,
                context,
                modelClass: ModelClass.SMALL,
            });

            const rawTweetContent = cleanJsonResponse(response);

            // First attempt to clean content
            let tweetTextForPosting = null;
            let mediaData = null;

            // Try parsing as JSON first
            const parsedResponse = parseJSONObjectFromText(rawTweetContent);
            if (parsedResponse?.text) {
                tweetTextForPosting = parsedResponse.text;
            }

            if (
                parsedResponse?.attachments &&
                parsedResponse?.attachments.length > 0
            ) {
                mediaData = await fetchMediaData(parsedResponse.attachments);
            }

            // Try extracting text attribute
            if (!tweetTextForPosting) {
                const parsingText = extractAttributes(rawTweetContent, [
                    "text",
                ]).text;
                if (parsingText) {
                    tweetTextForPosting = truncateToCompleteSentence(
                        extractAttributes(rawTweetContent, ["text"]).text,
                        this.client.twitterConfig.MAX_TWEET_LENGTH
                    );
                }
            }

            // Use the raw text
            if (!tweetTextForPosting) {
                tweetTextForPosting = rawTweetContent;
            }

            // Truncate the content to the maximum tweet length specified in the environment settings, ensuring the truncation respects sentence boundaries.
            if (maxTweetLength) {
                tweetTextForPosting = truncateToCompleteSentence(
                    tweetTextForPosting,
                    maxTweetLength
                );
            }

            const removeQuotes = (str: string) =>
                str.replace(/^['"](.*)['"]$/, "$1");

            const fixNewLines = (str: string) => str.replaceAll(/\\n/g, "\n\n"); //ensures double spaces

            // Final cleaning
            tweetTextForPosting = removeQuotes(
                fixNewLines(tweetTextForPosting)
            );

            if (this.isDryRun) {
                elizaLogger.info(
                    `Dry run: would have posted tweet: ${tweetTextForPosting}`
                );
                return;
            }

            try {
                if (this.approvalRequired) {
                    // Send for approval instead of posting directly
                    elizaLogger.log(
                        `Sending Tweet For Approval:\n ${tweetTextForPosting}`
                    );
                    await this.sendForApproval(
                        tweetTextForPosting,
                        roomId,
                        rawTweetContent
                    );
                    elizaLogger.log("Tweet sent for approval");
                } else {
                    elizaLogger.log(
                        `Posting new tweet:\n ${tweetTextForPosting}`
                    );
                    this.postTweet(
                        this.runtime,
                        this.client,
                        tweetTextForPosting,
                        roomId,
                        rawTweetContent,
                        this.twitterUsername,
                        mediaData
                    );
                }
            } catch (error) {
                elizaLogger.error("Error sending tweet:", error);
            }
        } catch (error) {
            elizaLogger.error("Error generating new tweet:", error);
        }
    }

    private async generateTweetContent(
        tweetState: any,
        options?: {
            template?: TemplateType;
            context?: string;
        }
    ): Promise<string> {
        const context = composeContext({
            state: tweetState,
            template:
                options?.template ||
                this.runtime.character.templates?.twitterPostTemplate ||
                twitterPostTemplate,
        });

        const response = await generateText({
            runtime: this.runtime,
            context: options?.context || context,
            modelClass: ModelClass.SMALL,
        });

        elizaLogger.log("generate tweet content response:\n" + response);

        // First clean up any markdown and newlines
        const cleanedResponse = cleanJsonResponse(response);

        // Try to parse as JSON first
        const jsonResponse = parseJSONObjectFromText(cleanedResponse);
        if (jsonResponse.text) {
            const truncateContent = truncateToCompleteSentence(
                jsonResponse.text,
                this.client.twitterConfig.MAX_TWEET_LENGTH
            );
            return truncateContent;
        }
        if (typeof jsonResponse === "object") {
            const possibleContent =
                jsonResponse.content ||
                jsonResponse.message ||
                jsonResponse.response;
            if (possibleContent) {
                const truncateContent = truncateToCompleteSentence(
                    possibleContent,
                    this.client.twitterConfig.MAX_TWEET_LENGTH
                );
                return truncateContent;
            }
        }

        let truncateContent = null;
        // Try extracting text attribute
        const parsingText = extractAttributes(cleanedResponse, ["text"]).text;
        if (parsingText) {
            truncateContent = truncateToCompleteSentence(
                parsingText,
                this.client.twitterConfig.MAX_TWEET_LENGTH
            );
        }

        if (!truncateContent) {
            // If not JSON or no valid content found, clean the raw text
            truncateContent = truncateToCompleteSentence(
                cleanedResponse,
                this.client.twitterConfig.MAX_TWEET_LENGTH
            );
        }
<<<<<<< HEAD
        const _theText =
            text.slice(0, text.lastIndexOf(" ", maxLength - 3)).trim() + "...";
        const regex = /"text": "(.*)/s;

        // Ekstrak teks menggunakan regex
        const match = regex.exec(_theText);
        let finalReplyText;
        if (match) {
            finalReplyText = match[1]; // Ambil grup pertama
        } else {
            finalReplyText = _theText;
        }
        // console.log("Final reply text to be sent:", {
        //     finalReplyText,
        //     raw: replyText,
        //     length: replyText.length,
        // });
        // let result;
        // Fallback to word boundary
        return finalReplyText;
=======

        return truncateContent;
>>>>>>> bdf9581b
    }

    /**
     * Processes tweet actions (likes, retweets, quotes, replies). If isDryRun is true,
     * only simulates and logs actions without making API calls.
     */
    private async processTweetActions() {
        if (this.isProcessing) {
            elizaLogger.log("Already processing tweet actions, skipping");
            return null;
        }

        try {
            this.isProcessing = true;
            this.lastProcessTime = Date.now();

            elizaLogger.log("Processing tweet actions");

            await this.runtime.ensureUserExists(
                this.runtime.agentId,
                this.twitterUsername,
                this.runtime.character.name,
                "twitter"
            );

            const timelines = await this.client.fetchTimelineForActions(
                MAX_TIMELINES_TO_FETCH
                //this.client.twitterConfig.MAX_ACTIONS_PROCESSING // fetch only the maximum number of tweets to process
            );
            const maxActionsProcessing =
                this.client.twitterConfig.MAX_ACTIONS_PROCESSING;
            const processedTimelines = [];

            for (const tweet of timelines) {
                try {
                    // Skip if we've already processed this tweet
                    const memory =
                        await this.runtime.messageManager.getMemoryById(
                            stringToUuid(tweet.id + "-" + this.runtime.agentId)
                        );
                    if (memory) {
                        elizaLogger.log(
                            `Already processed tweet ID: ${tweet.id}`
                        );
                        continue;
                    }

                    const roomId = stringToUuid(
                        tweet.conversationId + "-" + this.runtime.agentId
                    );

                    const tweetState = await this.runtime.composeState(
                        {
                            userId: this.runtime.agentId,
                            roomId,
                            agentId: this.runtime.agentId,
                            content: { text: "", action: "" },
                        },
                        {
                            twitterUserName: this.twitterUsername,
                            currentTweet: `ID: ${tweet.id}\nFrom: ${tweet.name} (@${tweet.username})\nText: ${tweet.text}`,
                        }
                    );

                    const actionContext = composeContext({
                        state: tweetState,
                        template:
                            this.runtime.character.templates
                                ?.twitterActionTemplate ||
                            twitterActionTemplate,
                    });

                    const actionResponse = await generateTweetActions({
                        runtime: this.runtime,
                        context: actionContext,
                        modelClass: ModelClass.SMALL,
                    });

                    if (!actionResponse) {
                        elizaLogger.log(
                            `No valid actions generated for tweet ${tweet.id}`
                        );
                        continue;
                    }

                    processedTimelines.push({
                        tweet: tweet,
                        actionResponse: actionResponse,
                        tweetState: tweetState,
                        roomId: roomId,
                    });
                } catch (error) {
                    elizaLogger.error(
                        `Error processing tweet ${tweet.id}:`,
                        error
                    );
                    continue;
                }
            }

            const sortProcessedTimeline = (arr: typeof processedTimelines) => {
                return arr.sort((a, b) => {
                    // Count the number of true values in the actionResponse object
                    const countTrue = (obj: typeof a.actionResponse) =>
                        Object.values(obj).filter(Boolean).length;

                    const countA = countTrue(a.actionResponse);
                    const countB = countTrue(b.actionResponse);

                    // Primary sort by number of true values
                    if (countA !== countB) {
                        return countB - countA;
                    }

                    // Secondary sort by the "like" property
                    if (a.actionResponse.like !== b.actionResponse.like) {
                        return a.actionResponse.like ? -1 : 1;
                    }

                    // Tertiary sort keeps the remaining objects with equal weight
                    return 0;
                });
            };
            // Sort the timeline based on the action decision score,
            // then slice the results according to the environment variable to limit the number of actions per cycle.
            const sortedTimelines = sortProcessedTimeline(
                processedTimelines
            ).slice(0, maxActionsProcessing);

            return this.processTimelineActions(sortedTimelines); // Return results array to indicate completion
        } catch (error) {
            elizaLogger.error("Error in processTweetActions:", error);
            throw error;
        } finally {
            this.isProcessing = false;
        }
    }

    /**
     * Processes a list of timelines by executing the corresponding tweet actions.
     * Each timeline includes the tweet, action response, tweet state, and room context.
     * Results are returned for tracking completed actions.
     *
     * @param timelines - Array of objects containing tweet details, action responses, and state information.
     * @returns A promise that resolves to an array of results with details of executed actions.
     */
    private async processTimelineActions(
        timelines: {
            tweet: Tweet;
            actionResponse: ActionResponse;
            tweetState: State;
            roomId: UUID;
        }[]
    ): Promise<
        {
            tweetId: string;
            actionResponse: ActionResponse;
            executedActions: string[];
        }[]
    > {
        const results = [];
        for (const timeline of timelines) {
            const { actionResponse, tweetState, roomId, tweet } = timeline;
            try {
                const executedActions: string[] = [];
                // Execute actions
                if (actionResponse.like) {
                    if (this.isDryRun) {
                        elizaLogger.info(
                            `Dry run: would have liked tweet ${tweet.id}`
                        );
                        executedActions.push("like (dry run)");
                    } else {
                        try {
                            await this.client.twitterClient.likeTweet(tweet.id);
                            executedActions.push("like");
                            elizaLogger.log(`Liked tweet ${tweet.id}`);
                        } catch (error) {
                            elizaLogger.error(
                                `Error liking tweet ${tweet.id}:`,
                                error
                            );
                        }
                    }
                }

                if (actionResponse.retweet) {
                    if (this.isDryRun) {
                        elizaLogger.info(
                            `Dry run: would have retweeted tweet ${tweet.id}`
                        );
                        executedActions.push("retweet (dry run)");
                    } else {
                        try {
                            await this.client.twitterClient.retweet(tweet.id);
                            executedActions.push("retweet");
                            elizaLogger.log(`Retweeted tweet ${tweet.id}`);
                        } catch (error) {
                            elizaLogger.error(
                                `Error retweeting tweet ${tweet.id}:`,
                                error
                            );
                        }
                    }
                }

                if (actionResponse.quote) {
                    try {
                        // Build conversation thread for context
                        const thread = await buildConversationThread(
                            tweet,
                            this.client
                        );
                        const formattedConversation = thread
                            .map(
                                (t) =>
                                    `@${t.username} (${new Date(
                                        t.timestamp * 1000
                                    ).toLocaleString()}): ${t.text}`
                            )
                            .join("\n\n");

                        // Generate image descriptions if present
                        const imageDescriptions = [];
                        if (tweet.photos?.length > 0) {
                            elizaLogger.log(
                                "Processing images in tweet for context"
                            );
                            for (const photo of tweet.photos) {
                                const description = await this.runtime
                                    .getService<IImageDescriptionService>(
                                        ServiceType.IMAGE_DESCRIPTION
                                    )
                                    .describeImage(photo.url);
                                console.log("TRY TO DESCRIBE IMAGE", {
                                    url: photo.url,
                                    tweetId: tweet.id,
                                    description: description,
                                });
                                imageDescriptions.push(description);
                            }
                        }

                        // Handle quoted tweet if present
                        let quotedContent = "";
                        if (tweet.quotedStatusId) {
                            try {
                                const quotedTweet =
                                    await this.client.twitterClient.getTweet(
                                        tweet.quotedStatusId
                                    );
                                if (quotedTweet) {
                                    quotedContent = `\nQuoted Tweet from @${quotedTweet.username}:\n${quotedTweet.text}`;
                                }
                            } catch (error) {
                                elizaLogger.error(
                                    "Error fetching quoted tweet:",
                                    error
                                );
                            }
                        }

                        // Compose rich state with all context
                        const enrichedState = await this.runtime.composeState(
                            {
                                userId: this.runtime.agentId,
                                roomId: stringToUuid(
                                    tweet.conversationId +
                                        "-" +
                                        this.runtime.agentId
                                ),
                                agentId: this.runtime.agentId,
                                content: {
                                    text: tweet.text,
                                    action: "QUOTE",
                                },
                            },
                            {
                                twitterUserName: this.twitterUsername,
                                currentPost: `From @${tweet.username}: ${tweet.text}`,
                                formattedConversation,
                                //imageContext:
                                imageDescriptions:
                                    imageDescriptions.length > 0
                                        ? `\nImages in Tweet:\n${imageDescriptions
                                              .map(
                                                  (desc, i) =>
                                                      `Image ${i + 1}: ${desc}`
                                              )
                                              .join("\n")}`
                                        : "",
                                quotedContent,
                            }
                        );

                        const quoteContent = await this.generateTweetContent(
                            enrichedState,
                            {
                                template:
                                    this.runtime.character.templates
                                        ?.twitterMessageHandlerTemplate ||
                                    twitterMessageHandlerTemplate,
                            }
                        );

                        if (!quoteContent) {
                            elizaLogger.error(
                                "Failed to generate valid quote tweet content"
                            );
                            return;
                        }

                        elizaLogger.log(
                            "Generated quote tweet content:",
                            quoteContent
                        );
                        // Check for dry run mode
                        if (this.isDryRun) {
                            elizaLogger.info(
                                `Dry run: A quote tweet for tweet ID ${tweet.id} would have been posted with the following content: "${quoteContent}".`
                            );
                            executedActions.push("quote (dry run)");
                        } else {
                            // Send the tweet through request queue
                            const result = await this.client.requestQueue.add(
                                async () =>
                                    await this.client.twitterClient.sendQuoteTweet(
                                        quoteContent,
                                        tweet.id
                                    )
                            );

                            const body = await result.json();

                            if (
                                body?.data?.create_tweet?.tweet_results?.result
                            ) {
                                elizaLogger.log(
                                    "Successfully posted quote tweet"
                                );
                                executedActions.push("quote");

                                // Cache generation context for debugging
                                await this.runtime.cacheManager.set(
                                    `twitter/quote_generation_${tweet.id}.txt`,
                                    `Context:\n${enrichedState}\n\nGenerated Quote:\n${quoteContent}`
                                );
                            } else {
                                elizaLogger.error(
                                    "Quote tweet creation failed:",
                                    body
                                );
                            }
                        }
                    } catch (error) {
                        elizaLogger.error(
                            "Error in quote tweet generation:",
                            error
                        );
                    }
                }

                if (actionResponse.reply) {
                    try {
                        await this.handleTextOnlyReply(
                            tweet,
                            tweetState,
                            executedActions
                        );
                    } catch (error) {
                        elizaLogger.error(
                            `Error replying to tweet ${tweet.id}:`,
                            error
                        );
                    }
                }

                // Add these checks before creating memory
                await this.runtime.ensureRoomExists(roomId);
                await this.runtime.ensureUserExists(
                    stringToUuid(tweet.userId),
                    tweet.username,
                    tweet.name,
                    "twitter"
                );
                await this.runtime.ensureParticipantInRoom(
                    this.runtime.agentId,
                    roomId
                );

                if (!this.isDryRun) {
                    // Then create the memory
                    await this.runtime.messageManager.createMemory({
                        id: stringToUuid(tweet.id + "-" + this.runtime.agentId),
                        userId: stringToUuid(tweet.userId),
                        content: {
                            text: tweet.text,
                            url: tweet.permanentUrl,
                            source: "twitter",
                            action: executedActions.join(","),
                        },
                        agentId: this.runtime.agentId,
                        roomId,
                        embedding: getEmbeddingZeroVector(),
                        createdAt: tweet.timestamp * 1000,
                    });
                }

                results.push({
                    tweetId: tweet.id,
                    actionResponse: actionResponse,
                    executedActions,
                });
            } catch (error) {
                elizaLogger.error(`Error processing tweet ${tweet.id}:`, error);
                continue;
            }
        }

        return results;
    }

    /**
     * Handles text-only replies to tweets. If isDryRun is true, only logs what would
     * have been replied without making API calls.
     */
    private async handleTextOnlyReply(
        tweet: Tweet,
        tweetState: any,
        executedActions: string[]
    ) {
        try {
            // Build conversation thread for context
            const thread = await buildConversationThread(tweet, this.client);
            const formattedConversation = thread
                .map(
                    (t) =>
                        `@${t.username} (${new Date(
                            t.timestamp * 1000
                        ).toLocaleString()}): ${t.text}`
                )
                .join("\n\n");

            // Generate image descriptions if present
            const imageDescriptions = [];
            if (tweet.photos?.length > 0) {
                elizaLogger.log("Processing images in tweet for context");
                for (const photo of tweet.photos) {
                    const description = await this.runtime
                        .getService<IImageDescriptionService>(
                            ServiceType.IMAGE_DESCRIPTION
                        )
                        .describeImage(photo.url);
                    imageDescriptions.push(description);
                }
            }

            // Handle quoted tweet if present
            let quotedContent = "";
            if (tweet.quotedStatusId) {
                try {
                    const quotedTweet =
                        await this.client.twitterClient.getTweet(
                            tweet.quotedStatusId
                        );
                    if (quotedTweet) {
                        quotedContent = `\nQuoted Tweet from @${quotedTweet.username}:\n${quotedTweet.text}`;
                    }
                } catch (error) {
                    elizaLogger.error("Error fetching quoted tweet:", error);
                }
            }

            // Compose rich state with all context
            const enrichedState = await this.runtime.composeState(
                {
                    userId: this.runtime.agentId,
                    roomId: stringToUuid(
                        tweet.conversationId + "-" + this.runtime.agentId
                    ),
                    agentId: this.runtime.agentId,
                    content: { text: tweet.text, action: "" },
                },
                {
                    twitterUserName: this.twitterUsername,
                    currentPost: `From @${tweet.username}: ${tweet.text}`,
                    formattedConversation,
                    //imageContext:
                    imageDescriptions:
                        imageDescriptions.length > 0
                            ? `\nImages in Tweet:\n${imageDescriptions
                                  .map((desc, i) => `Image ${i + 1}: ${desc}`)
                                  .join("\n")}`
                            : "",
                    quotedContent,
                }
            );

            // Generate and clean the reply content
            const replyText = await this.generateTweetContent(enrichedState, {
                template:
                    this.runtime.character.templates
                        ?.twitterMessageHandlerTemplate ||
                    twitterMessageHandlerTemplate,
            });

            if (!replyText) {
                elizaLogger.error("Failed to generate valid reply content");
                return;
            }

            if (this.isDryRun) {
                elizaLogger.info(
                    `Dry run: reply to tweet ${tweet.id} would have been: ${replyText}`
                );
                executedActions.push("reply (dry run)");
                return;
            }

            elizaLogger.debug("Final reply text to be sent:", replyText);

            // temporary fix
            const _replyText = replyText;

            // Regular expression untuk menangkap teks
            const regex = /"text": "(.*)/s;

            // Ekstrak teks menggunakan regex
            const match = regex.exec(_replyText);
            let finalReplyText;
            if (match) {
                finalReplyText = match[1]; // Ambil grup pertama
            } else {
                finalReplyText = replyText;
            }
            console.log("Final reply text to be sent:", {
                finalReplyText,
                raw: replyText,
                length: replyText.length,
            });
            let result;

            if (replyText.length > DEFAULT_MAX_TWEET_LENGTH) {
                result = await this.handleNoteTweet(
                    this.client,
                    finalReplyText,
                    tweet.id
                );
            } else {
                result = await this.sendStandardTweet(
                    this.client,
                    finalReplyText,
                    tweet.id
                );
            }

            // if (replyText.length > DEFAULT_MAX_TWEET_LENGTH) {
            //     result = await this.handleNoteTweet(
            //         this.client,
            //         replyText,
            //         tweet.id
            //     );
            // } else {
            //     result = await this.sendStandardTweet(
            //         this.client,
            //         replyText,
            //         tweet.id
            //     );
            // }

            if (result) {
                elizaLogger.log("Successfully posted reply tweet");
                executedActions.push("reply");

                // Cache generation context for debugging
                // await this.runtime.cacheManager.set(
                //     `twitter/reply_generation_${tweet.id}.txt`,
                //     `Context:\n${enrichedState}\n\nGenerated Reply:\n${replyText}`
                // );
                await this.runtime.cacheManager.set(
                    `twitter/reply_generation_${tweet.id}.txt`,
                    `Context:\n${enrichedState}\n\nGenerated Reply:\n${finalReplyText}`
                );
            } else {
                elizaLogger.error("Tweet reply creation failed");
            }
        } catch (error) {
            elizaLogger.error("Error in handleTextOnlyReply:", error);
        }
    }

    async stop() {
        this.stopProcessingActions = true;
    }

    private async sendForApproval(
        tweetTextForPosting: string,
        roomId: UUID,
        rawTweetContent: string
    ): Promise<string | null> {
        try {
            const embed = {
                title: "New Tweet Pending Approval",
                description: tweetTextForPosting,
                fields: [
                    {
                        name: "Character",
                        value: this.client.profile.username,
                        inline: true,
                    },
                    {
                        name: "Length",
                        value: tweetTextForPosting.length.toString(),
                        inline: true,
                    },
                ],
                footer: {
                    text: "Reply with '👍' to post or '❌' to discard, This will automatically expire and remove after 24 hours if no response received",
                },
                timestamp: new Date().toISOString(),
            };

            const channel = await this.discordClientForApproval.channels.fetch(
                this.discordApprovalChannelId
            );

            if (!channel || !(channel instanceof TextChannel)) {
                throw new Error("Invalid approval channel");
            }

            const message = await channel.send({ embeds: [embed] });

            // Store the pending tweet
            const pendingTweetsKey = `twitter/${this.client.profile.username}/pendingTweet`;
            const currentPendingTweets =
                (await this.runtime.cacheManager.get<PendingTweet[]>(
                    pendingTweetsKey
                )) || [];
            // Add new pending tweet
            currentPendingTweets.push({
                tweetTextForPosting,
                roomId,
                rawTweetContent,
                discordMessageId: message.id,
                channelId: this.discordApprovalChannelId,
                timestamp: Date.now(),
            });

            // Store updated array
            await this.runtime.cacheManager.set(
                pendingTweetsKey,
                currentPendingTweets
            );

            return message.id;
        } catch (error) {
            elizaLogger.error(
                "Error Sending Twitter Post Approval Request:",
                error
            );
            return null;
        }
    }

    private async checkApprovalStatus(
        discordMessageId: string
    ): Promise<PendingTweetApprovalStatus> {
        try {
            // Fetch message and its replies from Discord
            const channel = await this.discordClientForApproval.channels.fetch(
                this.discordApprovalChannelId
            );

            elizaLogger.log(`channel ${JSON.stringify(channel)}`);

            if (!(channel instanceof TextChannel)) {
                elizaLogger.error("Invalid approval channel");
                return "PENDING";
            }

            // Fetch the original message and its replies
            const message = await channel.messages.fetch(discordMessageId);

            // Look for thumbs up reaction ('👍')
            const thumbsUpReaction = message.reactions.cache.find(
                (reaction) => reaction.emoji.name === "👍"
            );

            // Look for reject reaction ('❌')
            const rejectReaction = message.reactions.cache.find(
                (reaction) => reaction.emoji.name === "❌"
            );

            // Check if the reaction exists and has reactions
            if (rejectReaction) {
                const count = rejectReaction.count;
                if (count > 0) {
                    return "REJECTED";
                }
            }

            // Check if the reaction exists and has reactions
            if (thumbsUpReaction) {
                // You might want to check for specific users who can approve
                // For now, we'll return true if anyone used thumbs up
                const count = thumbsUpReaction.count;
                if (count > 0) {
                    return "APPROVED";
                }
            }

            return "PENDING";
        } catch (error) {
            elizaLogger.error("Error checking approval status:", error);
            return "PENDING";
        }
    }

    private async cleanupPendingTweet(discordMessageId: string) {
        const pendingTweetsKey = `twitter/${this.client.profile.username}/pendingTweet`;
        const currentPendingTweets =
            (await this.runtime.cacheManager.get<PendingTweet[]>(
                pendingTweetsKey
            )) || [];

        // Remove the specific tweet
        const updatedPendingTweets = currentPendingTweets.filter(
            (tweet) => tweet.discordMessageId !== discordMessageId
        );

        if (updatedPendingTweets.length === 0) {
            await this.runtime.cacheManager.delete(pendingTweetsKey);
        } else {
            await this.runtime.cacheManager.set(
                pendingTweetsKey,
                updatedPendingTweets
            );
        }
    }

    private async handlePendingTweet() {
        elizaLogger.log("Checking Pending Tweets...");
        const pendingTweetsKey = `twitter/${this.client.profile.username}/pendingTweet`;
        const pendingTweets =
            (await this.runtime.cacheManager.get<PendingTweet[]>(
                pendingTweetsKey
            )) || [];

        for (const pendingTweet of pendingTweets) {
            // Check if tweet is older than 24 hours
            const isExpired =
                Date.now() - pendingTweet.timestamp > 24 * 60 * 60 * 1000;

            if (isExpired) {
                elizaLogger.log("Pending tweet expired, cleaning up");

                // Notify on Discord about expiration
                try {
                    const channel =
                        await this.discordClientForApproval.channels.fetch(
                            pendingTweet.channelId
                        );
                    if (channel instanceof TextChannel) {
                        const originalMessage = await channel.messages.fetch(
                            pendingTweet.discordMessageId
                        );
                        await originalMessage.reply(
                            "This tweet approval request has expired (24h timeout)."
                        );
                    }
                } catch (error) {
                    elizaLogger.error(
                        "Error sending expiration notification:",
                        error
                    );
                }

                await this.cleanupPendingTweet(pendingTweet.discordMessageId);
                return;
            }

            // Check approval status
            elizaLogger.log("Checking approval status...");
            const approvalStatus: PendingTweetApprovalStatus =
                await this.checkApprovalStatus(pendingTweet.discordMessageId);

            if (approvalStatus === "APPROVED") {
                elizaLogger.log("Tweet Approved, Posting");
                await this.postTweet(
                    this.runtime,
                    this.client,
                    pendingTweet.tweetTextForPosting,
                    pendingTweet.roomId,
                    pendingTweet.rawTweetContent,
                    this.twitterUsername
                );

                // Notify on Discord about posting
                try {
                    const channel =
                        await this.discordClientForApproval.channels.fetch(
                            pendingTweet.channelId
                        );
                    if (channel instanceof TextChannel) {
                        const originalMessage = await channel.messages.fetch(
                            pendingTweet.discordMessageId
                        );
                        await originalMessage.reply(
                            "Tweet has been posted successfully! ✅"
                        );
                    }
                } catch (error) {
                    elizaLogger.error(
                        "Error sending post notification:",
                        error
                    );
                }

                await this.cleanupPendingTweet(pendingTweet.discordMessageId);
            } else if (approvalStatus === "REJECTED") {
                elizaLogger.log("Tweet Rejected, Cleaning Up");
                await this.cleanupPendingTweet(pendingTweet.discordMessageId);
                // Notify about Rejection of Tweet
                try {
                    const channel =
                        await this.discordClientForApproval.channels.fetch(
                            pendingTweet.channelId
                        );
                    if (channel instanceof TextChannel) {
                        const originalMessage = await channel.messages.fetch(
                            pendingTweet.discordMessageId
                        );
                        await originalMessage.reply(
                            "Tweet has been rejected! ❌"
                        );
                    }
                } catch (error) {
                    elizaLogger.error(
                        "Error sending rejection notification:",
                        error
                    );
                }
            }
        }
    }
}<|MERGE_RESOLUTION|>--- conflicted
+++ resolved
@@ -1,37 +1,25 @@
 import {
     ActionResponse,
+    cleanJsonResponse,
     composeContext,
     elizaLogger,
+    extractAttributes,
     generateText,
     generateTweetActions,
     getEmbeddingZeroVector,
     type IAgentRuntime,
     type IImageDescriptionService,
     ModelClass,
+    parseJSONObjectFromText,
     postActionResponseFooter,
     ServiceType,
     State,
     stringToUuid,
     type TemplateType,
     truncateToCompleteSentence,
-<<<<<<< HEAD
     type UUID,
 } from "@elizaos/core";
 import type { Tweet } from "agent-twitter-client";
-=======
-    parseJSONObjectFromText,
-    extractAttributes,
-    cleanJsonResponse,
-} from "@elizaos/core";
-import { elizaLogger } from "@elizaos/core";
-import type { ClientBase } from "./base.ts";
-import { postActionResponseFooter } from "@elizaos/core";
-import { generateTweetActions } from "@elizaos/core";
-import { type IImageDescriptionService, ServiceType } from "@elizaos/core";
-import { buildConversationThread, fetchMediaData } from "./utils.ts";
-import { twitterMessageHandlerTemplate } from "./interactions.ts";
-import { DEFAULT_MAX_TWEET_LENGTH } from "./environment.ts";
->>>>>>> bdf9581b
 import {
     Client,
     Events,
@@ -39,16 +27,11 @@
     Partials,
     TextChannel,
 } from "discord.js";
-<<<<<<< HEAD
 import type { ClientBase } from "./base.ts";
 import { DEFAULT_MAX_TWEET_LENGTH } from "./environment.ts";
 import { twitterMessageHandlerTemplate } from "./interactions.ts";
-import { buildConversationThread } from "./utils.ts";
-=======
-import type { State } from "@elizaos/core";
-import type { ActionResponse } from "@elizaos/core";
 import { MediaData } from "./types.ts";
->>>>>>> bdf9581b
+import { buildConversationThread, fetchMediaData } from "./utils.ts";
 
 const MAX_TIMELINES_TO_FETCH = 15;
 
@@ -723,31 +706,8 @@
                 this.client.twitterConfig.MAX_TWEET_LENGTH
             );
         }
-<<<<<<< HEAD
-        const _theText =
-            text.slice(0, text.lastIndexOf(" ", maxLength - 3)).trim() + "...";
-        const regex = /"text": "(.*)/s;
-
-        // Ekstrak teks menggunakan regex
-        const match = regex.exec(_theText);
-        let finalReplyText;
-        if (match) {
-            finalReplyText = match[1]; // Ambil grup pertama
-        } else {
-            finalReplyText = _theText;
-        }
-        // console.log("Final reply text to be sent:", {
-        //     finalReplyText,
-        //     raw: replyText,
-        //     length: replyText.length,
-        // });
-        // let result;
-        // Fallback to word boundary
-        return finalReplyText;
-=======
 
         return truncateContent;
->>>>>>> bdf9581b
     }
 
     /**
