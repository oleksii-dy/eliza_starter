import {
    Content,
    IAgentRuntime,
    IImageDescriptionService,
    Memory,
    State,
    UUID,
    getEmbeddingZeroVector,
    elizaLogger,
    stringToUuid,
    ActionTimelineType,
} from "@elizaos/core";
import {
    QueryTweetsResponse,
    Scraper,
    SearchMode,
    Tweet,
} from "agent-twitter-client";
import { EventEmitter } from "events";
import { TwitterConfig } from "./environment.ts";

export function extractAnswer(text: string): string {
    const startIndex = text.indexOf("Answer: ") + 8;
    const endIndex = text.indexOf("<|endoftext|>", 11);
    return text.slice(startIndex, endIndex);
}

type TwitterProfile = {
    id: string;
    username: string;
    screenName: string;
    bio: string;
    nicknames: string[];
};

class RequestQueue {
    private queue: (() => Promise<any>)[] = [];
    private processing: boolean = false;

    async add<T>(request: () => Promise<T>): Promise<T> {
        return new Promise((resolve, reject) => {
            this.queue.push(async () => {
                try {
                    const result = await request();
                    resolve(result);
                } catch (error) {
                    reject(error);
                }
            });
            this.processQueue();
        });
    }

    private async processQueue(): Promise<void> {
        if (this.processing || this.queue.length === 0) {
            return;
        }
        this.processing = true;

        while (this.queue.length > 0) {
            const request = this.queue.shift()!;
            try {
                await request();
            } catch (error) {
                console.error("Error processing request:", error);
                this.queue.unshift(request);
                await this.exponentialBackoff(this.queue.length);
            }
            await this.randomDelay();
        }

        this.processing = false;
    }

    private async exponentialBackoff(retryCount: number): Promise<void> {
        const delay = Math.pow(2, retryCount) * 1000;
        await new Promise((resolve) => setTimeout(resolve, delay));
    }

    private async randomDelay(): Promise<void> {
        const delay = Math.floor(Math.random() * 2000) + 1500;
        await new Promise((resolve) => setTimeout(resolve, delay));
    }
}

export class ClientBase extends EventEmitter {
    static _twitterClients: { [accountIdentifier: string]: Scraper } = {};
    twitterClient: Scraper;
    runtime: IAgentRuntime;
    twitterConfig: TwitterConfig;
    directions: string;
    lastCheckedTweetId: bigint | null = null;
    imageDescriptionService: IImageDescriptionService;
    temperature: number = 0.5;

    requestQueue: RequestQueue = new RequestQueue();

    profile: TwitterProfile | null;

    async cacheTweet(tweet: Tweet): Promise<void> {
        if (!tweet) {
            console.warn("Tweet is undefined, skipping cache");
            return;
        }

        this.runtime.cacheManager.set(`twitter/tweets/${tweet.id}`, tweet);
    }

    async getCachedTweet(tweetId: string): Promise<Tweet | undefined> {
        const cached = await this.runtime.cacheManager.get<Tweet>(
            `twitter/tweets/${tweetId}`
        );

        return cached;
    }

    async getTweet(tweetId: string): Promise<Tweet> {
        const cachedTweet = await this.getCachedTweet(tweetId);

        if (cachedTweet) {
            return cachedTweet;
        }

        const tweet = await this.requestQueue.add(() =>
            this.twitterClient.getTweet(tweetId)
        );

        await this.cacheTweet(tweet);
        return tweet;
    }

    callback: (self: ClientBase) => any = null;

    onReady() {
        throw new Error(
            "Not implemented in base class, please call from subclass"
        );
    }

    constructor(runtime: IAgentRuntime, twitterConfig: TwitterConfig) {
        super();
        this.runtime = runtime;
        this.twitterConfig = twitterConfig;
        const username = twitterConfig.TWITTER_USERNAME;
        if (ClientBase._twitterClients[username]) {
            this.twitterClient = ClientBase._twitterClients[username];
        } else {
            this.twitterClient = new Scraper();
            ClientBase._twitterClients[username] = this.twitterClient;
        }

        this.directions =
            "- " +
            this.runtime.character.style.all.join("\n- ") +
            "- " +
            this.runtime.character.style.post.join();
    }

    async init() {
        const username = this.twitterConfig.TWITTER_USERNAME;
        const password = this.twitterConfig.TWITTER_PASSWORD;
        const email = this.twitterConfig.TWITTER_EMAIL;
        let retries = this.twitterConfig.TWITTER_RETRY_LIMIT;
        const twitter2faSecret = this.twitterConfig.TWITTER_2FA_SECRET;

        if (!username) {
            throw new Error("Twitter username not configured");
        }

        const cachedCookies = await this.getCachedCookies(username);

        if (cachedCookies) {
            elizaLogger.info("Using cached cookies");
            await this.setCookiesFromArray(cachedCookies);
        }
        let retries = 5; // Optional: Set a retry limit
        elizaLogger.log("Waiting for Twitter login");
<<<<<<< HEAD
        while(retries > 0) {
            const cookies = await this.twitterClient.getCookies();
            if (await this.twitterClient.isLoggedIn() || !!cookies) {
                await this.cacheCookies(username, cookies);
                elizaLogger.info("Successfully logged in and cookies cached.");
                break;
=======
        while (retries > 0) {
            try {
                if (await this.twitterClient.isLoggedIn()) {
                    // cookies are valid, no login required
                    elizaLogger.info("Successfully logged in.");
                    break;
                } else {
                    await this.twitterClient.login(
                        username,
                        password,
                        email,
                        twitter2faSecret
                    );
                    if (await this.twitterClient.isLoggedIn()) {
                        // fresh login, store new cookies
                        elizaLogger.info("Successfully logged in.");
                        elizaLogger.info("Caching cookies");
                        await this.cacheCookies(
                            username,
                            await this.twitterClient.getCookies()
                        );
                        break;
                    }
                }
            } catch (error) {
                elizaLogger.error(`Login attempt failed: ${error.message}`);
            }

            retries--;
            elizaLogger.error(
                `Failed to login to Twitter. Retrying... (${retries} attempts left)`
            );

            if (retries === 0) {
                elizaLogger.error(
                    "Max retries reached. Exiting login process."
                );
                throw new Error("Twitter login failed after maximum retries.");
>>>>>>> d5a56c9d
            }
            try {
                await this.twitterClient.login(
                    username,
                    this.runtime.getSetting("TWITTER_PASSWORD"),
                    this.runtime.getSetting("TWITTER_EMAIL"),
                    this.runtime.getSetting("TWITTER_2FA_SECRET") || undefined
                );
            } catch (error) {
                elizaLogger.error(`Login attempt failed: ${error.message}`);
            }

            retries--;
            elizaLogger.error(`Failed to login to Twitter. Retrying... (${retries} attempts left)`);

            if (retries === 0) {
                elizaLogger.error("Max retries reached. Exiting login process.");
                throw new Error("Twitter login failed after maximum retries.");
            }


<<<<<<< HEAD

=======
>>>>>>> d5a56c9d
            await new Promise((resolve) => setTimeout(resolve, 2000));
        }
        // Initialize Twitter profile
        this.profile = await this.fetchProfile(username);

        if (this.profile) {
            elizaLogger.log("Twitter user ID:", this.profile.id);
            elizaLogger.log(
                "Twitter loaded:",
                JSON.stringify(this.profile, null, 10)
            );
            // Store profile info for use in responses
            this.runtime.character.twitterProfile = {
                id: this.profile.id,
                username: this.profile.username,
                screenName: this.profile.screenName,
                bio: this.profile.bio,
                nicknames: this.profile.nicknames,
            };
        } else {
            throw new Error("Failed to load profile");
        }

        await this.loadLatestCheckedTweetId();
        await this.populateTimeline();
    }

    async fetchOwnPosts(count: number): Promise<Tweet[]> {
        elizaLogger.debug("fetching own posts");
        const homeTimeline = await this.twitterClient.getUserTweets(
            this.profile.id,
            count
        );
        return homeTimeline.tweets;
    }

    /**
     * Fetch timeline for twitter account, optionally only from followed accounts
     */
    async fetchHomeTimeline(
        count: number,
        following?: boolean
    ): Promise<Tweet[]> {
        elizaLogger.debug("fetching home timeline");
        const homeTimeline = following
            ? await this.twitterClient.fetchFollowingTimeline(count, [])
            : await this.twitterClient.fetchHomeTimeline(count, []);

        elizaLogger.debug(homeTimeline, { depth: Infinity });
        const processedTimeline = homeTimeline
            .filter((t) => t.__typename !== "TweetWithVisibilityResults") // what's this about?
            .map((tweet) => {
                //console.log("tweet is", tweet);
                const obj = {
                    id: tweet.id,
                    name:
                        tweet.name ?? tweet?.user_results?.result?.legacy.name,
                    username:
                        tweet.username ??
                        tweet.core?.user_results?.result?.legacy.screen_name,
                    text: tweet.text ?? tweet.legacy?.full_text,
                    inReplyToStatusId:
                        tweet.inReplyToStatusId ??
                        tweet.legacy?.in_reply_to_status_id_str ??
                        null,
                    timestamp:
                        new Date(tweet.legacy?.created_at).getTime() / 1000,
                    createdAt:
                        tweet.createdAt ??
                        tweet.legacy?.created_at ??
                        tweet.core?.user_results?.result?.legacy.created_at,
                    userId: tweet.userId ?? tweet.legacy?.user_id_str,
                    conversationId:
                        tweet.conversationId ??
                        tweet.legacy?.conversation_id_str,
                    permanentUrl: `https://x.com/${tweet.core?.user_results?.result?.legacy?.screen_name}/status/${tweet.rest_id}`,
                    hashtags: tweet.hashtags ?? tweet.legacy?.entities.hashtags,
                    mentions:
                        tweet.mentions ?? tweet.legacy?.entities.user_mentions,
                    photos:
                        tweet.legacy?.entities?.media
                            ?.filter((media) => media.type === "photo")
                            .map((media) => ({
                                id: media.id_str,
                                url: media.media_url_https, // Store media_url_https as url
                                alt_text: media.alt_text,
                            })) || [],
                    thread: tweet.thread || [],
                    urls: tweet.urls ?? tweet.legacy?.entities.urls,
                    videos:
                        tweet.videos ??
                        tweet.legacy?.entities.media?.filter(
                            (media) => media.type === "video"
                        ) ??
                        [],
                };
                //console.log("obj is", obj);
                return obj;
            });
        //elizaLogger.debug("process homeTimeline", processedTimeline);
        return processedTimeline;
    }

    async fetchTimelineForActions(count: number): Promise<Tweet[]> {
        elizaLogger.debug("fetching timeline for actions");

        const agentUsername = this.twitterConfig.TWITTER_USERNAME;

        const homeTimeline =
            this.twitterConfig.ACTION_TIMELINE_TYPE ===
            ActionTimelineType.Following
                ? await this.twitterClient.fetchFollowingTimeline(count, [])
                : await this.twitterClient.fetchHomeTimeline(count, []);

        return homeTimeline
            .map((tweet) => ({
                id: tweet.rest_id,
                name: tweet.core?.user_results?.result?.legacy?.name,
                username: tweet.core?.user_results?.result?.legacy?.screen_name,
                text: tweet.legacy?.full_text,
                inReplyToStatusId: tweet.legacy?.in_reply_to_status_id_str,
                timestamp: new Date(tweet.legacy?.created_at).getTime() / 1000,
                userId: tweet.legacy?.user_id_str,
                conversationId: tweet.legacy?.conversation_id_str,
                permanentUrl: `https://twitter.com/${tweet.core?.user_results?.result?.legacy?.screen_name}/status/${tweet.rest_id}`,
                hashtags: tweet.legacy?.entities?.hashtags || [],
                mentions: tweet.legacy?.entities?.user_mentions || [],
                photos:
                    tweet.legacy?.entities?.media
                        ?.filter((media) => media.type === "photo")
                        .map((media) => ({
                            id: media.id_str,
                            url: media.media_url_https, // Store media_url_https as url
                            alt_text: media.alt_text,
                        })) || [],
                thread: tweet.thread || [],
                urls: tweet.legacy?.entities?.urls || [],
                videos:
                    tweet.legacy?.entities?.media?.filter(
                        (media) => media.type === "video"
                    ) || [],
            }))
            .filter((tweet) => tweet.username !== agentUsername) // do not perform action on self-tweets
            .slice(0, count);
        // TODO: Once the 'count' parameter is fixed in the 'fetchTimeline' method of the 'agent-twitter-client',
        // this workaround can be removed.
        // Related issue: https://github.com/elizaos/agent-twitter-client/issues/43
    }

    async fetchSearchTweets(
        query: string,
        maxTweets: number,
        searchMode: SearchMode,
        cursor?: string
    ): Promise<QueryTweetsResponse> {
        try {
            // Sometimes this fails because we are rate limited. in this case, we just need to return an empty array
            // if we dont get a response in 5 seconds, something is wrong
            const timeoutPromise = new Promise((resolve) =>
                setTimeout(() => resolve({ tweets: [] }), 15000)
            );

            try {
                const result = await this.requestQueue.add(
                    async () =>
                        await Promise.race([
                            this.twitterClient.fetchSearchTweets(
                                query,
                                maxTweets,
                                searchMode,
                                cursor
                            ),
                            timeoutPromise,
                        ])
                );
                return (result ?? { tweets: [] }) as QueryTweetsResponse;
            } catch (error) {
                elizaLogger.error("Error fetching search tweets:", error);
                return { tweets: [] };
            }
        } catch (error) {
            elizaLogger.error("Error fetching search tweets:", error);
            return { tweets: [] };
        }
    }

    private async populateTimeline() {
        elizaLogger.debug("populating timeline...");

        const cachedTimeline = await this.getCachedTimeline();

        // Check if the cache file exists
        if (cachedTimeline) {
            // Read the cached search results from the file

            // Get the existing memories from the database
            const existingMemories =
                await this.runtime.messageManager.getMemoriesByRoomIds({
                    roomIds: cachedTimeline.map((tweet) =>
                        stringToUuid(
                            tweet.conversationId + "-" + this.runtime.agentId
                        )
                    ),
                });

            //TODO: load tweets not in cache?

            // Create a Set to store the IDs of existing memories
            const existingMemoryIds = new Set(
                existingMemories.map((memory) => memory.id.toString())
            );

            // Check if any of the cached tweets exist in the existing memories
            const someCachedTweetsExist = cachedTimeline.some((tweet) =>
                existingMemoryIds.has(
                    stringToUuid(tweet.id + "-" + this.runtime.agentId)
                )
            );

            if (someCachedTweetsExist) {
                // Filter out the cached tweets that already exist in the database
                const tweetsToSave = cachedTimeline.filter(
                    (tweet) =>
                        !existingMemoryIds.has(
                            stringToUuid(tweet.id + "-" + this.runtime.agentId)
                        )
                );

                console.log({
                    processingTweets: tweetsToSave
                        .map((tweet) => tweet.id)
                        .join(","),
                });

                // Save the missing tweets as memories
                for (const tweet of tweetsToSave) {
                    elizaLogger.log("Saving Tweet", tweet.id);

                    const roomId = stringToUuid(
                        tweet.conversationId + "-" + this.runtime.agentId
                    );

                    const userId =
                        tweet.userId === this.profile.id
                            ? this.runtime.agentId
                            : stringToUuid(tweet.userId);

                    if (tweet.userId === this.profile.id) {
                        await this.runtime.ensureConnection(
                            this.runtime.agentId,
                            roomId,
                            this.profile.username,
                            this.profile.screenName,
                            "twitter"
                        );
                    } else {
                        await this.runtime.ensureConnection(
                            userId,
                            roomId,
                            tweet.username,
                            tweet.name,
                            "twitter"
                        );
                    }

                    const content = {
                        text: tweet.text,
                        url: tweet.permanentUrl,
                        source: "twitter",
                        inReplyTo: tweet.inReplyToStatusId
                            ? stringToUuid(
                                  tweet.inReplyToStatusId +
                                      "-" +
                                      this.runtime.agentId
                              )
                            : undefined,
                    } as Content;

                    elizaLogger.log("Creating memory for tweet", tweet.id);

                    // check if it already exists
                    const memory =
                        await this.runtime.messageManager.getMemoryById(
                            stringToUuid(tweet.id + "-" + this.runtime.agentId)
                        );

                    if (memory) {
                        elizaLogger.log(
                            "Memory already exists, skipping timeline population"
                        );
                        break;
                    }

                    await this.runtime.messageManager.createMemory({
                        id: stringToUuid(tweet.id + "-" + this.runtime.agentId),
                        userId,
                        content: content,
                        agentId: this.runtime.agentId,
                        roomId,
                        embedding: getEmbeddingZeroVector(),
                        createdAt: tweet.timestamp * 1000,
                    });

                    await this.cacheTweet(tweet);
                }

                elizaLogger.log(
                    `Populated ${tweetsToSave.length} missing tweets from the cache.`
                );
                return;
            }
        }

        const timeline = await this.fetchHomeTimeline(cachedTimeline ? 10 : 50);
        const username = this.twitterConfig.TWITTER_USERNAME;

        // Get the most recent 20 mentions and interactions
        const mentionsAndInteractions = await this.fetchSearchTweets(
            `@${username}`,
            20,
            SearchMode.Latest
        );

        // Combine the timeline tweets and mentions/interactions
        const allTweets = [...timeline, ...mentionsAndInteractions.tweets];

        // Create a Set to store unique tweet IDs
        const tweetIdsToCheck = new Set<string>();
        const roomIds = new Set<UUID>();

        // Add tweet IDs to the Set
        for (const tweet of allTweets) {
            tweetIdsToCheck.add(tweet.id);
            roomIds.add(
                stringToUuid(tweet.conversationId + "-" + this.runtime.agentId)
            );
        }

        // Check the existing memories in the database
        const existingMemories =
            await this.runtime.messageManager.getMemoriesByRoomIds({
                roomIds: Array.from(roomIds),
            });

        // Create a Set to store the existing memory IDs
        const existingMemoryIds = new Set<UUID>(
            existingMemories.map((memory) => memory.id)
        );

        // Filter out the tweets that already exist in the database
        const tweetsToSave = allTweets.filter(
            (tweet) =>
                !existingMemoryIds.has(
                    stringToUuid(tweet.id + "-" + this.runtime.agentId)
                )
        );

        elizaLogger.debug({
            processingTweets: tweetsToSave.map((tweet) => tweet.id).join(","),
        });

        await this.runtime.ensureUserExists(
            this.runtime.agentId,
            this.profile.username,
            this.runtime.character.name,
            "twitter"
        );

        // Save the new tweets as memories
        for (const tweet of tweetsToSave) {
            elizaLogger.log("Saving Tweet", tweet.id);

            const roomId = stringToUuid(
                tweet.conversationId + "-" + this.runtime.agentId
            );
            const userId =
                tweet.userId === this.profile.id
                    ? this.runtime.agentId
                    : stringToUuid(tweet.userId);

            if (tweet.userId === this.profile.id) {
                await this.runtime.ensureConnection(
                    this.runtime.agentId,
                    roomId,
                    this.profile.username,
                    this.profile.screenName,
                    "twitter"
                );
            } else {
                await this.runtime.ensureConnection(
                    userId,
                    roomId,
                    tweet.username,
                    tweet.name,
                    "twitter"
                );
            }

            const content = {
                text: tweet.text,
                url: tweet.permanentUrl,
                source: "twitter",
                inReplyTo: tweet.inReplyToStatusId
                    ? stringToUuid(tweet.inReplyToStatusId)
                    : undefined,
            } as Content;

            await this.runtime.messageManager.createMemory({
                id: stringToUuid(tweet.id + "-" + this.runtime.agentId),
                userId,
                content: content,
                agentId: this.runtime.agentId,
                roomId,
                embedding: getEmbeddingZeroVector(),
                createdAt: tweet.timestamp * 1000,
            });

            await this.cacheTweet(tweet);
        }

        // Cache
        await this.cacheTimeline(timeline);
        await this.cacheMentions(mentionsAndInteractions.tweets);
    }

    async setCookiesFromArray(cookiesArray: any[]) {
        const cookieStrings = cookiesArray.map(
            (cookie) =>
                `${cookie.key}=${cookie.value}; Domain=${cookie.domain}; Path=${cookie.path}; ${
                    cookie.secure ? "Secure" : ""
                }; ${cookie.httpOnly ? "HttpOnly" : ""}; SameSite=${
                    cookie.sameSite || "Lax"
                }`
        );
        await this.twitterClient.setCookies(cookieStrings);
    }

    async saveRequestMessage(message: Memory, state: State) {
        if (message.content.text) {
            const recentMessage = await this.runtime.messageManager.getMemories(
                {
                    roomId: message.roomId,
                    count: 1,
                    unique: false,
                }
            );

            if (
                recentMessage.length > 0 &&
                recentMessage[0].content === message.content
            ) {
                elizaLogger.debug("Message already saved", recentMessage[0].id);
            } else {
                await this.runtime.messageManager.createMemory({
                    ...message,
                    embedding: getEmbeddingZeroVector(),
                });
            }

            await this.runtime.evaluate(message, {
                ...state,
                twitterClient: this.twitterClient,
            });
        }
    }

    async loadLatestCheckedTweetId(): Promise<void> {
        const latestCheckedTweetId =
            await this.runtime.cacheManager.get<string>(
                `twitter/${this.profile.username}/latest_checked_tweet_id`
            );

        if (latestCheckedTweetId) {
            this.lastCheckedTweetId = BigInt(latestCheckedTweetId);
        }
    }

    async cacheLatestCheckedTweetId() {
        if (this.lastCheckedTweetId) {
            await this.runtime.cacheManager.set(
                `twitter/${this.profile.username}/latest_checked_tweet_id`,
                this.lastCheckedTweetId.toString()
            );
        }
    }

    async getCachedTimeline(): Promise<Tweet[] | undefined> {
        return await this.runtime.cacheManager.get<Tweet[]>(
            `twitter/${this.profile.username}/timeline`
        );
    }

    async cacheTimeline(timeline: Tweet[]) {
        await this.runtime.cacheManager.set(
            `twitter/${this.profile.username}/timeline`,
            timeline,
            { expires: Date.now() + 10 * 1000 }
        );
    }

    async cacheMentions(mentions: Tweet[]) {
        await this.runtime.cacheManager.set(
            `twitter/${this.profile.username}/mentions`,
            mentions,
            { expires: Date.now() + 10 * 1000 }
        );
    }

    async getCachedCookies(username: string) {
        return await this.runtime.cacheManager.get<any[]>(
            `twitter/${username}/cookies`
        );
    }

    async cacheCookies(username: string, cookies: any[]) {
        await this.runtime.cacheManager.set(
            `twitter/${username}/cookies`,
            cookies
        );
    }

    async fetchProfile(username: string): Promise<TwitterProfile> {
        try {
            const profile = await this.requestQueue.add(async () => {
                const profile = await this.twitterClient.getProfile(username);
                return {
                    id: profile.userId,
                    username,
                    screenName: profile.name || this.runtime.character.name,
                    bio:
                        profile.biography ||
                        typeof this.runtime.character.bio === "string"
                            ? (this.runtime.character.bio as string)
                            : this.runtime.character.bio.length > 0
                              ? this.runtime.character.bio[0]
                              : "",
                    nicknames:
                        this.runtime.character.twitterProfile?.nicknames || [],
                } satisfies TwitterProfile;
            });

            return profile;
        } catch (error) {
            console.error("Error fetching Twitter profile:", error);
            throw error;
        }
    }
}<|MERGE_RESOLUTION|>--- conflicted
+++ resolved
@@ -175,14 +175,6 @@
         }
         let retries = 5; // Optional: Set a retry limit
         elizaLogger.log("Waiting for Twitter login");
-<<<<<<< HEAD
-        while(retries > 0) {
-            const cookies = await this.twitterClient.getCookies();
-            if (await this.twitterClient.isLoggedIn() || !!cookies) {
-                await this.cacheCookies(username, cookies);
-                elizaLogger.info("Successfully logged in and cookies cached.");
-                break;
-=======
         while (retries > 0) {
             try {
                 if (await this.twitterClient.isLoggedIn()) {
@@ -221,32 +213,8 @@
                     "Max retries reached. Exiting login process."
                 );
                 throw new Error("Twitter login failed after maximum retries.");
->>>>>>> d5a56c9d
             }
-            try {
-                await this.twitterClient.login(
-                    username,
-                    this.runtime.getSetting("TWITTER_PASSWORD"),
-                    this.runtime.getSetting("TWITTER_EMAIL"),
-                    this.runtime.getSetting("TWITTER_2FA_SECRET") || undefined
-                );
-            } catch (error) {
-                elizaLogger.error(`Login attempt failed: ${error.message}`);
-            }
-
-            retries--;
-            elizaLogger.error(`Failed to login to Twitter. Retrying... (${retries} attempts left)`);
-
-            if (retries === 0) {
-                elizaLogger.error("Max retries reached. Exiting login process.");
-                throw new Error("Twitter login failed after maximum retries.");
-            }
-
-
-<<<<<<< HEAD
-
-=======
->>>>>>> d5a56c9d
+
             await new Promise((resolve) => setTimeout(resolve, 2000));
         }
         // Initialize Twitter profile
