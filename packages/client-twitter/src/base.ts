import {
    Content,
    IAgentRuntime,
    IImageDescriptionService,
    Memory,
    State,
    UUID,
    getEmbeddingZeroVector,
    elizaLogger,
    stringToUuid,
    ActionTimelineType,
} from "@elizaos/core";
import {
    QueryTweetsResponse,
    Scraper,
    SearchMode,
    Tweet,
} from "agent-twitter-client";
import { EventEmitter } from "events";
import { TwitterConfig } from "./environment.ts";

export function extractAnswer(text: string): string {
    const startIndex = text.indexOf("Answer: ") + 8;
    const endIndex = text.indexOf("<|endoftext|>", 11);
    return text.slice(startIndex, endIndex);
}

type TwitterProfile = {
    id: string;
    username: string;
    screenName: string;
    bio: string;
    nicknames: string[];
};

class RequestQueue {
    private queue: (() => Promise<any>)[] = [];
    private processing: boolean = false;

    async add<T>(request: () => Promise<T>): Promise<T> {
        return new Promise((resolve, reject) => {
            this.queue.push(async () => {
                try {
                    const result = await request();
                    resolve(result);
                } catch (error) {
                    reject(error);
                }
            });
            this.processQueue();
        });
    }

    private async processQueue(): Promise<void> {
        if (this.processing || this.queue.length === 0) {
            return;
        }
        this.processing = true;

        while (this.queue.length > 0) {
            const request = this.queue.shift()!;
            try {
                await request();
            } catch (error) {
                console.error("Error processing request:", error);
                this.queue.unshift(request);
                await this.exponentialBackoff(this.queue.length);
            }
            await this.randomDelay();
        }

        this.processing = false;
    }

    private async exponentialBackoff(retryCount: number): Promise<void> {
        const delay = Math.pow(2, retryCount) * 1000;
        await new Promise((resolve) => setTimeout(resolve, delay));
    }

    private async randomDelay(): Promise<void> {
        const delay = Math.floor(Math.random() * 2000) + 1500;
        await new Promise((resolve) => setTimeout(resolve, delay));
    }
}

export class ClientBase extends EventEmitter {
    static _twitterClients: { [accountIdentifier: string]: Scraper } = {};
    twitterClient: Scraper;
    runtime: IAgentRuntime;
    twitterConfig: TwitterConfig;
    directions: string;
    lastCheckedTweetId: bigint | null = null;
    imageDescriptionService: IImageDescriptionService;
    temperature: number = 0.5;

    requestQueue: RequestQueue = new RequestQueue();

    profile: TwitterProfile | null;

    async cacheTweet(tweet: Tweet): Promise<void> {
        if (!tweet) {
            console.warn("Tweet is undefined, skipping cache");
            return;
        }

        this.runtime.cacheManager.set(`twitter/tweets/${tweet.id}`, tweet);
    }

    async getCachedTweet(tweetId: string): Promise<Tweet | undefined> {
        const cached = await this.runtime.cacheManager.get<Tweet>(
            `twitter/tweets/${tweetId}`
        );

        return cached;
    }

    async getTweet(tweetId: string): Promise<Tweet> {
        const cachedTweet = await this.getCachedTweet(tweetId);

        if (cachedTweet) {
            return cachedTweet;
        }

        const tweet = await this.requestQueue.add(() =>
            this.twitterClient.getTweet(tweetId)
        );

        await this.cacheTweet(tweet);
        return tweet;
    }

    callback: (self: ClientBase) => any = null;

    onReady() {
        throw new Error(
            "Not implemented in base class, please call from subclass"
        );
    }

    constructor(runtime: IAgentRuntime, twitterConfig: TwitterConfig) {
        super();
        this.runtime = runtime;
        this.twitterConfig = twitterConfig;
        const username = twitterConfig.TWITTER_USERNAME;
        if (ClientBase._twitterClients[username]) {
            this.twitterClient = ClientBase._twitterClients[username];
        } else {
            this.twitterClient = new Scraper();
            ClientBase._twitterClients[username] = this.twitterClient;
        }

        this.directions =
            "- " +
            this.runtime.character.style.all.join("\n- ") +
            "- " +
            this.runtime.character.style.post.join();
    }

    async init() {
        const username = this.twitterConfig.TWITTER_USERNAME;
        const password = this.twitterConfig.TWITTER_PASSWORD;
        const email = this.twitterConfig.TWITTER_EMAIL;
        let retries = this.twitterConfig.TWITTER_RETRY_LIMIT;
        const twitter2faSecret = this.twitterConfig.TWITTER_2FA_SECRET;

        if (!username) {
            throw new Error("Twitter username not configured");
        }

        const cachedCookies = await this.getCachedCookies(username);

        if (cachedCookies) {
            elizaLogger.info("Using cached cookies");
            await this.setCookiesFromArray(cachedCookies);
        }

        elizaLogger.log("Waiting for Twitter login");
        while (retries > 0) {
            try {
                if (await this.twitterClient.isLoggedIn()) {
                    // cookies are valid, no login required
                    elizaLogger.info("Successfully logged in.");
                    break;
                } else {
                    await this.twitterClient.login(
                        username,
                        password,
                        email,
                        twitter2faSecret
                    );
                    if (await this.twitterClient.isLoggedIn()) {
                        // fresh login, store new cookies
                        elizaLogger.info("Successfully logged in.");
                        elizaLogger.info("Caching cookies");
                        await this.cacheCookies(
                            username,
                            await this.twitterClient.getCookies()
                        );
                        break;
                    }
                }
            } catch (error) {
                elizaLogger.error(`Login attempt failed: ${error.message}`);
            }

            retries--;
            elizaLogger.error(
                `Failed to login to Twitter. Retrying... (${retries} attempts left)`
            );

            if (retries === 0) {
                elizaLogger.error(
                    "Max retries reached. Exiting login process."
                );
                throw new Error("Twitter login failed after maximum retries.");
            }

            await new Promise((resolve) => setTimeout(resolve, 2000));
        }
        // Initialize Twitter profile
        this.profile = await this.fetchProfile(username);

        if (this.profile) {
            elizaLogger.log("Twitter user ID:", this.profile.id);
            elizaLogger.log(
                "Twitter loaded:",
                JSON.stringify(this.profile, null, 10)
            );
            // Store profile info for use in responses
            this.runtime.character.twitterProfile = {
                id: this.profile.id,
                username: this.profile.username,
                screenName: this.profile.screenName,
                bio: this.profile.bio,
                nicknames: this.profile.nicknames,
            };
        } else {
            throw new Error("Failed to load profile");
        }

        await this.loadLatestCheckedTweetId();
        await this.populateTimeline();
    }

    async fetchOwnPosts(count: number): Promise<Tweet[]> {
        elizaLogger.debug("fetching own posts");
        const homeTimeline = await this.twitterClient.getUserTweets(
            this.profile.id,
            count
        );
        return homeTimeline.tweets;
    }

    /**
     * Fetch timeline for twitter account, optionally only from followed accounts
     */
    async fetchHomeTimeline(
        count: number,
        following?: boolean
    ): Promise<Tweet[]> {
        elizaLogger.debug("fetching home timeline");
        const homeTimeline = following
            ? await this.twitterClient.fetchFollowingTimeline(count, [])
            : await this.twitterClient.fetchHomeTimeline(count, []);

        elizaLogger.debug(homeTimeline, { depth: Infinity });
        const processedTimeline = homeTimeline
            .filter((t) => t.__typename !== "TweetWithVisibilityResults") // what's this about?
            .map((tweet) => {
                //console.log("tweet is", tweet);
                const obj = {
                    id: tweet.id,
                    name:
                        tweet.name ?? tweet?.user_results?.result?.legacy.name,
                    username:
                        tweet.username ??
                        tweet.core?.user_results?.result?.legacy.screen_name,
                    text: tweet.text ?? tweet.legacy?.full_text,
                    inReplyToStatusId:
                        tweet.inReplyToStatusId ??
                        tweet.legacy?.in_reply_to_status_id_str ??
                        null,
                    timestamp:
                        new Date(tweet.legacy?.created_at).getTime() / 1000,
                    createdAt:
                        tweet.createdAt ??
                        tweet.legacy?.created_at ??
                        tweet.core?.user_results?.result?.legacy.created_at,
                    userId: tweet.userId ?? tweet.legacy?.user_id_str,
                    conversationId:
                        tweet.conversationId ??
                        tweet.legacy?.conversation_id_str,
                    permanentUrl: `https://x.com/${tweet.core?.user_results?.result?.legacy?.screen_name}/status/${tweet.rest_id}`,
                    hashtags: tweet.hashtags ?? tweet.legacy?.entities.hashtags,
                    mentions:
                        tweet.mentions ?? tweet.legacy?.entities.user_mentions,
                    photos:
                        tweet.legacy?.entities?.media
                            ?.filter((media) => media.type === "photo")
                            .map((media) => ({
                                id: media.id_str,
                                url: media.media_url_https, // Store media_url_https as url
                                alt_text: media.alt_text,
                            })) || [],
                    thread: tweet.thread || [],
                    urls: tweet.urls ?? tweet.legacy?.entities.urls,
                    videos:
                        tweet.videos ??
                        tweet.legacy?.entities.media?.filter(
                            (media) => media.type === "video"
                        ) ??
                        [],
                };
                //console.log("obj is", obj);
                return obj;
            });
        //elizaLogger.debug("process homeTimeline", processedTimeline);
        return processedTimeline;
    }

    async fetchTimelineForActions(count: number): Promise<Tweet[]> {
        elizaLogger.debug("fetching timeline for actions");

        const agentUsername = this.twitterConfig.TWITTER_USERNAME;
<<<<<<< HEAD
        const homeTimeline = await this.twitterClient.fetchHomeTimeline(
            count,
            []
        );
=======

        const homeTimeline =
            this.twitterConfig.ACTION_TIMELINE_TYPE ===
            ActionTimelineType.Following
                ? await this.twitterClient.fetchFollowingTimeline(count, [])
                : await this.twitterClient.fetchHomeTimeline(count, []);
>>>>>>> ae566593

        return homeTimeline
            .map((tweet) => ({
                id: tweet.rest_id,
                name: tweet.core?.user_results?.result?.legacy?.name,
                username: tweet.core?.user_results?.result?.legacy?.screen_name,
                text: tweet.legacy?.full_text,
                inReplyToStatusId: tweet.legacy?.in_reply_to_status_id_str,
                timestamp: new Date(tweet.legacy?.created_at).getTime() / 1000,
                userId: tweet.legacy?.user_id_str,
                conversationId: tweet.legacy?.conversation_id_str,
                permanentUrl: `https://twitter.com/${tweet.core?.user_results?.result?.legacy?.screen_name}/status/${tweet.rest_id}`,
                hashtags: tweet.legacy?.entities?.hashtags || [],
                mentions: tweet.legacy?.entities?.user_mentions || [],
                photos:
                    tweet.legacy?.entities?.media
                        ?.filter((media) => media.type === "photo")
                        .map((media) => ({
                            id: media.id_str,
                            url: media.media_url_https, // Store media_url_https as url
                            alt_text: media.alt_text,
                        })) || [],
                thread: tweet.thread || [],
                urls: tweet.legacy?.entities?.urls || [],
                videos:
                    tweet.legacy?.entities?.media?.filter(
                        (media) => media.type === "video"
                    ) || [],
            }))
<<<<<<< HEAD
            .filter((tweet) => tweet.username !== agentUsername); // do not perform action on self-tweets
=======
            .filter((tweet) => tweet.username !== agentUsername) // do not perform action on self-tweets
            .slice(0, count);
        // TODO: Once the 'count' parameter is fixed in the 'fetchTimeline' method of the 'agent-twitter-client',
        // this workaround can be removed.
        // Related issue: https://github.com/elizaOS/agent-twitter-client/issues/43
>>>>>>> ae566593
    }

    async fetchSearchTweets(
        query: string,
        maxTweets: number,
        searchMode: SearchMode,
        cursor?: string
    ): Promise<QueryTweetsResponse> {
        try {
            // Sometimes this fails because we are rate limited. in this case, we just need to return an empty array
            // if we dont get a response in 5 seconds, something is wrong
            const timeoutPromise = new Promise((resolve) =>
                setTimeout(() => resolve({ tweets: [] }), 15000)
            );

            try {
                const result = await this.requestQueue.add(
                    async () =>
                        await Promise.race([
                            this.twitterClient.fetchSearchTweets(
                                query,
                                maxTweets,
                                searchMode,
                                cursor
                            ),
                            timeoutPromise,
                        ])
                );
                return (result ?? { tweets: [] }) as QueryTweetsResponse;
            } catch (error) {
                elizaLogger.error("Error fetching search tweets:", error);
                return { tweets: [] };
            }
        } catch (error) {
            elizaLogger.error("Error fetching search tweets:", error);
            return { tweets: [] };
        }
    }

    private async populateTimeline() {
        elizaLogger.debug("populating timeline...");

        const cachedTimeline = await this.getCachedTimeline();

        // Check if the cache file exists
        if (cachedTimeline) {
            // Read the cached search results from the file

            // Get the existing memories from the database
            const existingMemories =
                await this.runtime.messageManager.getMemoriesByRoomIds({
                    roomIds: cachedTimeline.map((tweet) =>
                        stringToUuid(
                            tweet.conversationId + "-" + this.runtime.agentId
                        )
                    ),
                });

            //TODO: load tweets not in cache?

            // Create a Set to store the IDs of existing memories
            const existingMemoryIds = new Set(
                existingMemories.map((memory) => memory.id.toString())
            );

            // Check if any of the cached tweets exist in the existing memories
            const someCachedTweetsExist = cachedTimeline.some((tweet) =>
                existingMemoryIds.has(
                    stringToUuid(tweet.id + "-" + this.runtime.agentId)
                )
            );

            if (someCachedTweetsExist) {
                // Filter out the cached tweets that already exist in the database
                const tweetsToSave = cachedTimeline.filter(
                    (tweet) =>
                        !existingMemoryIds.has(
                            stringToUuid(tweet.id + "-" + this.runtime.agentId)
                        )
                );

                console.log({
                    processingTweets: tweetsToSave
                        .map((tweet) => tweet.id)
                        .join(","),
                });

                // Save the missing tweets as memories
                for (const tweet of tweetsToSave) {
                    elizaLogger.log("Saving Tweet", tweet.id);

                    const roomId = stringToUuid(
                        tweet.conversationId + "-" + this.runtime.agentId
                    );

                    const userId =
                        tweet.userId === this.profile.id
                            ? this.runtime.agentId
                            : stringToUuid(tweet.userId);

                    if (tweet.userId === this.profile.id) {
                        await this.runtime.ensureConnection(
                            this.runtime.agentId,
                            roomId,
                            this.profile.username,
                            this.profile.screenName,
                            "twitter"
                        );
                    } else {
                        await this.runtime.ensureConnection(
                            userId,
                            roomId,
                            tweet.username,
                            tweet.name,
                            "twitter"
                        );
                    }

                    const content = {
                        text: tweet.text,
                        url: tweet.permanentUrl,
                        source: "twitter",
                        inReplyTo: tweet.inReplyToStatusId
                            ? stringToUuid(
                                  tweet.inReplyToStatusId +
                                      "-" +
                                      this.runtime.agentId
                              )
                            : undefined,
                    } as Content;

                    elizaLogger.log("Creating memory for tweet", tweet.id);

                    // check if it already exists
                    const memory =
                        await this.runtime.messageManager.getMemoryById(
                            stringToUuid(tweet.id + "-" + this.runtime.agentId)
                        );

                    if (memory) {
                        elizaLogger.log(
                            "Memory already exists, skipping timeline population"
                        );
                        break;
                    }

                    await this.runtime.messageManager.createMemory({
                        id: stringToUuid(tweet.id + "-" + this.runtime.agentId),
                        userId,
                        content: content,
                        agentId: this.runtime.agentId,
                        roomId,
                        embedding: getEmbeddingZeroVector(),
                        createdAt: tweet.timestamp * 1000,
                    });

                    await this.cacheTweet(tweet);
                }

                elizaLogger.log(
                    `Populated ${tweetsToSave.length} missing tweets from the cache.`
                );
                return;
            }
        }

        const timeline = await this.fetchHomeTimeline(cachedTimeline ? 10 : 50);
        const username = this.twitterConfig.TWITTER_USERNAME;

        // Get the most recent 20 mentions and interactions
        const mentionsAndInteractions = await this.fetchSearchTweets(
            `@${username}`,
            20,
            SearchMode.Latest
        );

        // Combine the timeline tweets and mentions/interactions
        const allTweets = [...timeline, ...mentionsAndInteractions.tweets];

        // Create a Set to store unique tweet IDs
        const tweetIdsToCheck = new Set<string>();
        const roomIds = new Set<UUID>();

        // Add tweet IDs to the Set
        for (const tweet of allTweets) {
            tweetIdsToCheck.add(tweet.id);
            roomIds.add(
                stringToUuid(tweet.conversationId + "-" + this.runtime.agentId)
            );
        }

        // Check the existing memories in the database
        const existingMemories =
            await this.runtime.messageManager.getMemoriesByRoomIds({
                roomIds: Array.from(roomIds),
            });

        // Create a Set to store the existing memory IDs
        const existingMemoryIds = new Set<UUID>(
            existingMemories.map((memory) => memory.id)
        );

        // Filter out the tweets that already exist in the database
        const tweetsToSave = allTweets.filter(
            (tweet) =>
                !existingMemoryIds.has(
                    stringToUuid(tweet.id + "-" + this.runtime.agentId)
                )
        );

        elizaLogger.debug({
            processingTweets: tweetsToSave.map((tweet) => tweet.id).join(","),
        });

        await this.runtime.ensureUserExists(
            this.runtime.agentId,
            this.profile.username,
            this.runtime.character.name,
            "twitter"
        );

        // Save the new tweets as memories
        for (const tweet of tweetsToSave) {
            elizaLogger.log("Saving Tweet", tweet.id);

            const roomId = stringToUuid(
                tweet.conversationId + "-" + this.runtime.agentId
            );
            const userId =
                tweet.userId === this.profile.id
                    ? this.runtime.agentId
                    : stringToUuid(tweet.userId);

            if (tweet.userId === this.profile.id) {
                await this.runtime.ensureConnection(
                    this.runtime.agentId,
                    roomId,
                    this.profile.username,
                    this.profile.screenName,
                    "twitter"
                );
            } else {
                await this.runtime.ensureConnection(
                    userId,
                    roomId,
                    tweet.username,
                    tweet.name,
                    "twitter"
                );
            }

            const content = {
                text: tweet.text,
                url: tweet.permanentUrl,
                source: "twitter",
                inReplyTo: tweet.inReplyToStatusId
                    ? stringToUuid(tweet.inReplyToStatusId)
                    : undefined,
            } as Content;

            await this.runtime.messageManager.createMemory({
                id: stringToUuid(tweet.id + "-" + this.runtime.agentId),
                userId,
                content: content,
                agentId: this.runtime.agentId,
                roomId,
                embedding: getEmbeddingZeroVector(),
                createdAt: tweet.timestamp * 1000,
            });

            await this.cacheTweet(tweet);
        }

        // Cache
        await this.cacheTimeline(timeline);
        await this.cacheMentions(mentionsAndInteractions.tweets);
    }

    async setCookiesFromArray(cookiesArray: any[]) {
        const cookieStrings = cookiesArray.map(
            (cookie) =>
                `${cookie.key}=${cookie.value}; Domain=${cookie.domain}; Path=${cookie.path}; ${
                    cookie.secure ? "Secure" : ""
                }; ${cookie.httpOnly ? "HttpOnly" : ""}; SameSite=${
                    cookie.sameSite || "Lax"
                }`
        );
        await this.twitterClient.setCookies(cookieStrings);
    }

    async saveRequestMessage(message: Memory, state: State) {
        if (message.content.text) {
            const recentMessage = await this.runtime.messageManager.getMemories(
                {
                    roomId: message.roomId,
                    count: 1,
                    unique: false,
                }
            );

            if (
                recentMessage.length > 0 &&
                recentMessage[0].content === message.content
            ) {
                elizaLogger.debug("Message already saved", recentMessage[0].id);
            } else {
                await this.runtime.messageManager.createMemory({
                    ...message,
                    embedding: getEmbeddingZeroVector(),
                });
            }

            await this.runtime.evaluate(message, {
                ...state,
                twitterClient: this.twitterClient,
            });
        }
    }

    async loadLatestCheckedTweetId(): Promise<void> {
        const latestCheckedTweetId =
            await this.runtime.cacheManager.get<string>(
                `twitter/${this.profile.username}/latest_checked_tweet_id`
            );

        if (latestCheckedTweetId) {
            this.lastCheckedTweetId = BigInt(latestCheckedTweetId);
        }
    }

    async cacheLatestCheckedTweetId() {
        if (this.lastCheckedTweetId) {
            await this.runtime.cacheManager.set(
                `twitter/${this.profile.username}/latest_checked_tweet_id`,
                this.lastCheckedTweetId.toString()
            );
        }
    }

    async getCachedTimeline(): Promise<Tweet[] | undefined> {
        return await this.runtime.cacheManager.get<Tweet[]>(
            `twitter/${this.profile.username}/timeline`
        );
    }

    async cacheTimeline(timeline: Tweet[]) {
        await this.runtime.cacheManager.set(
            `twitter/${this.profile.username}/timeline`,
            timeline,
            { expires: Date.now() + 10 * 1000 }
        );
    }

    async cacheMentions(mentions: Tweet[]) {
        await this.runtime.cacheManager.set(
            `twitter/${this.profile.username}/mentions`,
            mentions,
            { expires: Date.now() + 10 * 1000 }
        );
    }

    async getCachedCookies(username: string) {
        return await this.runtime.cacheManager.get<any[]>(
            `twitter/${username}/cookies`
        );
    }

    async cacheCookies(username: string, cookies: any[]) {
        await this.runtime.cacheManager.set(
            `twitter/${username}/cookies`,
            cookies
        );
    }

    async fetchProfile(username: string): Promise<TwitterProfile> {
        try {
            const profile = await this.requestQueue.add(async () => {
                const profile = await this.twitterClient.getProfile(username);
                return {
                    id: profile.userId,
                    username,
                    screenName: profile.name || this.runtime.character.name,
                    bio:
                        profile.biography ||
                        typeof this.runtime.character.bio === "string"
                            ? (this.runtime.character.bio as string)
                            : this.runtime.character.bio.length > 0
                              ? this.runtime.character.bio[0]
                              : "",
                    nicknames:
                        this.runtime.character.twitterProfile?.nicknames || [],
                } satisfies TwitterProfile;
            });

            return profile;
        } catch (error) {
            console.error("Error fetching Twitter profile:", error);
            throw error;
        }
    }
}<|MERGE_RESOLUTION|>--- conflicted
+++ resolved
@@ -322,19 +322,12 @@
         elizaLogger.debug("fetching timeline for actions");
 
         const agentUsername = this.twitterConfig.TWITTER_USERNAME;
-<<<<<<< HEAD
-        const homeTimeline = await this.twitterClient.fetchHomeTimeline(
-            count,
-            []
-        );
-=======
 
         const homeTimeline =
             this.twitterConfig.ACTION_TIMELINE_TYPE ===
             ActionTimelineType.Following
                 ? await this.twitterClient.fetchFollowingTimeline(count, [])
                 : await this.twitterClient.fetchHomeTimeline(count, []);
->>>>>>> ae566593
 
         return homeTimeline
             .map((tweet) => ({
@@ -364,15 +357,11 @@
                         (media) => media.type === "video"
                     ) || [],
             }))
-<<<<<<< HEAD
-            .filter((tweet) => tweet.username !== agentUsername); // do not perform action on self-tweets
-=======
             .filter((tweet) => tweet.username !== agentUsername) // do not perform action on self-tweets
             .slice(0, count);
         // TODO: Once the 'count' parameter is fixed in the 'fetchTimeline' method of the 'agent-twitter-client',
         // this workaround can be removed.
         // Related issue: https://github.com/elizaOS/agent-twitter-client/issues/43
->>>>>>> ae566593
     }
 
     async fetchSearchTweets(
