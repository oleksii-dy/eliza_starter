import {
<<<<<<< HEAD
    Account,
    Actor,
    DatabaseAdapter,
    GoalStatus,
    Participant,
    RAGKnowledgeItem,
=======
    type Memory,
    type Goal,
    type Relationship,
    type Actor,
    type GoalStatus,
    type Account,
    type UUID,
    type Participant,
    type Room,
    type RAGKnowledgeItem,
>>>>>>> a00f7237
    elizaLogger,
    type Goal,
    type Memory,
    type Relationship,
    type UUID,
} from "@elizaos/core";
import { createClient, type SupabaseClient } from "@supabase/supabase-js";
import { v4 as uuid } from "uuid";
export class SupabaseDatabaseAdapter extends DatabaseAdapter {
    async getRoom(roomId: UUID): Promise<UUID | null> {
        const { data, error } = await this.supabase
            .from("rooms")
            .select("id")
            .eq("id", roomId)
            .maybeSingle();

        if (error) {
            elizaLogger.error(`Error getting room: ${error.message}`);
            return null;
        }
        return data ? (data.id as UUID) : null;
    }

    async getParticipantsForAccount(userId: UUID): Promise<Participant[]> {
        const { data, error } = await this.supabase
            .from("participants")
            .select("*")
            .eq("userId", userId);

        if (error) {
            throw new Error(
                `Error getting participants for account: ${error.message}`
            );
        }

        return data as Participant[];
    }

    async getParticipantUserState(
        roomId: UUID,
        userId: UUID
    ): Promise<"FOLLOWED" | "MUTED" | null> {
        try {
            const { data, error } = await this.supabase
                .from("participants")
                .select("userState")
                .eq("roomId", roomId)
                .eq("userId", userId)
                .maybeSingle();

            if (error) {
                elizaLogger.error(
                    "Error getting participant user state:",
                    error
                );
                return null;
            }

            return data?.userState as "FOLLOWED" | "MUTED" | null;
        } catch (error) {
            elizaLogger.error(
                "Unexpected error in getParticipantUserState:",
                error
            );
            return null;
        }
    }

    async getParticipantsForRoom(roomId: UUID): Promise<UUID[]> {
        try {
            const { data, error } = await this.supabase
                .from("participants")
                .select("userId")
                .eq("roomId", roomId);

            if (error) {
                elizaLogger.error(
                    "Error getting participants for room:",
                    error
                );
                throw new Error(
                    `Error getting participants for room: ${error.message}`
                );
            }

            return data.map((row) => row.userId as UUID);
        } catch (error) {
            elizaLogger.error(
                "Unexpected error in getParticipantsForRoom:",
                error
            );
            throw error;
        }
    }

    async setParticipantUserState(
        roomId: UUID,
        userId: UUID,
        state: "FOLLOWED" | "MUTED" | null
    ): Promise<void> {
        const { error } = await this.supabase
            .from("participants")
            .update({ userState: state })
            .eq("roomId", roomId)
            .eq("userId", userId);

        if (error) {
            elizaLogger.error("Error setting participant user state:", error);
            throw new Error("Failed to set participant user state");
        }
    }

    supabase: SupabaseClient;

    constructor(supabaseUrl: string, supabaseKey: string) {
        super();
        this.supabase = createClient(supabaseUrl, supabaseKey);
    }

    async init() {
        // noop
    }

    async close() {
        // noop
    }

    async getMemoriesByRoomIds(params: {
        roomIds: UUID[];
        agentId?: UUID;
        tableName: string;
    }): Promise<Memory[]> {
        // Determine which memories table to use based on the tableName
        const embeddingSize = params.tableName.includes("_")
            ? parseInt(params.tableName.split("_")[1])
            : 1536; // default to 1536 if not specified

        const actualTableName = `memories_${embeddingSize}`;

        elizaLogger.info(`Querying memories from table: ${actualTableName}`);

        let query = this.supabase
            .from(actualTableName)
            .select("*")
            .in("roomId", params.roomIds);

        if (params.agentId) {
            query = query.eq("agentId", params.agentId);
        }

        const { data, error } = await query;

        if (error) {
            elizaLogger.error("Error retrieving memories by room IDs:", error);
            return [];
        }

        // map createdAt to Date
        const memories = data.map((memory) => ({
            ...memory,
        }));

        return memories as Memory[];
    }

    async createAccount(account: Account): Promise<boolean> {
        const { error } = await this.supabase
            .from("accounts")
            .upsert([account]);

        if (error) {
            elizaLogger.error(error.message);
            return false;
        }
        return true;
    }

    async getAccountById(userId: UUID): Promise<Account | null> {
        const { data, error } = await this.supabase
            .from("accounts")
            .select("*")
            .eq("id", userId);

        if (error) {
            elizaLogger.error(error.message);
            throw error;
        }
        return (data?.[0] as Account) || null;
    }

    async getActorDetails(params: { roomId: UUID }): Promise<Actor[]> {
        try {
            const response = await this.supabase
                .from("rooms")
                .select(
                    `
          participants:participants(
            account:accounts(id, name, username, details)
          )
      `
                )
                .eq("id", params.roomId);

            if (response.error) {
                elizaLogger.error("Error!" + response.error);
                return [];
            }
            const { data } = response;

            return data
                .flatMap((room) =>
                    room.participants.map((participant) => {
                        const user = participant.account as unknown as Actor;
                        return {
                            name: user?.name,
                            details: user?.details,
                            id: user?.id,
                            username: user?.username,
                        };
                    })
                );
        } catch (error) {
            elizaLogger.error("error", error);
            throw error;
        }
    }

    async searchMemories(params: {
        tableName: string;
        roomId: UUID;
        embedding: number[];
        match_threshold: number;
        match_count: number;
        unique: boolean;
    }): Promise<Memory[]> {
        const result = await this.supabase.rpc("search_memories", {
            query_table_name: params.tableName,
            query_roomId: params.roomId,
            query_embedding: params.embedding,
            query_match_threshold: params.match_threshold,
            query_match_count: params.match_count,
            query_unique: params.unique,
        });
        if (result.error) {
            throw new Error(JSON.stringify(result.error));
        }
        return result.data.map((memory) => ({
            ...memory,
        }));
    }

    async getCachedEmbeddings(opts: {
        query_table_name: string;
        query_threshold: number;
        query_input: string;
        query_field_name: string;
        query_field_sub_name: string;
        query_match_count: number;
    }): Promise<
        {
            embedding: number[];
            levenshtein_score: number;
        }[]
    > {
        const result = await this.supabase.rpc("get_embedding_list", opts);
        if (result.error) {
            throw new Error(JSON.stringify(result.error));
        }
        return result.data;
    }

    async updateGoalStatus(params: {
        goalId: UUID;
        status: GoalStatus;
    }): Promise<void> {
        await this.supabase
            .from("goals")
            .update({ status: params.status })
            .match({ id: params.goalId });
    }

    async log(params: {
        body: { [key: string]: unknown };
        userId: UUID;
        roomId: UUID;
        type: string;
    }): Promise<void> {
        const { error } = await this.supabase.from("logs").insert({
            id: uuid(),
            body: params.body,
            userId: params.userId,
            roomId: params.roomId,
            type: params.type,
        });

        if (error) {
            elizaLogger.error("Error inserting log:", error);
            throw new Error(error.message);
        }
    }

    async getMemories(params: {
        roomId: UUID;
        count?: number;
        unique?: boolean;
        tableName: string;
        agentId?: UUID;
        start?: number;
        end?: number;
    }): Promise<Memory[]> {
        // Determine which memories table to use based on the tableName
        const embeddingSize = params.tableName.includes("_")
            ? parseInt(params.tableName.split("_")[1])
            : 1536; // default to 1536 if not specified

        const actualTableName = `memories_${embeddingSize}`;

        elizaLogger.info(`Querying memories from table: ${actualTableName}`);

        const query = this.supabase
            .from(actualTableName)
            .select("*")
            .eq("roomId", params.roomId);

        // Convert timestamps to ISO strings
        if (params.start) {
            query.gte("createdAt", new Date(params.start).toISOString());
        }

        if (params.end) {
            query.lte("createdAt", new Date(params.end).toISOString());
        }

        if (params.unique) {
            query.eq("unique", true);
        }

        if (params.agentId) {
            query.eq("agentId", params.agentId);
        }

        query.order("createdAt", { ascending: false });

        if (params.count) {
            query.limit(params.count);
        }

        const { data, error } = await query;

        if (error) {
            throw new Error(`Error retrieving memories: ${error.message}`);
        }

        // map createdAt to Date
        const memories = data.map((memory) => ({
            ...memory,
            createdAt: memory.createdAt
                ? new Date(memory.createdAt).getTime()
                : undefined,
        }));

        return memories as Memory[];
    }

    async searchMemoriesByEmbedding(
        embedding: number[],
        params: {
            match_threshold?: number;
            count?: number;
            roomId?: UUID;
            agentId?: UUID;
            unique?: boolean;
            tableName: string;
        }
    ): Promise<Memory[]> {
        const queryParams = {
            query_table_name: params.tableName,
            query_roomId: params.roomId,
            query_embedding: embedding,
            query_match_threshold: params.match_threshold,
            query_match_count: params.count,
            query_unique: !!params.unique,
        };
        if (params.agentId) {
            (queryParams as any).query_agentId = params.agentId;
        }

        const result = await this.supabase.rpc("search_memories", queryParams);
        if (result.error) {
            throw new Error(JSON.stringify(result.error));
        }
        return result.data.map((memory) => ({
            ...memory,
        }));
    }

    async getMemoryById(memoryId: UUID): Promise<Memory | null> {
        // Try each memory table since we don't know which one contains the memory
        for (const size of [384, 768, 1024, 1536]) {
            const { data, error } = await this.supabase
                .from(`memories_${size}`)
                .select("*")
                .eq("id", memoryId)
                .maybeSingle(); // Use maybeSingle() instead of single()
            // PGRST116 means "no results found" - this is expected when checking other tables
            if (error && error.code !== "PGRST116") {
                elizaLogger.error(`Error checking memories_${size}:`, error);
                continue;
            }

            if (data) {
                return data as Memory;
            }
        }

        return null;
    }

    async getMemoriesByIds(
        memoryIds: UUID[],
        tableName?: string
    ): Promise<Memory[]> {
        if (memoryIds.length === 0) return [];

        let query = this.supabase
            .from("memories")
            .select("*")
            .in("id", memoryIds);

        if (tableName) {
            query = query.eq("type", tableName);
        }

        const { data, error } = await query;

        if (error) {
            console.error("Error retrieving memories by IDs:", error);
            return [];
        }

        return data as Memory[];
    }

    async getMemoriesByIds(
        memoryIds: UUID[],
        tableName?: string
    ): Promise<Memory[]> {
        if (memoryIds.length === 0) return [];

        let query = this.supabase
            .from("memories")
            .select("*")
            .in("id", memoryIds);

        if (tableName) {
            query = query.eq("type", tableName);
        }

        const { data, error } = await query;

        if (error) {
            console.error("Error retrieving memories by IDs:", error);
            return [];
        }

        return data as Memory[];
    }

    async createMemory(
        memory: Memory,
        tableName: string,
        unique = false
    ): Promise<void> {
        // ✅ Convert from milliseconds to seconds
        const createdAt = memory.createdAt
            ? new Date(memory.createdAt).toISOString()
            : new Date().toISOString();

        // Determine which table to use based on embedding size
        const embeddingSize = memory.embedding?.length;
        if (!embeddingSize) {
            throw new Error("Memory must have an embedding");
        }

        // Validate embedding size
        if (![384, 768, 1024, 1536].includes(embeddingSize)) {
            throw new Error(`Unsupported embedding size: ${embeddingSize}`);
        }

        const actualTableName = `memories_${embeddingSize}`;

        if (unique) {
            const opts = {
                query_table_name: actualTableName,
                query_userId: memory.userId,
                query_content: memory.content.text,
                query_roomId: memory.roomId,
                query_embedding: memory.embedding,
                query_createdAt: createdAt,
                similarity_threshold: 0.95,
            };

            const result = await this.supabase.rpc(
                "check_similarity_and_insert",
                opts
            );

            if (result.error) {
                throw new Error(JSON.stringify(result.error));
            }
        } else {
            const result = await this.supabase.from(actualTableName).insert({
                ...memory,
                id: memory.id, // Ensure ID is included
                createdAt,
                type: tableName,
            });

            if (result.error) {
                throw new Error(JSON.stringify(result.error));
            }
        }
    }

    async removeMemory(memoryId: UUID): Promise<void> {
        const result = await this.supabase
            .from("memories")
            .delete()
            .eq("id", memoryId);
        const { error } = result;
        if (error) {
            throw new Error(JSON.stringify(error));
        }
    }

    async removeAllMemories(roomId: UUID, tableName: string): Promise<void> {
        const result = await this.supabase.rpc("remove_memories", {
            query_table_name: tableName,
            query_roomId: roomId,
        });

        if (result.error) {
            throw new Error(JSON.stringify(result.error));
        }
    }

    async countMemories(
        roomId: UUID,
        unique = true,
        tableName: string
    ): Promise<number> {
        if (!tableName) {
            throw new Error("tableName is required");
        }
        const query = {
            query_table_name: tableName,
            query_roomId: roomId,
            query_unique: !!unique,
        };
        const result = await this.supabase.rpc("count_memories", query);

        if (result.error) {
            throw new Error(JSON.stringify(result.error));
        }

        return result.data;
    }

    async getGoals(params: {
        roomId: UUID;
        userId?: UUID | null;
        onlyInProgress?: boolean;
        count?: number;
    }): Promise<Goal[]> {
        try {
            const opts = {
                query_roomId: params.roomId,
                query_userId: params.userId || null,
                only_in_progress: params.onlyInProgress || false,
                row_count: params.count || null,
            };

            elizaLogger.debug("Calling get_goals with params:", opts);

            const { data: goals, error } = await this.supabase.rpc(
                "get_goals",
                opts
            );

            if (error) {
                elizaLogger.error("Error fetching goals:", {
                    error,
                    params: opts,
                });
                throw new Error(error.message);
            }

            return goals;
        } catch (error) {
            elizaLogger.error("Unexpected error in getGoals:", error);
            throw error;
        }
    }

    async updateGoal(goal: Goal): Promise<void> {
        const { error } = await this.supabase
            .from("goals")
            .update(goal)
            .match({ id: goal.id });
        if (error) {
            throw new Error(`Error creating goal: ${error.message}`);
        }
    }

    async createGoal(goal: Goal): Promise<void> {
        const { error } = await this.supabase
            .from("goals")
            .insert({ ...goal, id: goal.id || uuid() });
        if (error) {
            throw new Error(`Error creating goal: ${error.message}`);
        }
    }

    async removeGoal(goalId: UUID): Promise<void> {
        const { error } = await this.supabase
            .from("goals")
            .delete()
            .eq("id", goalId);
        if (error) {
            throw new Error(`Error removing goal: ${error.message}`);
        }
    }

    async removeAllGoals(roomId: UUID): Promise<void> {
        const { error } = await this.supabase
            .from("goals")
            .delete()
            .eq("roomId", roomId);
        if (error) {
            throw new Error(`Error removing goals: ${error.message}`);
        }
    }

    async getRoomsForParticipant(userId: UUID): Promise<UUID[]> {
        const { data, error } = await this.supabase
            .from("participants")
            .select("roomId")
            .eq("userId", userId);

        if (error) {
            throw new Error(
                `Error getting rooms by participant: ${error.message}`
            );
        }

        return data.map((row) => row.roomId as UUID);
    }

    async getRoomsForParticipants(userIds: UUID[]): Promise<UUID[]> {
        const { data, error } = await this.supabase
            .from("participants")
            .select("roomId")
            .in("userId", userIds);

        if (error) {
            throw new Error(
                `Error getting rooms by participants: ${error.message}`
            );
        }

        return [...new Set(data.map((row) => row.roomId as UUID))] as UUID[];
    }

    async createRoom(roomId?: UUID): Promise<UUID> {
        roomId = roomId ?? (uuid() as UUID);
        const { data, error } = await this.supabase.rpc("create_room", {
            roomId,
        });

        if (error) {
            throw new Error(`Error creating room: ${error.message}`);
        }

        if (!data || data.length === 0) {
            throw new Error("No data returned from room creation");
        }

        return data[0].id as UUID;
    }

    async removeRoom(roomId: UUID): Promise<void> {
        const { error } = await this.supabase
            .from("rooms")
            .delete()
            .eq("id", roomId);

        if (error) {
            throw new Error(`Error removing room: ${error.message}`);
        }
    }

    async addParticipant(userId: UUID, roomId: UUID): Promise<boolean> {
        const { error } = await this.supabase.from("participants").insert({
            id: uuid(), // Generate a new UUID for the participant
            userId: userId,
            roomId: roomId,
        });

        if (error) {
            elizaLogger.error(`Error adding participant: ${error.message}`);
            return false;
        }
        return true;
    }

    async removeParticipant(userId: UUID, roomId: UUID): Promise<boolean> {
        const { error } = await this.supabase
            .from("participants")
            .delete()
            .eq("userId", userId)
            .eq("roomId", roomId);

        if (error) {
            elizaLogger.error(`Error removing participant: ${error.message}`);
            return false;
        }
        return true;
    }

    async createRelationship(params: {
        userA: UUID;
        userB: UUID;
    }): Promise<boolean> {
        const allRoomData = await this.getRoomsForParticipants([
            params.userA,
            params.userB,
        ]);

        let roomId: UUID;

        if (!allRoomData || allRoomData.length === 0) {
            // Create new room with UUID
            const newRoomId = uuid() as UUID;
            const { error: roomsError } = await this.supabase
                .from("rooms")
                .insert({ id: newRoomId });

            if (roomsError) {
                throw new Error("Room creation error: " + roomsError.message);
            }

            roomId = newRoomId;
        } else {
            roomId = allRoomData[0];
        }

        const { error: participantsError } = await this.supabase
            .from("participants")
            .insert([
                { id: uuid(), userId: params.userA, roomId },
                { id: uuid(), userId: params.userB, roomId },
            ]);

        if (participantsError) {
            throw new Error(
                "Participants creation error: " + participantsError.message
            );
        }

        // Create relationship with UUID
        const { error: relationshipError } = await this.supabase
            .from("relationships")
            .upsert({
                id: uuid(),
                userA: params.userA,
                userB: params.userB,
                userId: params.userA,
                status: "FRIENDS",
            });

        if (relationshipError) {
            throw new Error(
                "Relationship creation error: " + relationshipError.message
            );
        }

        return true;
    }

    async getRelationship(params: {
        userA: UUID;
        userB: UUID;
    }): Promise<Relationship | null> {
        const { data, error } = await this.supabase.rpc("get_relationship", {
            usera: params.userA,
            userb: params.userB,
        });

        if (error) {
            throw new Error(error.message);
        }

        return data[0];
    }

    async getRelationships(params: { userId: UUID }): Promise<Relationship[]> {
        const { data, error } = await this.supabase
            .from("relationships")
            .select("*")
            .or(`userA.eq.${params.userId},userB.eq.${params.userId}`)
            .eq("status", "FRIENDS");

        if (error) {
            throw new Error(error.message);
        }

        return data as Relationship[];
    }

    async getCache(params: {
        key: string;
        agentId: UUID;
    }): Promise<string | undefined> {
        const { data, error } = await this.supabase
            .from("cache")
            .select("value")
            .eq("key", params.key)
            .eq("agentId", params.agentId)
            .maybeSingle();

        if (error) {
            elizaLogger.error("Error fetching cache:", error);
            return undefined;
        }

        return data?.value;
    }

    async setCache(params: {
        key: string;
        agentId: UUID;
        value: string;
    }): Promise<boolean> {
        const { error } = await this.supabase.from("cache").upsert({
            key: params.key,
            agentId: params.agentId,
            value: params.value,
            createdAt: new Date().toISOString(),
        });

        if (error) {
            elizaLogger.error("Error setting cache:", error);
            return false;
        }

        return true;
    }

    async deleteCache(params: {
        key: string;
        agentId: UUID;
    }): Promise<boolean> {
        try {
            const { error } = await this.supabase
                .from("cache")
                .delete()
                .eq("key", params.key)
                .eq("agentId", params.agentId);

            if (error) {
                elizaLogger.error("Error deleting cache", {
                    error: error.message,
                    key: params.key,
                    agentId: params.agentId,
                });
                return false;
            }
            return true;
        } catch (error) {
            elizaLogger.error(
                "Database connection error in deleteCache",
                error instanceof Error ? error.message : String(error)
            );
            return false;
        }
    }

    async getKnowledge(params: {
        id?: UUID;
        agentId: UUID;
        limit?: number;
        query?: string;
    }): Promise<RAGKnowledgeItem[]> {
        let query = this.supabase
            .from("knowledge")
            .select("*")
            .or(`agentId.eq.${params.agentId},isShared.eq.true`);

        if (params.id) {
            query = query.eq("id", params.id);
        }

        if (params.limit) {
            query = query.limit(params.limit);
        }

        const { data, error } = await query;

        if (error) {
            throw new Error(`Error getting knowledge: ${error.message}`);
        }

        return data.map((row) => ({
            id: row.id,
            agentId: row.agentId,
            content:
                typeof row.content === "string"
                    ? JSON.parse(row.content)
                    : row.content,
            embedding: row.embedding
                ? new Float32Array(row.embedding)
                : undefined,
            createdAt: new Date(row.createdAt).getTime(),
        }));
    }

    async searchKnowledge(params: {
        agentId: UUID;
        embedding: Float32Array;
        match_threshold: number;
        match_count: number;
        searchText?: string;
    }): Promise<RAGKnowledgeItem[]> {
        const cacheKey = `embedding_${params.agentId}_${params.searchText}`;
        const cachedResult = await this.getCache({
            key: cacheKey,
            agentId: params.agentId,
        });

        if (cachedResult) {
            return JSON.parse(cachedResult);
        }

        // Convert Float32Array to array for Postgres vector
        const embedding = Array.from(params.embedding);

        const { data, error } = await this.supabase.rpc("search_knowledge", {
            query_embedding: embedding,
            query_agent_id: params.agentId,
            match_threshold: params.match_threshold,
            match_count: params.match_count,
            search_text: params.searchText || "",
        });

        if (error) {
            throw new Error(`Error searching knowledge: ${error.message}`);
        }

        const results = data.map((row) => ({
            id: row.id,
            agentId: row.agentId,
            content:
                typeof row.content === "string"
                    ? JSON.parse(row.content)
                    : row.content,
            embedding: row.embedding
                ? new Float32Array(row.embedding)
                : undefined,
            createdAt: new Date(row.createdAt).getTime(),
            similarity: row.similarity,
        }));

        await this.setCache({
            key: cacheKey,
            agentId: params.agentId,
            value: JSON.stringify(results),
        });

        return results;
    }

    async createKnowledge(knowledge: RAGKnowledgeItem): Promise<void> {
        try {
            const metadata = knowledge.content.metadata || {};

            const { error } = await this.supabase.from("knowledge").insert({
                id: knowledge.id || uuid(),
                agentId: metadata.isShared ? null : knowledge.agentId,
                content: knowledge.content,
                embedding: knowledge.embedding
                    ? Array.from(knowledge.embedding)
                    : null,
                createdAt:
                    new Date(knowledge.createdAt).toISOString() ||
                    new Date().toISOString(),
                isMain: metadata.isMain || false,
                originalId: metadata.originalId || null,
                chunkIndex: metadata.chunkIndex || null,
                isShared: metadata.isShared || false,
            });

            if (error) {
                if (metadata.isShared && error.code === "23505") {
                    // Unique violation
                    elizaLogger.info(
                        `Shared knowledge ${knowledge.id} already exists, skipping`
                    );
                    return;
                }
                throw error;
            }
        } catch (error: any) {
            elizaLogger.error(`Error creating knowledge ${knowledge.id}:`, {
                error,
                embeddingLength: knowledge.embedding?.length,
                content: knowledge.content,
            });
            throw error;
        }
    }

    async removeKnowledge(id: UUID): Promise<void> {
        const { error } = await this.supabase
            .from("knowledge")
            .delete()
            .eq("id", id);

        if (error) {
            throw new Error(`Error removing knowledge: ${error.message}`);
        }
    }

    async clearKnowledge(agentId: UUID, shared?: boolean): Promise<void> {
        if (shared) {
            const { error } = await this.supabase
                .from("knowledge")
                .delete()
                .filter("agentId", "eq", agentId)
                .filter("isShared", "eq", true);

            if (error) {
                elizaLogger.error(
                    `Error clearing shared knowledge for agent ${agentId}:`,
                    error
                );
                throw error;
            }
        } else {
            const { error } = await this.supabase
                .from("knowledge")
                .delete()
                .eq("agentId", agentId);

            if (error) {
                elizaLogger.error(
                    `Error clearing knowledge for agent ${agentId}:`,
                    error
                );
                throw error;
            }
        }
    }
}<|MERGE_RESOLUTION|>--- conflicted
+++ resolved
@@ -1,12 +1,4 @@
 import {
-<<<<<<< HEAD
-    Account,
-    Actor,
-    DatabaseAdapter,
-    GoalStatus,
-    Participant,
-    RAGKnowledgeItem,
-=======
     type Memory,
     type Goal,
     type Relationship,
@@ -17,7 +9,6 @@
     type Participant,
     type Room,
     type RAGKnowledgeItem,
->>>>>>> a00f7237
     elizaLogger,
     type Goal,
     type Memory,
@@ -436,29 +427,7 @@
         return null;
     }
 
-    async getMemoriesByIds(
-        memoryIds: UUID[],
-        tableName?: string
-    ): Promise<Memory[]> {
-        if (memoryIds.length === 0) return [];
-
-        let query = this.supabase
-            .from("memories")
-            .select("*")
-            .in("id", memoryIds);
-
-        if (tableName) {
-            query = query.eq("type", tableName);
-        }
-
-        const { data, error } = await query;
-
-        if (error) {
-            console.error("Error retrieving memories by IDs:", error);
-            return [];
-        }
-
-        return data as Memory[];
+        return data as Memory;
     }
 
     async getMemoriesByIds(
