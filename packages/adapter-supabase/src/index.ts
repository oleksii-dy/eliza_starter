--- conflicted
+++ resolved
@@ -9,13 +9,9 @@
     type UUID,
     Participant,
     Room,
-<<<<<<< HEAD
     elizaLogger,
     DatabaseAdapter
-=======
     RAGKnowledgeItem,
-    elizaLogger
->>>>>>> 1d5d74a7
 } from "@elizaos/core";
 import { v4 as uuid } from "uuid";
 
