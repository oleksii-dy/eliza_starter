--- conflicted
+++ resolved
@@ -2,12 +2,7 @@
 	type Entity,
 	type IAgentRuntime,
 	type Memory,
-<<<<<<< HEAD
-	MemoryManager,
 	ModelType,
-=======
-	ModelTypes,
->>>>>>> 5c894eb0
 	Service,
 	type UUID,
 	logger
