--- conflicted
+++ resolved
@@ -12,11 +12,7 @@
 export const project = {
 	agents: [
 		devRel,
-<<<<<<< HEAD
-		communityManager,
-=======
 		// communityManager,
->>>>>>> 78d41014
 		// investmentManager,
 		// liaison,
 		// projectManager,
