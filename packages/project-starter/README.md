# Project Starter

<<<<<<< HEAD
## Features

This Project Starter comes with a pre-configured character and a basic plugin structure to demonstrate core Eliza functionalities.

**Character: Orion**

- **Personality**: Responds directly and honestly to messages related to dating, relationships, men's mental health, personal growth, resilience, and philosophical inquiries.
- **Expertise**: Licensed clinical psychologist specializing in relationships, personal growth, and men's mental health.
- **Bio**: Includes details like being the creator of PsycHacks and author of "The Value of Others."
- **Topics**: Covers dating, men's mental health, personal growth, psychology, sexuality, anxiety, life purpose, and emotional wellbeing.
- **Pre-configured Plugins**:
  - `@elizaos/plugin-sql`
  - `@elizaos/plugin-openrouter`
  - `@elizaos/plugin-openai`
  - `@elizaos/plugin-discord`
  - `@elizaos/plugin-bootstrap`
  - `@elizaos/plugin-knowledge`
- **Message Examples**: Demonstrates interaction patterns for various scenarios.
- **Style Guide**: Defines how Orion should communicate, emphasizing concise, direct, practical, and honest responses.

**Starter Plugin (`starter`)**

- **Actions**:
  - `HELLO_WORLD`: A simple action that responds with "hello world!".
- **Providers**:
  - `HELLO_WORLD_PROVIDER`: A basic provider that returns "I am a provider".
- **Services**:
  - `StarterService`: A sample service demonstrating service integration within a plugin.
- **Models**:
  - `ModelType.TEXT_SMALL`: Example implementation (currently a placeholder).
  - `ModelType.TEXT_LARGE`: Example implementation (currently a placeholder).
- **API Routes**:
  - `GET /helloworld`: A sample API endpoint.
- **Event Handlers**:
  - Includes handlers for `MESSAGE_RECEIVED`, `VOICE_MESSAGE_RECEIVED`, `WORLD_CONNECTED`, and `WORLD_JOINED`.
- **Configuration**:
  - Uses `EXAMPLE_PLUGIN_VARIABLE` as an example environment variable.
- **Testing**:
  - Includes `StarterTestSuite` for comprehensive testing of character configuration, plugin initialization, actions, providers, and services.

## Getting Started

To get this project starter up and running, follow these steps:

1.  **Clone the Repository** (if you haven't already):

    ```bash
    # Via HTTPS
    git clone https://github.com/your-username/eliza.git
    # Or via SSH
    git clone git@github.com:your-username/eliza.git
    cd eliza
    ```

2.  **Install Dependencies**:
    Navigate to the root of the Eliza project or this specific package and install the necessary Node.js modules.

    ```bash
    npm install
    # Or if you are in the root and using workspaces
    # npm install
    ```

3.  **Configure Environment Variables**:
    Create a `.env` file in the root of this package (`packages/project-starter`) or configure your environment directly.
    Essential variables include:

    - `DISCORD_APPLICATION_ID`: Your Discord application ID (for `@elizaos/plugin-discord`).
    - `DISCORD_API_TOKEN`: Your Discord bot token (for `@elizaos/plugin-discord`).
    - `EXAMPLE_PLUGIN_VARIABLE` (Optional): An example variable for the starter plugin.

    Example `.env` file:

    ```env
    DISCORD_APPLICATION_ID="your_discord_app_id"
    DISCORD_API_TOKEN="your_discord_bot_token"
    EXAMPLE_PLUGIN_VARIABLE="my_example_value"
    ```

    Ensure any other plugins listed in `packages/project-starter/src/index.ts` (e.g., OpenAI, OpenRouter) have their respective API keys and configurations set up in the environment if you intend to use their full functionality.

4.  **Run the Project**:
    To start the Eliza instance with this project configuration, you typically run a command from the root of the Eliza monorepo or a script that initializes the Eliza core with this project. (Further instructions on running an Eliza project would typically be found in the main Eliza documentation).

    For development, you might use a command like:

    ```bash
    # Example command, adjust based on your main Eliza setup
    npm run dev -- --project project-starter
    ```

5.  **Run Tests**:
    To ensure everything is set up correctly and the plugin is functioning as expected:

    ```bash
    # Navigate to the package directory if not already there
    cd packages/project-starter

    # Run all tests for this package
    npm test

    # Run tests with coverage
    npm run test:coverage
    ```

# Project Starter Tests

This document provides information about the testing approach for the Project Starter plugin.

## Test Structure

The project uses a standardized testing approach that leverages core test utilities for consistency across the Eliza ecosystem.

### Core Test Utilities

The tests reuse core testing functionality from `@elizaos/core` through a set of utilities in the `__tests__/utils/core-test-utils.ts` file:

- `runCoreActionTests` - Validates action structure and functionality
- `runCoreModelTests` - Tests model behavior with various parameters
- `documentTestResult` - Records test results for debugging and documentation
- `createMockRuntime` - Creates a standardized runtime for testing
- `createMockMessage` - Creates test messages for action testing
- `createMockState` - Creates test state objects

### Test Categories

The test suite covers:

1. **Actions** - Testing the HELLO_WORLD action and action utilities
2. **Models** - Testing TEXT_SMALL and TEXT_LARGE model implementations
3. **Plugin Structure** - Validating the overall plugin structure
4. **Routes** - Testing API routes
5. **Integration** - End-to-end plugin functionality
6. **File Structure** - Ensuring proper package organization
7. **Configuration** - Testing configuration handling

## Running Tests

```bash
# Run all tests
npm test

# Run tests with coverage
npm run test:coverage

# Run specific test file
npm test -- actions.test.ts

# Run tests in watch mode
npm test -- --watch
```

## Test Implementation

### Action Tests

The action tests use the core action test utilities to validate:

- Action structure compliance
- Action validation functionality
- Action handler behavior
- Action formatting utilities

Example from `actions.test.ts`:

```typescript
// Run core tests on all plugin actions
it('should pass core action tests', () => {
  if (plugin.actions) {
    const coreTestResults = runCoreActionTests(plugin.actions);
    expect(coreTestResults).toBeDefined();
    // ...
  }
});
```

### Model Tests

The model tests validate:

- Model interface compliance
- Handling of various parameters
- Response formatting
- Error handling

Example from `models.test.ts`:

```typescript
it('should run core tests for TEXT_SMALL model', async () => {
  if (plugin.models && plugin.models[ModelType.TEXT_SMALL]) {
    const results = await runCoreModelTests(
      ModelType.TEXT_SMALL,
      plugin.models[ModelType.TEXT_SMALL]
    );
    // ...
  }
});
```

## Writing New Tests

When adding new features, follow these guidelines:

1. Use the core test utilities where possible
2. Structure tests in a consistent manner
3. Document test results using `documentTestResult`
4. Use the `createMockRuntime` for standardized testing

Example:

```typescript
it('should test my new feature', async () => {
  const runtime = createMockRuntime();
  const message = createMockMessage('Test message');
  const state = createMockState();

  const result = await myFeature(runtime, message, state);

  expect(result).toBeTruthy();
  documentTestResult('My feature test', result);
});
```

## Logs and Documentation

All tests use the Eliza logger for consistent reporting:

```typescript
logger.info(`TEST: ${testName}`);
logger.error(`ERROR: ${error.message}`);
```

## Debugging

To view detailed logs during test runs:

```bash
# Run with detailed logging
DEBUG=eliza:* npm test
```
=======
This is the starter template for ElizaOS projects.

## Features

- Pre-configured project structure for ElizaOS development
- Comprehensive testing setup with component and e2e tests
- Default character configuration with plugin integration
- Example service, action, and provider implementations
- TypeScript configuration for optimal developer experience
- Built-in documentation and examples

## Getting Started

```bash
# Clone the starter project
npx elizaos create my-project

# Navigate to the project directory
cd my-project

# Install dependencies
npm install

# Start development server
npm run dev
```

## Development

```bash
# Start development server
npm run dev

# Build the project
npm run build

# Test the project
npm run test
```

## Testing

ElizaOS provides a comprehensive testing structure for projects:

### Test Structure

- **Component Tests** (`__tests__/` directory):

  - **Unit Tests**: Test individual functions and components in isolation
  - **Integration Tests**: Test how components work together
  - Run with: `npm run test:component`

- **End-to-End Tests** (`e2e/` directory):

  - Test the project within a full ElizaOS runtime
  - Run with: `npm run test:e2e`

- **Running All Tests**:
  - `npm run test` runs both component and e2e tests

### Writing Tests

Component tests use Vitest:

```typescript
// Unit test example (__tests__/config.test.ts)
describe('Configuration', () => {
  it('should load configuration correctly', () => {
    expect(config.debug).toBeDefined();
  });
});

// Integration test example (__tests__/integration.test.ts)
describe('Integration: Plugin with Character', () => {
  it('should initialize character with plugins', async () => {
    // Test interactions between components
  });
});
```

E2E tests use ElizaOS test interface:

```typescript
// E2E test example (e2e/project.test.ts)
export class ProjectTestSuite implements TestSuite {
  name = 'project_test_suite';
  tests = [
    {
      name: 'project_initialization',
      fn: async (runtime) => {
        // Test project in a real runtime
      },
    },
  ];
}

export default new ProjectTestSuite();
```

The test utilities in `__tests__/utils/` provide helper functions to simplify writing tests.

## Configuration

Customize your project by modifying:

- `src/index.ts` - Main entry point
- `src/character.ts` - Character definition
- `src/plugin.ts` - Plugin configuration
>>>>>>> f4d66858
<|MERGE_RESOLUTION|>--- conflicted
+++ resolved
@@ -1,247 +1,5 @@
 # Project Starter
 
-<<<<<<< HEAD
-## Features
-
-This Project Starter comes with a pre-configured character and a basic plugin structure to demonstrate core Eliza functionalities.
-
-**Character: Orion**
-
-- **Personality**: Responds directly and honestly to messages related to dating, relationships, men's mental health, personal growth, resilience, and philosophical inquiries.
-- **Expertise**: Licensed clinical psychologist specializing in relationships, personal growth, and men's mental health.
-- **Bio**: Includes details like being the creator of PsycHacks and author of "The Value of Others."
-- **Topics**: Covers dating, men's mental health, personal growth, psychology, sexuality, anxiety, life purpose, and emotional wellbeing.
-- **Pre-configured Plugins**:
-  - `@elizaos/plugin-sql`
-  - `@elizaos/plugin-openrouter`
-  - `@elizaos/plugin-openai`
-  - `@elizaos/plugin-discord`
-  - `@elizaos/plugin-bootstrap`
-  - `@elizaos/plugin-knowledge`
-- **Message Examples**: Demonstrates interaction patterns for various scenarios.
-- **Style Guide**: Defines how Orion should communicate, emphasizing concise, direct, practical, and honest responses.
-
-**Starter Plugin (`starter`)**
-
-- **Actions**:
-  - `HELLO_WORLD`: A simple action that responds with "hello world!".
-- **Providers**:
-  - `HELLO_WORLD_PROVIDER`: A basic provider that returns "I am a provider".
-- **Services**:
-  - `StarterService`: A sample service demonstrating service integration within a plugin.
-- **Models**:
-  - `ModelType.TEXT_SMALL`: Example implementation (currently a placeholder).
-  - `ModelType.TEXT_LARGE`: Example implementation (currently a placeholder).
-- **API Routes**:
-  - `GET /helloworld`: A sample API endpoint.
-- **Event Handlers**:
-  - Includes handlers for `MESSAGE_RECEIVED`, `VOICE_MESSAGE_RECEIVED`, `WORLD_CONNECTED`, and `WORLD_JOINED`.
-- **Configuration**:
-  - Uses `EXAMPLE_PLUGIN_VARIABLE` as an example environment variable.
-- **Testing**:
-  - Includes `StarterTestSuite` for comprehensive testing of character configuration, plugin initialization, actions, providers, and services.
-
-## Getting Started
-
-To get this project starter up and running, follow these steps:
-
-1.  **Clone the Repository** (if you haven't already):
-
-    ```bash
-    # Via HTTPS
-    git clone https://github.com/your-username/eliza.git
-    # Or via SSH
-    git clone git@github.com:your-username/eliza.git
-    cd eliza
-    ```
-
-2.  **Install Dependencies**:
-    Navigate to the root of the Eliza project or this specific package and install the necessary Node.js modules.
-
-    ```bash
-    npm install
-    # Or if you are in the root and using workspaces
-    # npm install
-    ```
-
-3.  **Configure Environment Variables**:
-    Create a `.env` file in the root of this package (`packages/project-starter`) or configure your environment directly.
-    Essential variables include:
-
-    - `DISCORD_APPLICATION_ID`: Your Discord application ID (for `@elizaos/plugin-discord`).
-    - `DISCORD_API_TOKEN`: Your Discord bot token (for `@elizaos/plugin-discord`).
-    - `EXAMPLE_PLUGIN_VARIABLE` (Optional): An example variable for the starter plugin.
-
-    Example `.env` file:
-
-    ```env
-    DISCORD_APPLICATION_ID="your_discord_app_id"
-    DISCORD_API_TOKEN="your_discord_bot_token"
-    EXAMPLE_PLUGIN_VARIABLE="my_example_value"
-    ```
-
-    Ensure any other plugins listed in `packages/project-starter/src/index.ts` (e.g., OpenAI, OpenRouter) have their respective API keys and configurations set up in the environment if you intend to use their full functionality.
-
-4.  **Run the Project**:
-    To start the Eliza instance with this project configuration, you typically run a command from the root of the Eliza monorepo or a script that initializes the Eliza core with this project. (Further instructions on running an Eliza project would typically be found in the main Eliza documentation).
-
-    For development, you might use a command like:
-
-    ```bash
-    # Example command, adjust based on your main Eliza setup
-    npm run dev -- --project project-starter
-    ```
-
-5.  **Run Tests**:
-    To ensure everything is set up correctly and the plugin is functioning as expected:
-
-    ```bash
-    # Navigate to the package directory if not already there
-    cd packages/project-starter
-
-    # Run all tests for this package
-    npm test
-
-    # Run tests with coverage
-    npm run test:coverage
-    ```
-
-# Project Starter Tests
-
-This document provides information about the testing approach for the Project Starter plugin.
-
-## Test Structure
-
-The project uses a standardized testing approach that leverages core test utilities for consistency across the Eliza ecosystem.
-
-### Core Test Utilities
-
-The tests reuse core testing functionality from `@elizaos/core` through a set of utilities in the `__tests__/utils/core-test-utils.ts` file:
-
-- `runCoreActionTests` - Validates action structure and functionality
-- `runCoreModelTests` - Tests model behavior with various parameters
-- `documentTestResult` - Records test results for debugging and documentation
-- `createMockRuntime` - Creates a standardized runtime for testing
-- `createMockMessage` - Creates test messages for action testing
-- `createMockState` - Creates test state objects
-
-### Test Categories
-
-The test suite covers:
-
-1. **Actions** - Testing the HELLO_WORLD action and action utilities
-2. **Models** - Testing TEXT_SMALL and TEXT_LARGE model implementations
-3. **Plugin Structure** - Validating the overall plugin structure
-4. **Routes** - Testing API routes
-5. **Integration** - End-to-end plugin functionality
-6. **File Structure** - Ensuring proper package organization
-7. **Configuration** - Testing configuration handling
-
-## Running Tests
-
-```bash
-# Run all tests
-npm test
-
-# Run tests with coverage
-npm run test:coverage
-
-# Run specific test file
-npm test -- actions.test.ts
-
-# Run tests in watch mode
-npm test -- --watch
-```
-
-## Test Implementation
-
-### Action Tests
-
-The action tests use the core action test utilities to validate:
-
-- Action structure compliance
-- Action validation functionality
-- Action handler behavior
-- Action formatting utilities
-
-Example from `actions.test.ts`:
-
-```typescript
-// Run core tests on all plugin actions
-it('should pass core action tests', () => {
-  if (plugin.actions) {
-    const coreTestResults = runCoreActionTests(plugin.actions);
-    expect(coreTestResults).toBeDefined();
-    // ...
-  }
-});
-```
-
-### Model Tests
-
-The model tests validate:
-
-- Model interface compliance
-- Handling of various parameters
-- Response formatting
-- Error handling
-
-Example from `models.test.ts`:
-
-```typescript
-it('should run core tests for TEXT_SMALL model', async () => {
-  if (plugin.models && plugin.models[ModelType.TEXT_SMALL]) {
-    const results = await runCoreModelTests(
-      ModelType.TEXT_SMALL,
-      plugin.models[ModelType.TEXT_SMALL]
-    );
-    // ...
-  }
-});
-```
-
-## Writing New Tests
-
-When adding new features, follow these guidelines:
-
-1. Use the core test utilities where possible
-2. Structure tests in a consistent manner
-3. Document test results using `documentTestResult`
-4. Use the `createMockRuntime` for standardized testing
-
-Example:
-
-```typescript
-it('should test my new feature', async () => {
-  const runtime = createMockRuntime();
-  const message = createMockMessage('Test message');
-  const state = createMockState();
-
-  const result = await myFeature(runtime, message, state);
-
-  expect(result).toBeTruthy();
-  documentTestResult('My feature test', result);
-});
-```
-
-## Logs and Documentation
-
-All tests use the Eliza logger for consistent reporting:
-
-```typescript
-logger.info(`TEST: ${testName}`);
-logger.error(`ERROR: ${error.message}`);
-```
-
-## Debugging
-
-To view detailed logs during test runs:
-
-```bash
-# Run with detailed logging
-DEBUG=eliza:* npm test
-```
-=======
 This is the starter template for ElizaOS projects.
 
 ## Features
@@ -349,5 +107,4 @@
 
 - `src/index.ts` - Main entry point
 - `src/character.ts` - Character definition
-- `src/plugin.ts` - Plugin configuration
->>>>>>> f4d66858
+- `src/plugin.ts` - Plugin configuration