<<<<<<< HEAD
import {
    Action, elizaLogger, generateSerperSearch,
    HandlerCallback,
    IAgentRuntime,
    Memory,
    Plugin,
    SerperOrganicResult, State
} from "@elizaos/core";
import { encodingForModel, TiktokenModel } from "js-tiktoken";

const DEFAULT_MAX_WEB_SEARCH_TOKENS = 4000;
const DEFAULT_MODEL_ENCODING = "gpt-3.5-turbo";

function getTotalTokensFromString(
    str: string,
    encodingName: TiktokenModel = DEFAULT_MODEL_ENCODING
) {
    const encoding = encodingForModel(encodingName);
    return encoding.encode(str).length;
}

function MaxTokens(
    data: string,
    maxTokens: number = DEFAULT_MAX_WEB_SEARCH_TOKENS
): string {
    if (getTotalTokensFromString(data) >= maxTokens) {
        return data.slice(0, maxTokens);
    }
    return data;
}

const webSearch: Action = {
    name: "WEB_SEARCH",
    similes: [
        "SEARCH_WEB",
        "INTERNET_SEARCH",
        "LOOKUP",
        "QUERY_WEB",
        "FIND_ONLINE",
        "SEARCH_ENGINE",
        "WEB_LOOKUP",
        "ONLINE_SEARCH",
        "FIND_INFORMATION",
    ],
    description:
        "Perform a web search to find information related to the message.",
    validate: async (runtime: IAgentRuntime, message: Memory) => {
        const tavilyApiKeyOk = !!runtime.getSetting("TAVILY_API_KEY");

        return tavilyApiKeyOk;
    },
    handler: async (
        runtime: IAgentRuntime,
        message: Memory,
        state: State,
        options: any,
        callback: HandlerCallback
    ) => {
        elizaLogger.log("Composing state for message:", message);
        state = (await runtime.composeState(message)) as State;
        const userId = runtime.agentId;
        elizaLogger.log("User ID:", userId);

        const webSearchPrompt = message.content.text;
        elizaLogger.log("web search prompt received:", webSearchPrompt);

        elizaLogger.log("Generating image with prompt:", webSearchPrompt);
        // const searchResponse = await generateWebSearch(
        //     webSearchPrompt,
        //     runtime
        // );
        const cleansePrompt =  webSearchPrompt.replace(/@\S+/g, '');
        const serperResponse = await generateSerperSearch(
            cleansePrompt,
            runtime
        );

        if(serperResponse && serperResponse.organic.length){
            const responseList = serperResponse?.answerBox?.snippet
            ? `${serperResponse.answerBox.snippet}${
                  Array.isArray(serperResponse.organic) &&
                  serperResponse.organic.length > 0
                      ? `\n\nFor more details, you can check out these resources:\n${serperResponse.organic
                            .map(
                                (result: SerperOrganicResult, index: number) =>
                                    `${index + 1}. [${result.title}](${result.link})`
                            )
                            .join("\n")}`
                      : ""
              }`
            : (
                serperResponse.organic.length > 0 ?  serperResponse.organic[0].snippet : ""
            );

            callback({
                text: MaxTokens(responseList, DEFAULT_MAX_WEB_SEARCH_TOKENS),
            });
        }
        // else if (searchResponse && searchResponse.results.length) {
        //     const responseList = searchResponse.answer
        //         ? `${searchResponse.answer}${
        //               Array.isArray(searchResponse.results) &&
        //               searchResponse.results.length > 0
        //                   ? `\n\nFor more details, you can check out these resources:\n${searchResponse.results
        //                         .map(
        //                             (result: SearchResult, index: number) =>
        //                                 `${index + 1}. [${result.title}](${result.url})`
        //                         )
        //                         .join("\n")}`
        //                   : ""
        //           }`
        //         : "";

        //     callback({
        //         text: MaxTokens(responseList, DEFAULT_MAX_WEB_SEARCH_TOKENS),
        //     });
        // }
         else {
            elizaLogger.error("search failed or returned no data.");
        }
    },
    examples: [
        [
            {
                user: "{{user1}}",
                content: {
                    text: "Find the latest news about SpaceX launches.",
                },
            },
            {
                user: "{{agentName}}",
                content: {
                    text: "Here is the latest news about SpaceX launches:",
                    action: "WEB_SEARCH",
                },
            },
        ],
        [
            {
                user: "{{user1}}",
                content: {
                    text: "Can you find details about the iPhone 16 release?",
                },
            },
            {
                user: "{{agentName}}",
                content: {
                    text: "Here are the details I found about the iPhone 16 release:",
                    action: "WEB_SEARCH",
                },
            },
        ],
        [
            {
                user: "{{user1}}",
                content: {
                    text: "What is the schedule for the next FIFA World Cup?",
                },
            },
            {
                user: "{{agentName}}",
                content: {
                    text: "Here is the schedule for the next FIFA World Cup:",
                    action: "WEB_SEARCH",
                },
            },
        ],
        [
            {
                user: "{{user1}}",
                content: { text: "Check the latest stock price of Tesla." },
            },
            {
                user: "{{agentName}}",
                content: {
                    text: "Here is the latest stock price of Tesla I found:",
                    action: "WEB_SEARCH",
                },
            },
        ],
        [
            {
                user: "{{user1}}",
                content: {
                    text: "What are the current trending movies in the US?",
                },
            },
            {
                user: "{{agentName}}",
                content: {
                    text: "Here are the current trending movies in the US:",
                    action: "WEB_SEARCH",
                },
            },
        ],
        [
            {
                user: "{{user1}}",
                content: {
                    text: "What is the latest score in the NBA finals?",
                },
            },
            {
                user: "{{agentName}}",
                content: {
                    text: "Here is the latest score from the NBA finals:",
                    action: "WEB_SEARCH",
                },
            },
        ],
        [
            {
                user: "{{user1}}",
                content: { text: "When is the next Apple keynote event?" },
            },
            {
                user: "{{agentName}}",
                content: {
                    text: "Here is the information about the next Apple keynote event:",
                    action: "WEB_SEARCH",
                },
            },
        ],
    ],
} as Action;
=======
import { webSearch } from "./actions/webSearch";
import type { Plugin } from "@elizaos/core";
import { WebSearchService } from "./services/webSearchService";
>>>>>>> a00f7237

export const webSearchPlugin: Plugin = {
    name: "webSearch",
    description: "Search the web and get news",
    actions: [webSearch],
    evaluators: [],
    providers: [],
    services: [new WebSearchService()],
    clients: [],
};

export default webSearchPlugin;<|MERGE_RESOLUTION|>--- conflicted
+++ resolved
@@ -1,20 +1,24 @@
-<<<<<<< HEAD
+import type { Plugin } from "@elizaos/core";
 import {
-    Action, elizaLogger, generateSerperSearch,
+    Action,
+    elizaLogger,
+    generateSerperSearch,
     HandlerCallback,
     IAgentRuntime,
     Memory,
-    Plugin,
-    SerperOrganicResult, State
+    SerperOrganicResult,
+    State,
 } from "@elizaos/core";
 import { encodingForModel, TiktokenModel } from "js-tiktoken";
+import { webSearch } from "./actions/webSearch";
+import { WebSearchService } from "./services/webSearchService";
 
 const DEFAULT_MAX_WEB_SEARCH_TOKENS = 4000;
 const DEFAULT_MODEL_ENCODING = "gpt-3.5-turbo";
 
 function getTotalTokensFromString(
     str: string,
-    encodingName: TiktokenModel = DEFAULT_MODEL_ENCODING
+    encodingName: TiktokenModel = DEFAULT_MODEL_ENCODING,
 ) {
     const encoding = encodingForModel(encodingName);
     return encoding.encode(str).length;
@@ -22,7 +26,7 @@
 
 function MaxTokens(
     data: string,
-    maxTokens: number = DEFAULT_MAX_WEB_SEARCH_TOKENS
+    maxTokens: number = DEFAULT_MAX_WEB_SEARCH_TOKENS,
 ): string {
     if (getTotalTokensFromString(data) >= maxTokens) {
         return data.slice(0, maxTokens);
@@ -55,7 +59,7 @@
         message: Memory,
         state: State,
         options: any,
-        callback: HandlerCallback
+        callback: HandlerCallback,
     ) => {
         elizaLogger.log("Composing state for message:", message);
         state = (await runtime.composeState(message)) as State;
@@ -70,28 +74,31 @@
         //     webSearchPrompt,
         //     runtime
         // );
-        const cleansePrompt =  webSearchPrompt.replace(/@\S+/g, '');
+        const cleansePrompt = webSearchPrompt.replace(/@\S+/g, "");
         const serperResponse = await generateSerperSearch(
             cleansePrompt,
-            runtime
+            runtime,
         );
 
-        if(serperResponse && serperResponse.organic.length){
+        if (serperResponse && serperResponse.organic.length) {
             const responseList = serperResponse?.answerBox?.snippet
-            ? `${serperResponse.answerBox.snippet}${
-                  Array.isArray(serperResponse.organic) &&
-                  serperResponse.organic.length > 0
-                      ? `\n\nFor more details, you can check out these resources:\n${serperResponse.organic
-                            .map(
-                                (result: SerperOrganicResult, index: number) =>
-                                    `${index + 1}. [${result.title}](${result.link})`
-                            )
-                            .join("\n")}`
-                      : ""
-              }`
-            : (
-                serperResponse.organic.length > 0 ?  serperResponse.organic[0].snippet : ""
-            );
+                ? `${serperResponse.answerBox.snippet}${
+                      Array.isArray(serperResponse.organic) &&
+                      serperResponse.organic.length > 0
+                          ? `\n\nFor more details, you can check out these resources:\n${serperResponse.organic
+                                .map(
+                                    (
+                                        result: SerperOrganicResult,
+                                        index: number,
+                                    ) =>
+                                        `${index + 1}. [${result.title}](${result.link})`,
+                                )
+                                .join("\n")}`
+                          : ""
+                  }`
+                : serperResponse.organic.length > 0
+                  ? serperResponse.organic[0].snippet
+                  : "";
 
             callback({
                 text: MaxTokens(responseList, DEFAULT_MAX_WEB_SEARCH_TOKENS),
@@ -116,7 +123,7 @@
         //         text: MaxTokens(responseList, DEFAULT_MAX_WEB_SEARCH_TOKENS),
         //     });
         // }
-         else {
+        else {
             elizaLogger.error("search failed or returned no data.");
         }
     },
@@ -224,11 +231,6 @@
         ],
     ],
 } as Action;
-=======
-import { webSearch } from "./actions/webSearch";
-import type { Plugin } from "@elizaos/core";
-import { WebSearchService } from "./services/webSearchService";
->>>>>>> a00f7237
 
 export const webSearchPlugin: Plugin = {
     name: "webSearch",
