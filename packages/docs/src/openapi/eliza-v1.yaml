--- conflicted
+++ resolved
@@ -6,11 +6,7 @@
 
     This API is designed to be used with a locally running Eliza instance. Endpoints allow for creating,
     managing, and interacting with AI agents through a REST interface.
-<<<<<<< HEAD
     
-=======
-
->>>>>>> e052062f
     The API is organized into the following domains:
     - **System**: System-wide operations and environment management
     - **Agents**: Agent lifecycle and management operations
@@ -738,15 +734,9 @@
                         type: string
                         format: uuid
                       name:
-<<<<<<< HEAD
                         type: string
                       status:
                         type: string
-=======
-                        type: string
-                      status:
-                        type: string
->>>>>>> e052062f
                         enum: [active]
         '400':
           description: Invalid agent ID
@@ -800,15 +790,6 @@
                         type: string
         '400':
           description: Invalid agent ID format
-<<<<<<< HEAD
-=======
-          content:
-            application/json:
-              schema:
-                $ref: '#/components/schemas/Error'
-        '404':
-          description: Agent not found
->>>>>>> e052062f
           content:
             application/json:
               schema:
@@ -3129,14 +3110,36 @@
             schema:
               type: object
               required:
-                - userId
-                - text
+                - author_id
+                - content
+                - server_id
               properties:
-                userId:
+                author_id:
                   type: string
                   format: uuid
-                text:
-                  type: string
+                  description: Central ID of the author sending the message
+                content:
+                  type: string
+                  description: Message content
+                in_reply_to_message_id:
+                  type: string
+                  format: uuid
+                  description: ID of the root message being replied to (optional)
+                server_id:
+                  type: string
+                  format: uuid
+                  description: Central server ID this channel belongs to
+                raw_message:
+                  description: Raw message payload (string or JSON object)
+                  oneOf:
+                    - type: object
+                    - type: string
+                metadata:
+                  type: object
+                  description: Additional metadata such as user_display_name
+                source_type:
+                  type: string
+                  description: Source identifier (e.g. 'eliza_gui')
                 attachments:
                   type: array
                   items:
@@ -3453,1881 +3456,6 @@
                         type: string
                         description: Transcribed text
         '400':
-<<<<<<< HEAD
-=======
-          description: Invalid agent ID or request body
-          content:
-            application/json:
-              schema:
-                $ref: '#/components/schemas/Error'
-        '404':
-          description: Agent not found
-          content:
-            application/json:
-              schema:
-                $ref: '#/components/schemas/Error'
-        '500':
-          description: Error processing message
-          content:
-            application/json:
-              schema:
-                $ref: '#/components/schemas/Error'
-
-  /api/agents/{agentId}/audio-messages:
-    post:
-      tags:
-        - audio
-        - agents
-      summary: Send an audio message
-      description: Sends an audio message to an agent for processing
-      operationId: sendAudioMessage
-      parameters:
-        - name: agentId
-          in: path
-          required: true
-          schema:
-            type: string
-            format: uuid
-          description: ID of the agent
-      requestBody:
-        required: true
-        content:
-          multipart/form-data:
-            schema:
-              type: object
-              properties:
-                file:
-                  type: string
-                  format: binary
-                  description: Audio file
-      responses:
-        '201':
-          description: Audio message processed successfully
-          content:
-            application/json:
-              schema:
-                type: object
-                properties:
-                  success:
-                    type: boolean
-                    example: true
-                  data:
-                    type: object
-                    properties:
-                      message:
-                        $ref: '#/components/schemas/Content'
-        '400':
-          description: Invalid agent ID or missing audio file
-          content:
-            application/json:
-              schema:
-                $ref: '#/components/schemas/Error'
-        '404':
-          description: Agent not found
-          content:
-            application/json:
-              schema:
-                $ref: '#/components/schemas/Error'
-        '500':
-          description: Error processing audio
-          content:
-            application/json:
-              schema:
-                $ref: '#/components/schemas/Error'
-
-  /api/agents/{agentId}/audio-messages/synthesize:
-    post:
-      tags:
-        - audio
-        - agents
-      summary: Convert text to speech
-      description: Converts text to speech using the agent's voice
-      operationId: synthesizeSpeech
-      parameters:
-        - name: agentId
-          in: path
-          required: true
-          schema:
-            type: string
-            format: uuid
-          description: ID of the agent
-      requestBody:
-        required: true
-        content:
-          application/json:
-            schema:
-              type: object
-              properties:
-                text:
-                  type: string
-                  description: Text to convert to speech
-      responses:
-        '200':
-          description: Audio stream with synthesized speech
-          content:
-            audio/mpeg:
-              schema:
-                type: string
-                format: binary
-        '400':
-          description: Invalid agent ID or missing text
-          content:
-            application/json:
-              schema:
-                $ref: '#/components/schemas/Error'
-        '404':
-          description: Agent not found
-          content:
-            application/json:
-              schema:
-                $ref: '#/components/schemas/Error'
-        '500':
-          description: Error generating speech
-          content:
-            application/json:
-              schema:
-                $ref: '#/components/schemas/Error'
-
-  /api/agents/{agentId}/speech/generate:
-    post:
-      tags:
-        - audio
-        - agents
-      summary: Generate speech from text
-      description: Generates speech from text using the agent's voice
-      operationId: generateSpeech
-      parameters:
-        - name: agentId
-          in: path
-          required: true
-          schema:
-            type: string
-            format: uuid
-          description: ID of the agent
-      requestBody:
-        required: true
-        content:
-          application/json:
-            schema:
-              type: object
-              properties:
-                text:
-                  type: string
-                  description: Text to convert to speech
-      responses:
-        '200':
-          description: Audio stream with generated speech
-          content:
-            audio/mpeg:
-              schema:
-                type: string
-                format: binary
-        '400':
-          description: Invalid agent ID or missing text
-          content:
-            application/json:
-              schema:
-                $ref: '#/components/schemas/Error'
-        '404':
-          description: Agent not found
-          content:
-            application/json:
-              schema:
-                $ref: '#/components/schemas/Error'
-        '500':
-          description: Error generating speech
-          content:
-            application/json:
-              schema:
-                $ref: '#/components/schemas/Error'
-
-  /api/agents/{agentId}/speech/conversation:
-    post:
-      tags:
-        - audio
-        - agents
-      summary: Process conversation and return speech
-      description: Processes a conversational message and returns synthesized speech
-      operationId: conversationToSpeech
-      parameters:
-        - name: agentId
-          in: path
-          required: true
-          schema:
-            type: string
-            format: uuid
-          description: ID of the agent
-      requestBody:
-        required: true
-        content:
-          application/json:
-            schema:
-              type: object
-              properties:
-                text:
-                  type: string
-                  description: Text message
-                roomId:
-                  type: string
-                  description: Room ID
-                entityId:
-                  type: string
-                  description: Entity ID
-                userName:
-                  type: string
-                  description: User name
-                name:
-                  type: string
-                  description: Entity name
-      responses:
-        '200':
-          description: Audio stream with synthesized speech
-          content:
-            audio/mpeg:
-              schema:
-                type: string
-                format: binary
-        '400':
-          description: Invalid agent ID or missing text
-          content:
-            application/json:
-              schema:
-                $ref: '#/components/schemas/Error'
-        '404':
-          description: Agent not found
-          content:
-            application/json:
-              schema:
-                $ref: '#/components/schemas/Error'
-        '500':
-          description: Error processing conversation
-          content:
-            application/json:
-              schema:
-                $ref: '#/components/schemas/Error'
-
-  /api/memory/{agentId}/memories/all/{roomId}:
-    delete:
-      tags:
-        - memory
-      summary: Delete all memories for a room
-      description: Delete all memories for a specific room
-      operationId: deleteRoomMemories
-      parameters:
-        - name: agentId
-          in: path
-          required: true
-          schema:
-            type: string
-            format: uuid
-          description: ID of the agent
-        - name: roomId
-          in: path
-          required: true
-          schema:
-            type: string
-            format: uuid
-          description: ID of the room
-      responses:
-        '204':
-          description: Memories deleted successfully
-        '400':
-          description: Invalid agent ID or room ID
-          content:
-            application/json:
-              schema:
-                $ref: '#/components/schemas/Error'
-        '404':
-          description: Agent not found
-          content:
-            application/json:
-              schema:
-                $ref: '#/components/schemas/Error'
-        '500':
-          description: Error deleting memories
-          content:
-            application/json:
-              schema:
-                $ref: '#/components/schemas/Error'
-
-  /api/memory/{agentId}/memories:
-    get:
-      tags:
-        - memory
-      summary: Get agent memories
-      description: Retrieve all memories for a specific agent
-      operationId: getAgentMemories
-      parameters:
-        - name: agentId
-          in: path
-          required: true
-          schema:
-            type: string
-            format: uuid
-          description: ID of the agent
-        - name: tableName
-          in: query
-          schema:
-            type: string
-            default: messages
-          description: Table name to query
-        - name: includeEmbedding
-          in: query
-          schema:
-            type: boolean
-            default: false
-          description: Include embedding vectors in response
-        - name: channelId
-          in: query
-          schema:
-            type: string
-            format: uuid
-          description: Filter by channel ID
-        - name: roomId
-          in: query
-          schema:
-            type: string
-            format: uuid
-          description: Filter by room ID
-      responses:
-        '200':
-          description: Agent memories retrieved successfully
-          content:
-            application/json:
-              schema:
-                type: object
-                properties:
-                  success:
-                    type: boolean
-                    example: true
-                  data:
-                    type: object
-                    properties:
-                      memories:
-                        type: array
-                        items:
-                          $ref: '#/components/schemas/Memory'
-        '400':
-          description: Invalid agent ID
-          content:
-            application/json:
-              schema:
-                $ref: '#/components/schemas/Error'
-        '404':
-          description: Agent not found
-          content:
-            application/json:
-              schema:
-                $ref: '#/components/schemas/Error'
-        '500':
-          description: Error retrieving memories
-          content:
-            application/json:
-              schema:
-                $ref: '#/components/schemas/Error'
-    delete:
-      tags:
-        - memory
-      summary: Delete all agent memories
-      description: Delete all memories for a specific agent
-      operationId: deleteAllAgentMemories
-      parameters:
-        - name: agentId
-          in: path
-          required: true
-          schema:
-            type: string
-            format: uuid
-          description: ID of the agent
-      responses:
-        '200':
-          description: Memories deleted successfully
-          content:
-            application/json:
-              schema:
-                type: object
-                properties:
-                  success:
-                    type: boolean
-                    example: true
-                  data:
-                    type: object
-                    properties:
-                      deletedCount:
-                        type: integer
-                      message:
-                        type: string
-        '400':
-          description: Invalid agent ID
-          content:
-            application/json:
-              schema:
-                $ref: '#/components/schemas/Error'
-        '404':
-          description: Agent not found
-          content:
-            application/json:
-              schema:
-                $ref: '#/components/schemas/Error'
-        '500':
-          description: Error deleting memories
-          content:
-            application/json:
-              schema:
-                $ref: '#/components/schemas/Error'
-
-  /api/memory/{agentId}/memories/{memoryId}:
-    patch:
-      tags:
-        - memory
-      summary: Update a memory
-      description: Update a specific memory for an agent
-      operationId: updateAgentMemory
-      parameters:
-        - name: agentId
-          in: path
-          required: true
-          schema:
-            type: string
-            format: uuid
-          description: ID of the agent
-        - name: memoryId
-          in: path
-          required: true
-          schema:
-            type: string
-            format: uuid
-          description: ID of the memory to update
-      requestBody:
-        required: true
-        content:
-          application/json:
-            schema:
-              type: object
-              description: Memory update data
-      responses:
-        '200':
-          description: Memory updated successfully
-          content:
-            application/json:
-              schema:
-                type: object
-                properties:
-                  success:
-                    type: boolean
-                    example: true
-                  data:
-                    type: object
-                    properties:
-                      id:
-                        type: string
-                        format: uuid
-                      message:
-                        type: string
-        '400':
-          description: Invalid agent ID or memory ID
-          content:
-            application/json:
-              schema:
-                $ref: '#/components/schemas/Error'
-        '404':
-          description: Agent or memory not found
-          content:
-            application/json:
-              schema:
-                $ref: '#/components/schemas/Error'
-        '500':
-          description: Error updating memory
-          content:
-            application/json:
-              schema:
-                $ref: '#/components/schemas/Error'
-
-  /api/memory/{agentId}/rooms:
-    post:
-      tags:
-        - memory
-      summary: Create a room
-      description: Create a new room for an agent
-      operationId: createMemoryRoom
-      parameters:
-        - name: agentId
-          in: path
-          required: true
-          schema:
-            type: string
-            format: uuid
-          description: ID of the agent
-      requestBody:
-        required: true
-        content:
-          application/json:
-            schema:
-              type: object
-              required:
-                - name
-              properties:
-                name:
-                  type: string
-                  description: Name of the room
-                type:
-                  type: string
-                  enum: [DM, GROUP, CHANNEL]
-                  default: DM
-                  description: Type of room
-                source:
-                  type: string
-                  default: client
-                  description: Source of the room
-                worldId:
-                  type: string
-                  format: uuid
-                  description: ID of the world
-                serverId:
-                  type: string
-                  description: Server ID
-                metadata:
-                  type: object
-                  description: Additional room metadata
-      responses:
-        '201':
-          description: Room created successfully
-          content:
-            application/json:
-              schema:
-                type: object
-                properties:
-                  success:
-                    type: boolean
-                    example: true
-                  data:
-                    type: object
-                    properties:
-                      id:
-                        type: string
-                        format: uuid
-                      name:
-                        type: string
-                      agentId:
-                        type: string
-                        format: uuid
-                      createdAt:
-                        type: integer
-                      source:
-                        type: string
-                      type:
-                        type: string
-                      worldId:
-                        type: string
-                        format: uuid
-                      serverId:
-                        type: string
-                      metadata:
-                        type: object
-        '400':
-          description: Invalid agent ID or missing required fields
-          content:
-            application/json:
-              schema:
-                $ref: '#/components/schemas/Error'
-        '404':
-          description: Agent not found
-          content:
-            application/json:
-              schema:
-                $ref: '#/components/schemas/Error'
-        '500':
-          description: Error creating room
-          content:
-            application/json:
-              schema:
-                $ref: '#/components/schemas/Error'
-
-  # Messaging endpoints
-  /api/messaging/submit:
-    post:
-      tags:
-        - messaging
-      summary: Submit a message
-      description: Submit a message for agent processing
-      operationId: submitMessage
-      requestBody:
-        required: true
-        content:
-          application/json:
-            schema:
-              type: object
-              required:
-                - agentId
-                - roomId
-                - userId
-                - text
-              properties:
-                agentId:
-                  type: string
-                  format: uuid
-                roomId:
-                  type: string
-                  format: uuid
-                userId:
-                  type: string
-                  format: uuid
-                text:
-                  type: string
-                metadata:
-                  type: object
-      responses:
-        '200':
-          description: Message submitted successfully
-          content:
-            application/json:
-              schema:
-                type: object
-                properties:
-                  success:
-                    type: boolean
-                  data:
-                    type: object
-                    properties:
-                      messages:
-                        type: array
-                        items:
-                          $ref: '#/components/schemas/Message'
-        '400':
-          description: Invalid request
-          content:
-            application/json:
-              schema:
-                $ref: '#/components/schemas/Error'
-        '500':
-          description: Error processing message
-          content:
-            application/json:
-              schema:
-                $ref: '#/components/schemas/Error'
-
-  /api/messaging/complete:
-    post:
-      tags:
-        - messaging
-      summary: Complete a message
-      description: Get agent completion for a message
-      operationId: completeMessage
-      requestBody:
-        required: true
-        content:
-          application/json:
-            schema:
-              type: object
-              required:
-                - agentId
-                - roomId
-                - userId
-                - prompt
-              properties:
-                agentId:
-                  type: string
-                  format: uuid
-                roomId:
-                  type: string
-                  format: uuid
-                userId:
-                  type: string
-                  format: uuid
-                prompt:
-                  type: string
-      responses:
-        '200':
-          description: Completion successful
-          content:
-            application/json:
-              schema:
-                type: object
-                properties:
-                  success:
-                    type: boolean
-                  data:
-                    type: object
-                    properties:
-                      response:
-                        type: string
-        '400':
-          description: Invalid request
-          content:
-            application/json:
-              schema:
-                $ref: '#/components/schemas/Error'
-        '500':
-          description: Error generating completion
-          content:
-            application/json:
-              schema:
-                $ref: '#/components/schemas/Error'
-
-  /api/messaging/ingest-external:
-    post:
-      tags:
-        - messaging
-      summary: Ingest external message
-      description: Ingest a message from an external source
-      operationId: ingestExternalMessage
-      requestBody:
-        required: true
-        content:
-          application/json:
-            schema:
-              type: object
-              required:
-                - agentId
-                - roomId
-                - userId
-                - text
-                - sourceId
-                - sourceType
-              properties:
-                agentId:
-                  type: string
-                  format: uuid
-                roomId:
-                  type: string
-                  format: uuid
-                userId:
-                  type: string
-                  format: uuid
-                text:
-                  type: string
-                sourceId:
-                  type: string
-                sourceType:
-                  type: string
-                  enum: [discord, telegram, twitter]
-                metadata:
-                  type: object
-      responses:
-        '200':
-          description: Message ingested successfully
-          content:
-            application/json:
-              schema:
-                type: object
-                properties:
-                  success:
-                    type: boolean
-        '400':
-          description: Invalid request
-          content:
-            application/json:
-              schema:
-                $ref: '#/components/schemas/Error'
-        '500':
-          description: Error ingesting message
-          content:
-            application/json:
-              schema:
-                $ref: '#/components/schemas/Error'
-
-  /api/messaging/central-servers:
-    get:
-      tags:
-        - messaging
-      summary: Get central servers
-      description: Get all servers from central database
-      operationId: getCentralServers
-      responses:
-        '200':
-          description: Servers retrieved successfully
-          content:
-            application/json:
-              schema:
-                type: object
-                properties:
-                  success:
-                    type: boolean
-                  data:
-                    type: array
-                    items:
-                      $ref: '#/components/schemas/Server'
-        '500':
-          description: Error retrieving servers
-          content:
-            application/json:
-              schema:
-                $ref: '#/components/schemas/Error'
-
-  /api/messaging/servers:
-    post:
-      tags:
-        - messaging
-      summary: Create server
-      description: Create a new server
-      operationId: createServer
-      requestBody:
-        required: true
-        content:
-          application/json:
-            schema:
-              type: object
-              required:
-                - name
-              properties:
-                name:
-                  type: string
-                description:
-                  type: string
-                metadata:
-                  type: object
-      responses:
-        '201':
-          description: Server created successfully
-          content:
-            application/json:
-              schema:
-                type: object
-                properties:
-                  success:
-                    type: boolean
-                  data:
-                    type: object
-                    properties:
-                      server:
-                        $ref: '#/components/schemas/Server'
-        '400':
-          description: Invalid request
-          content:
-            application/json:
-              schema:
-                $ref: '#/components/schemas/Error'
-        '500':
-          description: Error creating server
-          content:
-            application/json:
-              schema:
-                $ref: '#/components/schemas/Error'
-
-  /api/messaging/servers/{serverId}/agents:
-    post:
-      tags:
-        - messaging
-      summary: Add agent to server
-      description: Add an agent to a server
-      operationId: addAgentToServer
-      parameters:
-        - name: serverId
-          in: path
-          required: true
-          schema:
-            type: string
-            format: uuid
-      requestBody:
-        required: true
-        content:
-          application/json:
-            schema:
-              type: object
-              required:
-                - agentId
-              properties:
-                agentId:
-                  type: string
-                  format: uuid
-      responses:
-        '200':
-          description: Agent added successfully
-          content:
-            application/json:
-              schema:
-                type: object
-                properties:
-                  success:
-                    type: boolean
-        '400':
-          description: Invalid request
-          content:
-            application/json:
-              schema:
-                $ref: '#/components/schemas/Error'
-        '404':
-          description: Server not found
-          content:
-            application/json:
-              schema:
-                $ref: '#/components/schemas/Error'
-        '500':
-          description: Error adding agent
-          content:
-            application/json:
-              schema:
-                $ref: '#/components/schemas/Error'
-    get:
-      tags:
-        - messaging
-      summary: Get server agents
-      description: Get all agents for a server
-      operationId: getServerAgents
-      parameters:
-        - name: serverId
-          in: path
-          required: true
-          schema:
-            type: string
-            format: uuid
-      responses:
-        '200':
-          description: Agents retrieved successfully
-          content:
-            application/json:
-              schema:
-                type: object
-                properties:
-                  success:
-                    type: boolean
-                  data:
-                    type: array
-                    items:
-                      $ref: '#/components/schemas/AgentInfo'
-        '400':
-          description: Invalid server ID
-          content:
-            application/json:
-              schema:
-                $ref: '#/components/schemas/Error'
-        '404':
-          description: Server not found
-          content:
-            application/json:
-              schema:
-                $ref: '#/components/schemas/Error'
-        '500':
-          description: Error retrieving agents
-          content:
-            application/json:
-              schema:
-                $ref: '#/components/schemas/Error'
-
-  /api/messaging/servers/{serverId}/agents/{agentId}:
-    delete:
-      tags:
-        - messaging
-      summary: Remove agent from server
-      description: Remove an agent from a server
-      operationId: removeAgentFromServer
-      parameters:
-        - name: serverId
-          in: path
-          required: true
-          schema:
-            type: string
-            format: uuid
-        - name: agentId
-          in: path
-          required: true
-          schema:
-            type: string
-            format: uuid
-      responses:
-        '200':
-          description: Agent removed successfully
-          content:
-            application/json:
-              schema:
-                type: object
-                properties:
-                  success:
-                    type: boolean
-        '400':
-          description: Invalid request
-          content:
-            application/json:
-              schema:
-                $ref: '#/components/schemas/Error'
-        '404':
-          description: Server or agent not found
-          content:
-            application/json:
-              schema:
-                $ref: '#/components/schemas/Error'
-        '500':
-          description: Error removing agent
-          content:
-            application/json:
-              schema:
-                $ref: '#/components/schemas/Error'
-
-  /api/messaging/servers/{serverId}/channels:
-    get:
-      tags:
-        - messaging
-      summary: Get server channels
-      description: Get all channels for a server
-      operationId: getServerChannels
-      parameters:
-        - name: serverId
-          in: path
-          required: true
-          schema:
-            type: string
-            format: uuid
-      responses:
-        '200':
-          description: Channels retrieved successfully
-          content:
-            application/json:
-              schema:
-                type: object
-                properties:
-                  success:
-                    type: boolean
-                  data:
-                    type: array
-                    items:
-                      $ref: '#/components/schemas/Channel'
-        '404':
-          description: Server not found
-          content:
-            application/json:
-              schema:
-                $ref: '#/components/schemas/Error'
-
-  /api/messaging/channels:
-    post:
-      tags:
-        - messaging
-      summary: Create channel
-      description: Create a new channel
-      operationId: createChannel
-      requestBody:
-        required: true
-        content:
-          application/json:
-            schema:
-              type: object
-              required:
-                - name
-                - serverId
-              properties:
-                name:
-                  type: string
-                serverId:
-                  type: string
-                  format: uuid
-                description:
-                  type: string
-                type:
-                  type: string
-                  enum: [text, voice]
-                  default: text
-      responses:
-        '201':
-          description: Channel created successfully
-          content:
-            application/json:
-              schema:
-                type: object
-                properties:
-                  success:
-                    type: boolean
-                  data:
-                    type: object
-                    properties:
-                      channel:
-                        $ref: '#/components/schemas/Channel'
-        '400':
-          description: Invalid request
-          content:
-            application/json:
-              schema:
-                $ref: '#/components/schemas/Error'
-        '500':
-          description: Error creating channel
-          content:
-            application/json:
-              schema:
-                $ref: '#/components/schemas/Error'
-
-  /api/messaging/dm-channel:
-    get:
-      tags:
-        - messaging
-      summary: Get or create DM channel
-      description: Get or create a direct message channel between users
-      operationId: getDmChannel
-      parameters:
-        - name: userId1
-          in: query
-          required: true
-          schema:
-            type: string
-            format: uuid
-        - name: userId2
-          in: query
-          required: true
-          schema:
-            type: string
-            format: uuid
-      responses:
-        '200':
-          description: DM channel retrieved or created
-          content:
-            application/json:
-              schema:
-                type: object
-                properties:
-                  success:
-                    type: boolean
-                  data:
-                    type: object
-                    properties:
-                      channel:
-                        $ref: '#/components/schemas/Channel'
-        '400':
-          description: Invalid user IDs
-          content:
-            application/json:
-              schema:
-                $ref: '#/components/schemas/Error'
-        '500':
-          description: Error retrieving channel
-          content:
-            application/json:
-              schema:
-                $ref: '#/components/schemas/Error'
-
-  /api/messaging/central-channels:
-    post:
-      tags:
-        - messaging
-      summary: Create central channel
-      description: Create a channel in the central database
-      operationId: createCentralChannel
-      requestBody:
-        required: true
-        content:
-          application/json:
-            schema:
-              type: object
-              required:
-                - name
-                - serverId
-              properties:
-                name:
-                  type: string
-                serverId:
-                  type: string
-                  format: uuid
-                description:
-                  type: string
-                type:
-                  type: string
-                  enum: [text, voice, dm, group]
-      responses:
-        '201':
-          description: Central channel created successfully
-          content:
-            application/json:
-              schema:
-                type: object
-                properties:
-                  success:
-                    type: boolean
-                  data:
-                    type: object
-                    properties:
-                      channel:
-                        $ref: '#/components/schemas/Channel'
-        '400':
-          description: Invalid request
-          content:
-            application/json:
-              schema:
-                $ref: '#/components/schemas/Error'
-        '500':
-          description: Error creating channel
-          content:
-            application/json:
-              schema:
-                $ref: '#/components/schemas/Error'
-
-  /api/messaging/central-servers/{serverId}/channels:
-    get:
-      tags:
-        - messaging
-      summary: Get central server channels
-      description: Get all channels for a server from central database
-      operationId: getCentralServerChannels
-      parameters:
-        - name: serverId
-          in: path
-          required: true
-          schema:
-            type: string
-            format: uuid
-      responses:
-        '200':
-          description: Channels retrieved successfully
-          content:
-            application/json:
-              schema:
-                type: object
-                properties:
-                  success:
-                    type: boolean
-                  data:
-                    type: array
-                    items:
-                      $ref: '#/components/schemas/Channel'
-        '404':
-          description: Server not found
-          content:
-            application/json:
-              schema:
-                $ref: '#/components/schemas/Error'
-
-  /api/messaging/central-channels/{channelId}/details:
-    get:
-      tags:
-        - messaging
-      summary: Get channel details
-      description: Get details for a specific channel
-      operationId: getChannelDetails
-      parameters:
-        - name: channelId
-          in: path
-          required: true
-          schema:
-            type: string
-            format: uuid
-      responses:
-        '200':
-          description: Channel details retrieved
-          content:
-            application/json:
-              schema:
-                type: object
-                properties:
-                  success:
-                    type: boolean
-                  data:
-                    $ref: '#/components/schemas/Channel'
-        '404':
-          description: Channel not found
-          content:
-            application/json:
-              schema:
-                $ref: '#/components/schemas/Error'
-
-  /api/messaging/central-channels/{channelId}:
-    get:
-      tags:
-        - messaging
-      summary: Get channel info
-      description: Get basic information for a specific channel (alias for details)
-      operationId: getChannelInfo
-      parameters:
-        - name: channelId
-          in: path
-          required: true
-          schema:
-            type: string
-            format: uuid
-      responses:
-        '200':
-          description: Channel info retrieved
-          content:
-            application/json:
-              schema:
-                type: object
-                properties:
-                  success:
-                    type: boolean
-                  data:
-                    type: object
-                    properties:
-                      channel:
-                        $ref: '#/components/schemas/Channel'
-        '404':
-          description: Channel not found
-          content:
-            application/json:
-              schema:
-                $ref: '#/components/schemas/Error'
-    patch:
-      tags:
-        - messaging
-      summary: Update channel
-      description: Update channel details
-      operationId: updateChannel
-      parameters:
-        - name: channelId
-          in: path
-          required: true
-          schema:
-            type: string
-            format: uuid
-      requestBody:
-        required: true
-        content:
-          application/json:
-            schema:
-              type: object
-              properties:
-                name:
-                  type: string
-                description:
-                  type: string
-                metadata:
-                  type: object
-      responses:
-        '200':
-          description: Channel updated successfully
-          content:
-            application/json:
-              schema:
-                type: object
-                properties:
-                  success:
-                    type: boolean
-        '400':
-          description: Invalid request
-          content:
-            application/json:
-              schema:
-                $ref: '#/components/schemas/Error'
-        '404':
-          description: Channel not found
-          content:
-            application/json:
-              schema:
-                $ref: '#/components/schemas/Error'
-    delete:
-      tags:
-        - messaging
-      summary: Delete channel
-      description: Delete a channel
-      operationId: deleteChannel
-      parameters:
-        - name: channelId
-          in: path
-          required: true
-          schema:
-            type: string
-            format: uuid
-      responses:
-        '200':
-          description: Channel deleted successfully
-          content:
-            application/json:
-              schema:
-                type: object
-                properties:
-                  success:
-                    type: boolean
-        '404':
-          description: Channel not found
-          content:
-            application/json:
-              schema:
-                $ref: '#/components/schemas/Error'
-
-  /api/messaging/central-channels/{channelId}/participants:
-    get:
-      tags:
-        - messaging
-      summary: Get channel participants
-      description: Get all participants in a channel
-      operationId: getChannelParticipants
-      parameters:
-        - name: channelId
-          in: path
-          required: true
-          schema:
-            type: string
-            format: uuid
-      responses:
-        '200':
-          description: Participants retrieved successfully
-          content:
-            application/json:
-              schema:
-                type: object
-                properties:
-                  success:
-                    type: boolean
-                  data:
-                    type: array
-                    items:
-                      $ref: '#/components/schemas/Participant'
-        '404':
-          description: Channel not found
-          content:
-            application/json:
-              schema:
-                $ref: '#/components/schemas/Error'
-
-  /api/messaging/central-channels/{channelId}/agents:
-    post:
-      tags:
-        - messaging
-      summary: Add agent to channel
-      description: Add an agent to a specific channel
-      operationId: addAgentToChannel
-      parameters:
-        - name: channelId
-          in: path
-          required: true
-          schema:
-            type: string
-            format: uuid
-      requestBody:
-        required: true
-        content:
-          application/json:
-            schema:
-              type: object
-              required:
-                - agentId
-              properties:
-                agentId:
-                  type: string
-                  format: uuid
-                  description: ID of the agent to add
-      responses:
-        '200':
-          description: Agent added successfully
-          content:
-            application/json:
-              schema:
-                type: object
-                properties:
-                  success:
-                    type: boolean
-                  message:
-                    type: string
-        '400':
-          description: Invalid request
-          content:
-            application/json:
-              schema:
-                $ref: '#/components/schemas/Error'
-        '404':
-          description: Channel or agent not found
-          content:
-            application/json:
-              schema:
-                $ref: '#/components/schemas/Error'
-        '500':
-          description: Error adding agent to channel
-          content:
-            application/json:
-              schema:
-                $ref: '#/components/schemas/Error'
-
-  /api/messaging/central-channels/{channelId}/messages:
-    get:
-      tags:
-        - messaging
-      summary: Get channel messages
-      description: Get messages for a channel
-      operationId: getChannelMessages
-      parameters:
-        - name: channelId
-          in: path
-          required: true
-          schema:
-            type: string
-            format: uuid
-        - name: limit
-          in: query
-          schema:
-            type: integer
-            default: 50
-        - name: before
-          in: query
-          schema:
-            type: string
-            format: uuid
-      responses:
-        '200':
-          description: Messages retrieved successfully
-          content:
-            application/json:
-              schema:
-                type: object
-                properties:
-                  success:
-                    type: boolean
-                  data:
-                    type: array
-                    items:
-                      $ref: '#/components/schemas/Message'
-        '404':
-          description: Channel not found
-          content:
-            application/json:
-              schema:
-                $ref: '#/components/schemas/Error'
-    post:
-      tags:
-        - messaging
-      summary: Send message to channel
-      description: Send a message to a channel
-      operationId: sendChannelMessage
-      parameters:
-        - name: channelId
-          in: path
-          required: true
-          schema:
-            type: string
-            format: uuid
-      requestBody:
-        required: true
-        content:
-          application/json:
-            schema:
-              type: object
-              required:
-                - author_id
-                - content
-                - server_id
-              properties:
-                author_id:
-                  type: string
-                  format: uuid
-                  description: Central ID of the author sending the message
-                content:
-                  type: string
-                  description: Message content
-                in_reply_to_message_id:
-                  type: string
-                  format: uuid
-                  description: ID of the root message being replied to (optional)
-                server_id:
-                  type: string
-                  format: uuid
-                  description: Central server ID this channel belongs to
-                raw_message:
-                  description: Raw message payload (string or JSON object)
-                  oneOf:
-                    - type: object
-                    - type: string
-                metadata:
-                  type: object
-                  description: Additional metadata such as user_display_name
-                source_type:
-                  type: string
-                  description: Source identifier (e.g. 'eliza_gui')
-      responses:
-        '201':
-          description: Message sent successfully
-          content:
-            application/json:
-              schema:
-                type: object
-                properties:
-                  success:
-                    type: boolean
-                  data:
-                    type: object
-                    properties:
-                      message:
-                        $ref: '#/components/schemas/Message'
-        '400':
-          description: Invalid request
-          content:
-            application/json:
-              schema:
-                $ref: '#/components/schemas/Error'
-        '404':
-          description: Channel not found
-          content:
-            application/json:
-              schema:
-                $ref: '#/components/schemas/Error'
-    delete:
-      tags:
-        - messaging
-      summary: Delete all channel messages
-      description: Delete all messages in a channel
-      operationId: deleteAllChannelMessages
-      parameters:
-        - name: channelId
-          in: path
-          required: true
-          schema:
-            type: string
-            format: uuid
-      responses:
-        '200':
-          description: Messages deleted successfully
-          content:
-            application/json:
-              schema:
-                type: object
-                properties:
-                  success:
-                    type: boolean
-                  deletedCount:
-                    type: integer
-        '404':
-          description: Channel not found
-          content:
-            application/json:
-              schema:
-                $ref: '#/components/schemas/Error'
-
-  /api/messaging/central-channels/{channelId}/messages/{messageId}:
-    delete:
-      tags:
-        - messaging
-      summary: Delete channel message
-      description: Delete a specific message from a channel
-      operationId: deleteChannelMessage
-      parameters:
-        - name: channelId
-          in: path
-          required: true
-          schema:
-            type: string
-            format: uuid
-        - name: messageId
-          in: path
-          required: true
-          schema:
-            type: string
-            format: uuid
-      responses:
-        '200':
-          description: Message deleted successfully
-          content:
-            application/json:
-              schema:
-                type: object
-                properties:
-                  success:
-                    type: boolean
-        '404':
-          description: Channel or message not found
-          content:
-            application/json:
-              schema:
-                $ref: '#/components/schemas/Error'
-
-  /api/messaging/central-channels/{channelId}/messages/all:
-    delete:
-      tags:
-        - messaging
-      summary: Delete all channel messages by user
-      description: Delete all messages by a specific user in a channel
-      operationId: deleteAllUserChannelMessages
-      parameters:
-        - name: channelId
-          in: path
-          required: true
-          schema:
-            type: string
-            format: uuid
-        - name: userId
-          in: query
-          required: true
-          schema:
-            type: string
-            format: uuid
-      responses:
-        '200':
-          description: Messages deleted successfully
-          content:
-            application/json:
-              schema:
-                type: object
-                properties:
-                  success:
-                    type: boolean
-                  deletedCount:
-                    type: integer
-        '400':
-          description: Invalid request
-          content:
-            application/json:
-              schema:
-                $ref: '#/components/schemas/Error'
-        '404':
-          description: Channel not found
-          content:
-            application/json:
-              schema:
-                $ref: '#/components/schemas/Error'
-
-  /api/messaging/group-channels:
-    post:
-      tags:
-        - messaging
-      summary: Create group channel
-      description: Create a group channel with multiple participants
-      operationId: createGroupChannel
-      requestBody:
-        required: true
-        content:
-          application/json:
-            schema:
-              type: object
-              required:
-                - name
-                - participants
-              properties:
-                name:
-                  type: string
-                participants:
-                  type: array
-                  items:
-                    type: string
-                    format: uuid
-                  minItems: 2
-                description:
-                  type: string
-      responses:
-        '201':
-          description: Group channel created successfully
-          content:
-            application/json:
-              schema:
-                type: object
-                properties:
-                  success:
-                    type: boolean
-                  data:
-                    type: object
-                    properties:
-                      channel:
-                        $ref: '#/components/schemas/Channel'
-        '400':
-          description: Invalid request
-          content:
-            application/json:
-              schema:
-                $ref: '#/components/schemas/Error'
-        '500':
-          description: Error creating channel
-          content:
-            application/json:
-              schema:
-                $ref: '#/components/schemas/Error'
-
-  /api/messaging/external-messages:
-    post:
-      tags:
-        - messaging
-      summary: Process external message
-      description: Process a message from an external platform
-      operationId: processExternalMessage
-      requestBody:
-        required: true
-        content:
-          application/json:
-            schema:
-              type: object
-              required:
-                - platform
-                - messageId
-                - channelId
-                - userId
-                - content
-              properties:
-                platform:
-                  type: string
-                  enum: [discord, telegram, twitter]
-                messageId:
-                  type: string
-                channelId:
-                  type: string
-                userId:
-                  type: string
-                content:
-                  type: string
-                attachments:
-                  type: array
-                  items:
-                    type: object
-                metadata:
-                  type: object
-      responses:
-        '200':
-          description: Message processed successfully
-          content:
-            application/json:
-              schema:
-                type: object
-                properties:
-                  success:
-                    type: boolean
-                  data:
-                    type: object
-                    properties:
-                      messageId:
-                        type: string
-                      response:
-                        type: string
-        '400':
-          description: Invalid request
-          content:
-            application/json:
-              schema:
-                $ref: '#/components/schemas/Error'
-        '500':
-          description: Error processing message
-          content:
-            application/json:
-              schema:
-                $ref: '#/components/schemas/Error'
-
-  # Audio endpoints
-  /api/audio/{agentId}/transcriptions:
-    post:
-      tags:
-        - audio
-      summary: Transcribe audio
-      description: Transcribe audio file to text
-      operationId: transcribeAudio
-      parameters:
-        - name: agentId
-          in: path
-          required: true
-          schema:
-            type: string
-            format: uuid
-          description: ID of the agent
-      requestBody:
-        required: true
-        content:
-          multipart/form-data:
-            schema:
-              type: object
-              properties:
-                file:
-                  type: string
-                  format: binary
-                  description: Audio file to transcribe
-                userId:
-                  type: string
-                  format: uuid
-                  description: ID of the user
-      responses:
-        '200':
-          description: Audio transcribed successfully
-          content:
-            application/json:
-              schema:
-                type: object
-                properties:
-                  success:
-                    type: boolean
-                    example: true
-                  data:
-                    type: object
-                    properties:
-                      text:
-                        type: string
-                        description: Transcribed text
-        '400':
->>>>>>> e052062f
           description: Invalid request
           content:
             application/json:
@@ -5783,19 +3911,16 @@
       summary: WebSocket Connection
       description: |
         WebSocket connection for real-time communication. 
-<<<<<<< HEAD
         
         **Connection URL**: `ws://localhost:3000/socket.io/`
         
         **Events**:
         
-=======
 
         **Connection URL**: `ws://localhost:3000/socket.io/`
 
         **Events**:
 
->>>>>>> e052062f
         ### Client to Server Events:
         - `join` - Join a room/channel
           ```json
@@ -5804,11 +3929,8 @@
             "agentId": "uuid"
           }
           ```
-<<<<<<< HEAD
         
-=======
-
->>>>>>> e052062f
+
         - `leave` - Leave a room/channel
           ```json
           {
@@ -5816,11 +3938,8 @@
             "agentId": "uuid"
           }
           ```
-<<<<<<< HEAD
         
-=======
-
->>>>>>> e052062f
+
         - `message` - Send a message
           ```json
           {
@@ -5830,22 +3949,16 @@
             "name": "string"
           }
           ```
-<<<<<<< HEAD
         
-=======
-
->>>>>>> e052062f
+
         - `request-world-state` - Request current state
           ```json
           {
             "roomId": "uuid"
           }
           ```
-<<<<<<< HEAD
         
-=======
-
->>>>>>> e052062f
+
         ### Server to Client Events:
         - `messageBroadcast` - New message broadcast
           ```json
@@ -5863,11 +3976,8 @@
             "attachments": []
           }
           ```
-<<<<<<< HEAD
         
-=======
-
->>>>>>> e052062f
+
         - `messageComplete` - Message processing complete
           ```json
           {
@@ -5875,11 +3985,8 @@
             "serverId": "uuid"
           }
           ```
-<<<<<<< HEAD
         
-=======
-
->>>>>>> e052062f
+
         - `world-state` - World state update
           ```json
           {
@@ -5889,11 +3996,8 @@
             "messages": {}
           }
           ```
-<<<<<<< HEAD
         
-=======
-
->>>>>>> e052062f
+
         - `logEntry` - Real-time log entry
           ```json
           {
@@ -5904,11 +4008,8 @@
             "agentName": "string"
           }
           ```
-<<<<<<< HEAD
         
-=======
-
->>>>>>> e052062f
+
         - `error` - Error event
           ```json
           {
