--- conflicted
+++ resolved
@@ -30,11 +30,8 @@
         "build": "tsup --format esm --dts",
         "dev": "tsup --format esm --dts --watch",
         "test": "vitest run",
-<<<<<<< HEAD
         "mnemonic": "tsup --format esm ./scripts/generate-ton-mnemonic.ts && node ./dist/generate-ton-mnemonic.js"
-=======
         "lint": "eslint --fix  --cache ."
->>>>>>> 6490485e
     },
     "peerDependencies": {
         "whatwg-url": "7.1.0"
