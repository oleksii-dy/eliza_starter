--- conflicted
+++ resolved
@@ -50,12 +50,7 @@
         // mnemonic: string,
         keypair: KeyPair,
         private endpoint: string,
-<<<<<<< HEAD
         private cacheManager: ICacheManager,
-=======
-        private rpcApiKey: string,
-        private cacheManager: ICacheManager
->>>>>>> 82cae7f3
     ) {
         this.keypair = keypair;
         this.cache = new NodeCache({ stdTTL: 300 });
@@ -222,13 +217,8 @@
                 Number(nativeTokenBalance) /
                 Number(PROVIDER_CONFIG.TON_DECIMAL);
             const totalUsd = new BigNumber(amount.toString()).times(
-<<<<<<< HEAD
                 prices.nativeToken.usd,
             );
-=======
-                prices.nativeToken.usd
-            ).toFixed(4);
->>>>>>> 82cae7f3
 
             const portfolio = {
                 totalUsd: totalUsd.toString(),
@@ -293,20 +283,12 @@
             throw new Error(`${CONFIG_KEYS.TON_PRIVATE_KEY} mnemonic seems invalid`);
         }
     }
-<<<<<<< HEAD
 
     const rpcUrl =
         runtime.getSetting("TON_RPC_URL") || PROVIDER_CONFIG.MAINNET_RPC;
 
     const keypair = await mnemonicToWalletKey(mnemonics, "");
     return new WalletProvider(keypair, rpcUrl, runtime.cacheManager);
-=======
-    const rpcUrl = runtime.getSetting(CONFIG_KEYS.TON_RPC_URL) || PROVIDER_CONFIG.MAINNET_RPC;
-    const rpcApiKey = runtime.getSetting(CONFIG_KEYS.TON_RPC_API_KEY) || PROVIDER_CONFIG.RPC_API_KEY;
-
-    const keypair = await mnemonicToPrivateKey(mnemonics, "");
-    return new WalletProvider(keypair, rpcUrl, rpcApiKey, runtime.cacheManager);
->>>>>>> 82cae7f3
 };
 
 export const nativeWalletProvider: Provider = {
