--- conflicted
+++ resolved
@@ -1,38 +1,34 @@
 {
-    "name": "@elizaos/plugin-tts",
-<<<<<<< HEAD
-    "version": "0.1.9",
-=======
-    "version": "0.1.8-alpha.1",
->>>>>>> 36b9ff12
-    "type": "module",
-    "main": "dist/index.js",
-    "module": "dist/index.js",
-    "types": "dist/index.d.ts",
-    "exports": {
-        "./package.json": "./package.json",
-        ".": {
-            "import": {
-                "@elizaos/source": "./src/index.ts",
-                "types": "./dist/index.d.ts",
-                "default": "./dist/index.js"
-            }
-        }
-    },
-    "files": [
-        "dist"
-    ],
-    "dependencies": {
-        "@elizaos/core": "workspace:*",
-        "langdetect": "0.2.1",
-        "tsup": "8.3.5",
-        "whatwg-url": "7.1.0"
-    },
-    "scripts": {
-        "build": "tsup --format esm --dts",
-        "dev": "tsup --format esm --dts --watch"
-    },
-    "peerDependencies": {
-        "whatwg-url": "7.1.0"
-    }
+	"name": "@elizaos/plugin-tts",
+	"version": "0.1.9",
+	"type": "module",
+	"main": "dist/index.js",
+	"module": "dist/index.js",
+	"types": "dist/index.d.ts",
+	"exports": {
+		"./package.json": "./package.json",
+		".": {
+			"import": {
+				"@elizaos/source": "./src/index.ts",
+				"types": "./dist/index.d.ts",
+				"default": "./dist/index.js"
+			}
+		}
+	},
+	"files": [
+		"dist"
+	],
+	"dependencies": {
+		"@elizaos/core": "workspace:*",
+		"langdetect": "0.2.1",
+		"tsup": "8.3.5",
+		"whatwg-url": "7.1.0"
+	},
+	"scripts": {
+		"build": "tsup --format esm --dts",
+		"dev": "tsup --format esm --dts --watch"
+	},
+	"peerDependencies": {
+		"whatwg-url": "7.1.0"
+	}
 }