--- conflicted
+++ resolved
@@ -1,19 +1,11 @@
 {
 	"name": "@elizaos/plugin-tee",
-<<<<<<< HEAD
 	"version": "1.0.0-alpha.24",
-=======
-	"version": "1.0.0-alpha.23",
->>>>>>> 8368b37b
 	"main": "dist/index.js",
 	"type": "module",
 	"types": "dist/index.d.ts",
 	"dependencies": {
-<<<<<<< HEAD
-		"@elizaos/core": "^1.0.0-alpha.24",
-=======
 		"@elizaos/core": "workspace:*",
->>>>>>> 8368b37b
 		"@phala/dstack-sdk": "^0.1.7",
 		"@solana/web3.js": "^1.98.0",
 		"better-sqlite3": "11.8.1",
