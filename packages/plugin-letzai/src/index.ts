--- conflicted
+++ resolved
@@ -1,271 +1,267 @@
-import { elizaLogger, generateText, HandlerCallback, IAgentRuntime, ModelClass, State } from "@elizaos/core";
-import { Memory } from "@elizaos/core";
-
-
-/*
-const improvePrompt = false;
-
-//None of this really works with the default generateText() function, so I'm leaving it out for now.
-let IMAGE_SYSTEM_PROMPT;
-
-if(improvePrompt){
-    IMAGE_SYSTEM_PROMPT = `You are an expert in writing prompts for AI art generation for T5 based models. You excel at creating detailed and creative visual descriptions. Incorporating specific elements naturally. Always aim for clear, descriptive language that generates a creative picture. Your output should only contain the description of the image contents, but NOT an instruction like "create an image that...`;
-}
-else
-{
-    IMAGE_SYSTEM_PROMPT = `You are an expert in writing Text-to-Image prompts. Your task is to analyze a user's instruction and extract only his demand for an image. You should be able to understand the user's request and generate a prompt that is clear and concise. Your output should only contain the description of the image contents, but NOT an instruction like "create an image that... You never REMOVE any information from the user's request, except for his instructions like "Make an image of...". You DO NEVER REMOVE any tags like for example @hailee or @modelname and you DO NOT REMOVE intensities like :0.3, as in @hailee:0.3. You DO NEVER REMOVE any information that is not an instruction.`;
-}
-*/
-
-async function pollLetzAiImageStatus(
-    id: string,
-    letzAiApiKey: string,
-    callback: any,
-    maxPolls = 40,
-    pollIntervalMs = 3000 // 3 seconds
-) {
-    let polls = 0;
-    let isReady = false;
-
-    while (!isReady && polls < maxPolls) {
-        // Wait 3 seconds before checking
-        await new Promise((resolve) => setTimeout(resolve, pollIntervalMs));
-        polls++;
-
-       callback({
-            text: `Still working on your image... (Poll #${polls})`,
-        });
-
-        try {
-            const resp = await fetch(`https://api.letz.ai/images/${id}`, {
-                method: "GET",
-                headers: {
-                    Authorization: `Bearer ${letzAiApiKey}`,
-                },
-            });
-            if (!resp.ok) {
-                callback({
-                    text: `Error checking LetzAI status: ${resp.status} - ${resp.statusText}`,
-                });
-                return;
-            }
-
-            const statusData = await resp.json();
-            const { status, imageVersions } = statusData;
-
-            if (status === "ready") {
-                isReady = true;
-                // The final image URL might be in imageVersions["original"]
-                let finalUrl = imageVersions?.original;
-                if (Array.isArray(finalUrl) && finalUrl.length > 0) {
-                    finalUrl = finalUrl[0];
-                }
-
-                if (!finalUrl) {
-                    callback({
-                        text: `Image is ready, but no final URL found.`,
-                    });
-                    return;
-                }
-
-                callback({
-                    text: `Your image is ready!`,
-                    attachments: [
-                        {
-                            id,
-                            url: finalUrl,
-                            title: "LetzAI Full Image",
-                            source: "letzAiImageGeneration",
-                            description: "Full-size image from LetzAI",
-                            contentType: "image/jpeg",
-                            text: "Here's your final image (original).",
-                        },
-                    ],
-                });
-            }
-        } catch (err: any) {
-            callback({
-                text: `Error while polling LetzAI: ${err.message}`,
-            });
-            return;
-        }
-    }
-
-    if (!isReady) {
-        callback({
-            text: `The image is still not ready after ${maxPolls} polls. Please try again later.`,
-        });
-    }
-}
-
-export const letzAiImageGeneration = {
-    name: "GENERATE_IMAGE",
-    similes: ["IMAGE_GENERATION", "IMAGE_GEN"],
-    description: "Generate an image via LetzAI API (with polling).",
-    suppressInitialMessage: true,
-
-    validate: async (_runtime: any, _message: any, _state: any) => {
-        // Provide a default validate() that simply returns true
-        return true;
-    },
-
-    handler: async (
-        runtime: IAgentRuntime,
-        message: Memory,
-        _state: State,
-        options: {
-            width?: number;
-            height?: number;
-            quality?: number;
-            creativity?: number;
-            seed?: number;
-            modelId?: string;
-            jobId?: string;
-            hasWatermark?: boolean;
-            mode?: "default" | "sigma";
-            systemVersion?: number;
-        },
-        callback: HandlerCallback
-    ) => {
-        try {
-            // 1) Get the LLM's response
-            elizaLogger.log("Composing state for message:", message.content.text);
-
-            // Removed logging of non-existent property recentMessagesData
-            callback({
-                text: message.content.text,
-
-            });
-
-            // 2) Next, send the prompt to LetzAI
-            const userPrompt = message?.content?.text || "No prompt provided.";
-            const letzAiApiKey = runtime.getSetting("LETZAI_API_KEY") || "fake_api_key";
-            const letzAiModels = runtime.getSetting("LETZAI_MODELS") || "";
-
-            const width = options.width ?? 720;
-            const height = options.height ?? 1280;
-            const quality = options.quality ?? 2;
-            const creativity = options.creativity ?? 1;
-            const hasWatermark = options.hasWatermark ?? true;
-            const systemVersion = options.systemVersion ?? 3;
-            const mode = options.mode?? "default";
-
-            //use this if you want to improve your prompts some more before submitting them
-            //we're not using it rn, because the generateText() function doesn't seem to work properly and returns bad prompts
-            /*
-            const CONTENT = `${userPrompt}`.trim();
-
-            const IMAGE_PROMPT_INPUT = `${CONTENT}`;
-
-            let imagePrompt = await generateText({
-                runtime,
-                context: IMAGE_PROMPT_INPUT,
-                modelClass: ModelClass.LARGE,
-                customSystemPrompt: IMAGE_SYSTEM_PROMPT,
-            });*/
-
-            let imagePrompt = `${userPrompt}`.trim();
-
-            //Prepend our Models from the .env config to make sure characters, styles and objects are respected
-            imagePrompt = letzAiModels + ", " + imagePrompt;
-            const prompt = imagePrompt;
-
-            elizaLogger.log("Image prompt received:", imagePrompt);
-
-            const createResp = await fetch("https://api.letz.ai/images", {
-                method: "POST",
-                headers: {
-                    "Content-Type": "application/json",
-                    Authorization: `Bearer ${letzAiApiKey}`,
-                },
-                body: JSON.stringify({
-                    prompt,
-                    width,
-                    height,
-                    quality,
-                    creativity,
-                    hasWatermark,
-                    systemVersion,
-                    mode
-                }),
-            });
-
-
-            const createData = await createResp.json();
-            if (!createResp.ok) {
-                callback({
-                    text: `LetzAI creation failed: ${createData?.message || "Unknown error"}`,
-                });
-                return;
-            }
-
-
-
-            // 3) Let the user know we’ve started generating
-            const { id, status, progress } = createData;
-            callback({
-                text: `Started generating your image. (ID: ${id}, status: ${status}, progress: ${progress}%)`,
-            });
-
-            // 4) Begin polling every 5s
-            await pollLetzAiImageStatus(id, letzAiApiKey, callback, /* maxPolls */ 20, /* pollIntervalMs */ 5000);
-        } catch (error: any) {
-            callback({
-                text: `Error while requesting LetzAI: ${error.message}`,
-            });
-        }
-    },
-
-    examples: [
-        [
-            {
-                user: "{{user1}}",
-                content: {
-                    text: "Generate an image of a neon futuristic cityscape",
-                },
-            },
-            {
-                user: "{{agentName}}",
-                content: {
-                    text: "Sure, generating image via LetzAI...",
-                    action: "GENERATE_IMAGE",
-                },
-            },
-            {
-                user: "{{user1}}",
-                content: { text: "Take a selfie" },
-            },
-            {
-                user: "{{agentName}}",
-                content: {
-                    text: "Alright, hold on while I generate that selfie...",
-                    action: "GENERATE_IMAGE",
-                },
-            },
-            {
-                user: "{{user1}}",
-                content: { text: "Make an image of a man on the beach" },
-            },
-            {
-                user: "{{agentName}}",
-                content: {
-                    text: "Making an image of a man on the beach!",
-                    action: "GENERATE_IMAGE",
-                },
-            },
-        ],
-
-    ],
-};
-
-<<<<<<< HEAD
-export const letzAIPlugin:Plugin = {
-=======
-export const letzAIPlugin = {
->>>>>>> e67ae8b1
-    name: "letzai",
-    description: "LetzAI Image Generation Plugin",
-    actions: [letzAiImageGeneration],
-    evaluators: [],
-    providers: [],
-};
+import { elizaLogger, generateText, HandlerCallback, IAgentRuntime, ModelClass, State, Plugin } from "@elizaos/core";
+import { Memory } from "@elizaos/core";
+
+
+/*
+const improvePrompt = false;
+
+//None of this really works with the default generateText() function, so I'm leaving it out for now.
+let IMAGE_SYSTEM_PROMPT;
+
+if(improvePrompt){
+    IMAGE_SYSTEM_PROMPT = `You are an expert in writing prompts for AI art generation for T5 based models. You excel at creating detailed and creative visual descriptions. Incorporating specific elements naturally. Always aim for clear, descriptive language that generates a creative picture. Your output should only contain the description of the image contents, but NOT an instruction like "create an image that...`;
+}
+else
+{
+    IMAGE_SYSTEM_PROMPT = `You are an expert in writing Text-to-Image prompts. Your task is to analyze a user's instruction and extract only his demand for an image. You should be able to understand the user's request and generate a prompt that is clear and concise. Your output should only contain the description of the image contents, but NOT an instruction like "create an image that... You never REMOVE any information from the user's request, except for his instructions like "Make an image of...". You DO NEVER REMOVE any tags like for example @hailee or @modelname and you DO NOT REMOVE intensities like :0.3, as in @hailee:0.3. You DO NEVER REMOVE any information that is not an instruction.`;
+}
+*/
+
+async function pollLetzAiImageStatus(
+    id: string,
+    letzAiApiKey: string,
+    callback: any,
+    maxPolls = 40,
+    pollIntervalMs = 3000 // 3 seconds
+) {
+    let polls = 0;
+    let isReady = false;
+
+    while (!isReady && polls < maxPolls) {
+        // Wait 3 seconds before checking
+        await new Promise((resolve) => setTimeout(resolve, pollIntervalMs));
+        polls++;
+
+       callback({
+            text: `Still working on your image... (Poll #${polls})`,
+        });
+
+        try {
+            const resp = await fetch(`https://api.letz.ai/images/${id}`, {
+                method: "GET",
+                headers: {
+                    Authorization: `Bearer ${letzAiApiKey}`,
+                },
+            });
+            if (!resp.ok) {
+                callback({
+                    text: `Error checking LetzAI status: ${resp.status} - ${resp.statusText}`,
+                });
+                return;
+            }
+
+            const statusData = await resp.json();
+            const { status, imageVersions } = statusData;
+
+            if (status === "ready") {
+                isReady = true;
+                // The final image URL might be in imageVersions["original"]
+                let finalUrl = imageVersions?.original;
+                if (Array.isArray(finalUrl) && finalUrl.length > 0) {
+                    finalUrl = finalUrl[0];
+                }
+
+                if (!finalUrl) {
+                    callback({
+                        text: `Image is ready, but no final URL found.`,
+                    });
+                    return;
+                }
+
+                callback({
+                    text: `Your image is ready!`,
+                    attachments: [
+                        {
+                            id,
+                            url: finalUrl,
+                            title: "LetzAI Full Image",
+                            source: "letzAiImageGeneration",
+                            description: "Full-size image from LetzAI",
+                            contentType: "image/jpeg",
+                            text: "Here's your final image (original).",
+                        },
+                    ],
+                });
+            }
+        } catch (err: any) {
+            callback({
+                text: `Error while polling LetzAI: ${err.message}`,
+            });
+            return;
+        }
+    }
+
+    if (!isReady) {
+        callback({
+            text: `The image is still not ready after ${maxPolls} polls. Please try again later.`,
+        });
+    }
+}
+
+export const letzAiImageGeneration = {
+    name: "GENERATE_IMAGE",
+    similes: ["IMAGE_GENERATION", "IMAGE_GEN"],
+    description: "Generate an image via LetzAI API (with polling).",
+    suppressInitialMessage: true,
+
+    validate: async (_runtime: any, _message: any, _state: any) => {
+        // Provide a default validate() that simply returns true
+        return true;
+    },
+
+    handler: async (
+        runtime: IAgentRuntime,
+        message: Memory,
+        _state: State,
+        options: {
+            width?: number;
+            height?: number;
+            quality?: number;
+            creativity?: number;
+            seed?: number;
+            modelId?: string;
+            jobId?: string;
+            hasWatermark?: boolean;
+            mode?: "default" | "sigma";
+            systemVersion?: number;
+        },
+        callback: HandlerCallback
+    ) => {
+        try {
+            // 1) Get the LLM's response
+            elizaLogger.log("Composing state for message:", message.content.text);
+
+            // Removed logging of non-existent property recentMessagesData
+            callback({
+                text: message.content.text,
+
+            });
+
+            // 2) Next, send the prompt to LetzAI
+            const userPrompt = message?.content?.text || "No prompt provided.";
+            const letzAiApiKey = runtime.getSetting("LETZAI_API_KEY") || "fake_api_key";
+            const letzAiModels = runtime.getSetting("LETZAI_MODELS") || "";
+
+            const width = options.width ?? 720;
+            const height = options.height ?? 1280;
+            const quality = options.quality ?? 2;
+            const creativity = options.creativity ?? 1;
+            const hasWatermark = options.hasWatermark ?? true;
+            const systemVersion = options.systemVersion ?? 3;
+            const mode = options.mode?? "default";
+
+            //use this if you want to improve your prompts some more before submitting them
+            //we're not using it rn, because the generateText() function doesn't seem to work properly and returns bad prompts
+            /*
+            const CONTENT = `${userPrompt}`.trim();
+
+            const IMAGE_PROMPT_INPUT = `${CONTENT}`;
+
+            let imagePrompt = await generateText({
+                runtime,
+                context: IMAGE_PROMPT_INPUT,
+                modelClass: ModelClass.LARGE,
+                customSystemPrompt: IMAGE_SYSTEM_PROMPT,
+            });*/
+
+            let imagePrompt = `${userPrompt}`.trim();
+
+            //Prepend our Models from the .env config to make sure characters, styles and objects are respected
+            imagePrompt = letzAiModels + ", " + imagePrompt;
+            const prompt = imagePrompt;
+
+            elizaLogger.log("Image prompt received:", imagePrompt);
+
+            const createResp = await fetch("https://api.letz.ai/images", {
+                method: "POST",
+                headers: {
+                    "Content-Type": "application/json",
+                    Authorization: `Bearer ${letzAiApiKey}`,
+                },
+                body: JSON.stringify({
+                    prompt,
+                    width,
+                    height,
+                    quality,
+                    creativity,
+                    hasWatermark,
+                    systemVersion,
+                    mode
+                }),
+            });
+
+
+            const createData = await createResp.json();
+            if (!createResp.ok) {
+                callback({
+                    text: `LetzAI creation failed: ${createData?.message || "Unknown error"}`,
+                });
+                return;
+            }
+
+
+
+            // 3) Let the user know we’ve started generating
+            const { id, status, progress } = createData;
+            callback({
+                text: `Started generating your image. (ID: ${id}, status: ${status}, progress: ${progress}%)`,
+            });
+
+            // 4) Begin polling every 5s
+            await pollLetzAiImageStatus(id, letzAiApiKey, callback, /* maxPolls */ 20, /* pollIntervalMs */ 5000);
+        } catch (error: any) {
+            callback({
+                text: `Error while requesting LetzAI: ${error.message}`,
+            });
+        }
+    },
+
+    examples: [
+        [
+            {
+                user: "{{user1}}",
+                content: {
+                    text: "Generate an image of a neon futuristic cityscape",
+                },
+            },
+            {
+                user: "{{agentName}}",
+                content: {
+                    text: "Sure, generating image via LetzAI...",
+                    action: "GENERATE_IMAGE",
+                },
+            },
+            {
+                user: "{{user1}}",
+                content: { text: "Take a selfie" },
+            },
+            {
+                user: "{{agentName}}",
+                content: {
+                    text: "Alright, hold on while I generate that selfie...",
+                    action: "GENERATE_IMAGE",
+                },
+            },
+            {
+                user: "{{user1}}",
+                content: { text: "Make an image of a man on the beach" },
+            },
+            {
+                user: "{{agentName}}",
+                content: {
+                    text: "Making an image of a man on the beach!",
+                    action: "GENERATE_IMAGE",
+                },
+            },
+        ],
+
+    ],
+};
+
+export const letzAIPlugin:Plugin = {
+    name: "letzai",
+    description: "LetzAI Image Generation Plugin",
+    actions: [letzAiImageGeneration],
+    evaluators: [],
+    providers: [],
+};