--- conflicted
+++ resolved
@@ -140,10 +140,6 @@
   }
 
   getChainConfigs(chainName: SupportedChain): Chain {
-<<<<<<< HEAD
-    const key = chainName === ETH_MAINNET_KEY ? 'mainnet' : chainName;
-    const chain = viemChains[key];
-=======
     const resolvedChainName = this.resolveChainName(chainName);
     // Prefer configured chain if available
     if (this.chains[resolvedChainName]) {
@@ -151,7 +147,6 @@
     }
     // Fallback to viemChains if not in this.chains (e.g. for LiFi SDK needs)
     const chain = viemChains[resolvedChainName as keyof typeof viemChains];
->>>>>>> 5d53241d
 
     if (!chain?.id) {
       throw new Error(`Invalid chain name: ${resolvedChainName}`);
@@ -204,6 +199,7 @@
     }
     this.setCurrentChain(resolvedChainName as SupportedChain);
   }
+
   async switchChainById(chainId: number): Promise<WalletClient> {
     const entry = Object.entries(this.chains).find(([, c]) => c.id === chainId);
     if (!entry) throw new Error(`Unsupported chainId ${chainId}`);
@@ -239,19 +235,11 @@
 
     if (!chain) {
       throw new Error(
-<<<<<<< HEAD
-        `Unsupported chain "${chainName}". Available: ${Object.keys(this.chains).join(', ')}`
-      );
-    }
-
-    if (chain.rpcUrls.custom) {
-=======
         `Chain configuration not found for resolved name: ${resolvedChainName} (original: ${chainName})`
       );
     }
 
     if (chain.rpcUrls.custom?.http && chain.rpcUrls.custom.http.length > 0) {
->>>>>>> 5d53241d
       return http(chain.rpcUrls.custom.http[0]);
     }
     return http(chain.rpcUrls.default.http[0]);
@@ -318,23 +306,6 @@
   const configuredEthName = runtime.getSetting('ETHEREUM_CHAIN_NAME')?.toLowerCase() || 'mainnet';
 
   if (ethRpcUrl) {
-<<<<<<< HEAD
-    // Attempt to determine if it's mainnet or testnet (e.g., Sepolia)
-    const isEthMainnet = !/(sepolia|goerli|ropsten|kovan)/i.test(ethRpcUrl);
-    const viemKeyForEth = isEthMainnet ? 'mainnet' : 'sepolia';
-    const storageKeyForEth = isEthMainnet ? ETH_MAINNET_KEY : 'sepolia'; // ETH_MAINNET_KEY is "ethereum"
-    try {
-      const chain = WalletProvider.genChainFromName(viemKeyForEth, ethRpcUrl);
-      chains[storageKeyForEth] = chain;
-      elizaLogger.info(
-        `Configured Ethereum L1 chain: ${storageKeyForEth} (using viem key: ${viemKeyForEth})`
-      );
-    } catch (error) {
-      elizaLogger.error(
-        `Error configuring Ethereum L1 chain (${storageKeyForEth} with viem key ${viemKeyForEth}):`,
-        error
-      );
-=======
     try {
       // Use configured name or default to 'mainnet' / 'sepolia' based on URL
       const actualEthChainKey = viemChains[configuredEthName as keyof typeof viemChains]
@@ -348,7 +319,6 @@
       elizaLogger.info(`Configured Ethereum L1 chain: ${actualEthChainKey}`);
     } catch (error) {
       elizaLogger.error(`Error configuring Ethereum L1 chain (${configuredEthName}):`, error);
->>>>>>> 5d53241d
     }
   } else {
     elizaLogger.warn('ETHEREUM_RPC_URL setting not found.');
@@ -393,17 +363,6 @@
       elizaLogger.info(
         'Using direct WALLET_PRIVATE_KEY (encryption/derivation not used or failed).'
       );
-<<<<<<< HEAD
-      elizaLogger.info('Initialized WalletProvider using TEE derived key.');
-      return new WalletProvider(
-        deriveKeyResult.keypair as unknown as PrivateKeyAccount,
-        runtime,
-        chains
-      );
-    } catch (error) {
-      elizaLogger.error('Failed to initialize WalletProvider with TEE:', error);
-      throw error; // Rethrow TEE initialization error
-=======
       if (pkSetting.startsWith('0x') && pkSetting.length === 66) {
         privateKey = pkSetting as `0x${string}`;
       } else {
@@ -413,7 +372,6 @@
         // Do not proceed if the direct PK is invalid and no encrypted one worked
         if (!encryptedPk) return null; // Or if encryptedPk was present but failed derivation
       }
->>>>>>> 5d53241d
     }
 
     if (!privateKey) {
