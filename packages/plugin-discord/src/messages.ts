--- conflicted
+++ resolved
@@ -588,137 +588,6 @@
       return true;
     }
 
-<<<<<<< HEAD
-            if (
-                agentUserState === "MUTED" &&
-                !message.mentions.has(this.client.user.id) &&
-                !hasInterest
-            ) {
-                console.log("Ignoring muted room");
-                return;
-            }
-
-            if (agentUserState === "FOLLOWED") {
-                shouldRespond = true;
-            } else if ((!shouldRespond && hasInterest) || (shouldRespond && !hasInterest)) {
-                shouldRespond = await this._shouldRespond(message, state);
-            }
-
-            if (shouldRespond) {
-                await this.queueMessageTask(roomId.toString(), async () => {
-                    const context = composeContext({
-                        state,
-                        template:
-                            this.runtime.character.templates?.discordMessageHandlerTemplate ||
-                            discordMessageHandlerTemplate,
-                    });
-
-                    const stopTyping = this.simulateTyping(message);
-
-                    try {
-                        const responseContent = await generateMessageResponse({
-                            runtime: this.runtime,
-                            context,
-                            modelClass: ModelClass.TEXT_LARGE,
-                        });
-
-                        await this.runtime.databaseAdapter.log({
-                            body: { message, context, response: responseContent },
-                            userId: this.runtime.agentId,
-                            roomId,
-                            type: "response",
-                        });
-
-                        responseContent.text = responseContent.text?.trim();
-                        responseContent.inReplyTo = stringToUuid(
-                            message.id + "-" + this.runtime.agentId
-                        );
-
-                        const callback: HandlerCallback = async (content: Content, files: any[]) => {
-                            try {
-                                if (message.id && !content.inReplyTo) {
-                                    content.inReplyTo = stringToUuid(
-                                        message.id + "-" + this.runtime.agentId
-                                    );
-                                }
-                                const messages = await sendMessageInChunks(
-                                    message.channel as TextChannel,
-                                    content.text,
-                                    message.id,
-                                    files
-                                );
-
-                                const memories: Memory[] = [];
-                                for (const m of messages) {
-                                    let action = content.action;
-                                    if (messages.length > 1 && m !== messages[messages.length - 1]) {
-                                        action = "CONTINUE";
-                                    }
-
-                                    const memory: Memory = {
-                                        id: stringToUuid(m.id + "-" + this.runtime.agentId),
-                                        userId: this.runtime.agentId,
-                                        agentId: this.runtime.agentId,
-                                        content: {
-                                            ...content,
-                                            action,
-                                            inReplyTo: messageId,
-                                            url: m.url,
-                                        },
-                                        roomId,
-                                        createdAt: m.createdTimestamp,
-                                    };
-                                    memories.push(memory);
-                                }
-                                for (const m of memories) {
-                                    await this.runtime.messageManager.createMemory(m);
-                                }
-                                return memories;
-                            } catch (error) {
-                                console.error("Error sending message:", error);
-                                return [];
-                            }
-                        };
-
-                        const responseMessages: Memory[] = [{
-                            id: stringToUuid(messageId + "-" + this.runtime.agentId),
-                            userId: this.runtime.agentId,
-                            agentId: this.runtime.agentId,
-                            content: responseContent,
-                            roomId,
-                            createdAt: Date.now(),
-                        }];
-
-                        state = await this.runtime.updateRecentMessageState(state);
-
-                        await this.runtime.processActions(
-                            memory,
-                            responseMessages,
-                            state,
-                            callback
-                        );
-
-                        stopTyping();
-                        return responseMessages;
-                    } catch (error) {
-                        stopTyping();
-                        throw error;
-                    }
-                });
-            }
-
-            await this.runtime.evaluate(memory, state, shouldRespond);
-        } catch (error) {
-            console.error("Error handling message:", error);
-            if (message.channel.type === ChannelType.GuildVoice) {
-                const errorMessage = "Sorry, I had a glitch. What was that?";
-                const audioStream = await this.runtime.useModel(ModelClass.TEXT_TO_SPEECH, errorMessage);
-                await this.voiceManager.playAudioStream(userId, audioStream);
-            } else {
-                console.error("Error sending message:", error);
-            }
-        }
-=======
     if (
       message.content.length < MESSAGE_LENGTH_THRESHOLDS.IGNORE_RESPONSE &&
       IGNORE_RESPONSE_WORDS.some((word) =>
@@ -726,7 +595,6 @@
       )
     ) {
       return true;
->>>>>>> 543bd060
     }
 
     return false;
