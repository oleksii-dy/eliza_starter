--- conflicted
+++ resolved
@@ -224,15 +224,9 @@
           continue;
         }
 
-<<<<<<< HEAD
-        if (task.metadata.updatedAt === task.metadata.createdAt) {
-          if (task.tags?.includes('immediate')) {
-            logger.log('immediately running task', task.name);
-=======
         if (task.metadata?.updatedAt === task.metadata?.createdAt) {
           if (task.tags?.includes('immediate')) {
             logger.debug('[Bootstrap] Immediately running task', task.name);
->>>>>>> dcb1cb14
             await this.executeTask(task);
             continue;
           }
@@ -269,11 +263,7 @@
         return;
       }
 
-<<<<<<< HEAD
       // lock task, so it's not fired again
-=======
-      // Handle repeating vs non-repeating tasks
->>>>>>> dcb1cb14
       if (task.tags?.includes('repeat')) {
         // For repeating tasks, update the updatedAt timestamp
         await this.runtime.updateTask(task.id, {
@@ -282,14 +272,6 @@
             updatedAt: Date.now(),
           },
         });
-<<<<<<< HEAD
-        logger.debug(`Updated repeating task ${task.name} (${task.id}) with new timestamp`);
-      }
-
-      logger.debug(`Executing task ${task.name} (${task.id})`);
-      await worker.execute(this.runtime, task.metadata || {}, task);
-      //logger.debug('task.tags are', task.tags);
-=======
         logger.debug(
           `[Bootstrap] Updated repeating task ${task.name} (${task.id}) with new timestamp`
         );
@@ -297,9 +279,8 @@
 
       logger.debug(`[Bootstrap] Executing task ${task.name} (${task.id})`);
       await worker.execute(this.runtime, task.metadata || {}, task);
-
->>>>>>> dcb1cb14
-      // Handle repeating vs non-repeating tasks
+      //logger.debug('task.tags are', task.tags);
+
       if (!task.tags?.includes('repeat')) {
         // For non-repeating tasks, delete the task after execution
         await this.runtime.deleteTask(task.id);
