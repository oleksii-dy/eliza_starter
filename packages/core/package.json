{
    "name": "@elizaos/core",
    "version": "0.25.6-alpha.1",
    "description": "",
    "type": "module",
    "main": "dist/index.js",
    "module": "dist/index.js",
    "types": "dist/index.d.ts",
    "exports": {
        "./package.json": "./package.json",
        ".": {
            "import": {
                "@elizaos/source": "./src/index.ts",
                "types": "./dist/index.d.ts",
                "default": "./dist/index.js"
            }
        }
    },
    "files": [
        "dist"
    ],
    "scripts": {
        "build": "tsup --format esm --dts",
        "watch": "tsc --watch",
        "dev": "tsup --format esm --dts --watch",
        "build:docs": "cd docs && pnpm run build",
        "test": "vitest run",
        "test:coverage": "vitest run --coverage",
        "test:watch": "vitest"
    },
    "author": "",
    "license": "MIT",
    "devDependencies": {
        "@eslint/js": "9.16.0",
        "@rollup/plugin-commonjs": "25.0.8",
        "@rollup/plugin-json": "6.1.0",
        "@rollup/plugin-node-resolve": "15.3.0",
        "@rollup/plugin-replace": "5.0.7",
        "@rollup/plugin-terser": "0.1.0",
        "@rollup/plugin-typescript": "11.1.6",
        "@solana/web3.js": "npm:@solana/web3.js@1.95.8",
        "@types/fluent-ffmpeg": "2.1.27",
        "@types/jest": "29.5.14",
        "@types/mocha": "10.0.10",
        "@types/node": "22.8.4",
        "@types/pdfjs-dist": "2.10.378",
        "@types/tar": "6.1.13",
        "@types/wav-encoder": "1.3.3",
        "@typescript-eslint/eslint-plugin": "8.16.0",
        "@typescript-eslint/parser": "8.16.0",
        "@vitest/coverage-v8": "2.1.5",
        "jest": "29.7.0",
        "lint-staged": "15.2.10",
        "nodemon": "3.1.7",
        "pm2": "5.4.3",
        "rimraf": "6.0.1",
        "rollup": "2.79.2",
        "ts-jest": "29.2.5",
        "ts-node": "10.9.2",
        "tslib": "2.8.1",
        "tsup": "8.3.5",
        "typescript": "5.6.3"
    },
    "dependencies": {
        "@ai-sdk/anthropic": "0.0.56",
        "@ai-sdk/google": "0.0.55",
        "@ai-sdk/google-vertex": "0.0.43",
        "@ai-sdk/groq": "0.0.3",
        "@ai-sdk/mistral": "1.0.9",
<<<<<<< HEAD
        "@ai-sdk/openai": "1.0.5",
        "@anthropic-ai/sdk": "0.30.1",
=======
        "@ai-sdk/openai": "1.1.9",
        "@ai-sdk/amazon-bedrock": "1.1.0",
>>>>>>> 81a35281
        "@fal-ai/client": "1.2.0",
        "@tavily/core": "^0.0.2",
        "@types/uuid": "10.0.0",
        "ai": "4.1.16",
        "anthropic-vertex-ai": "1.0.2",
        "dotenv": "16.4.5",
        "fastembed": "1.14.1",
        "fastestsmallesttextencoderdecoder": "1.0.22",
        "gaxios": "6.7.1",
        "glob": "11.0.0",
        "handlebars": "^4.7.8",
        "js-sha1": "0.7.0",
        "js-tiktoken": "1.0.15",
        "langchain": "0.3.6",
        "ollama-ai-provider": "0.16.1",
        "openai": "4.82.0",
        "pino": "^9.6.0",
        "pino-pretty": "^13.0.0",
        "tinyld": "1.3.4",
        "together-ai": "0.7.0",
        "unique-names-generator": "4.7.1",
        "uuid": "11.0.3"
    },
    "publishConfig": {
        "access": "public"
    }
}<|MERGE_RESOLUTION|>--- conflicted
+++ resolved
@@ -67,13 +67,9 @@
         "@ai-sdk/google-vertex": "0.0.43",
         "@ai-sdk/groq": "0.0.3",
         "@ai-sdk/mistral": "1.0.9",
-<<<<<<< HEAD
-        "@ai-sdk/openai": "1.0.5",
+        "@ai-sdk/openai": "1.1.9",
         "@anthropic-ai/sdk": "0.30.1",
-=======
-        "@ai-sdk/openai": "1.1.9",
         "@ai-sdk/amazon-bedrock": "1.1.0",
->>>>>>> 81a35281
         "@fal-ai/client": "1.2.0",
         "@tavily/core": "^0.0.2",
         "@types/uuid": "10.0.0",
