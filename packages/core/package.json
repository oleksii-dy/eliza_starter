--- conflicted
+++ resolved
@@ -1,10 +1,6 @@
 {
   "name": "@elizaos/core",
-<<<<<<< HEAD
-  "version": "1.1.0",
-=======
   "version": "1.0.12",
->>>>>>> e052062f
   "description": "",
   "type": "module",
   "main": "dist/index.js",
@@ -31,23 +27,29 @@
     "dist"
   ],
   "scripts": {
-    "build": "tsup && tsc --project tsconfig.build.json --emitDeclarationOnly",
+    "build": "bun run typecheck && tsup",
     "watch": "tsc --watch",
     "clean": "rm -rf dist .turbo node_modules .turbo-tsconfig.json tsconfig.tsbuildinfo",
     "dev": "tsup --watch",
     "build:docs": "cd docs && bun run build",
-    "test": "elizaos test",
-    "test:coverage": "vitest run --coverage",
-    "test:watch": "vitest",
+    "test": "bun test",
+    "test:coverage": "bun test --coverage",
+    "test:watch": "bun test --watch",
+    "typecheck": "tsc --noEmit",
+    "lint": "eslint src --fix && prettier --write ./src",
+    "lint:check": "eslint src && prettier --check ./src",
     "format": "prettier --write ./src",
-    "format:check": "prettier --check ./src",
-    "lint": "prettier --write ./src"
+    "format:check": "prettier --check ./src"
   },
   "author": "ElizaOS",
   "license": "MIT",
   "devDependencies": {
+    "@types/bun": "^1.2.17",
     "@types/node": "^24.0.3",
     "@types/uuid": "10.0.0",
+    "@typescript-eslint/eslint-plugin": "^8.26.0",
+    "@typescript-eslint/parser": "^8.26.0",
+    "eslint": "^9.22.0",
     "prettier": "3.5.3",
     "tsup": "8.5.0",
     "typescript": "5.8.3"
@@ -68,7 +70,6 @@
     "stream-browserify": "^3.0.0",
     "unique-names-generator": "4.7.1",
     "uuid": "11.0.3",
-    "vitest": "^3.1.4",
     "zod": "3.23.8"
   },
   "publishConfig": {
