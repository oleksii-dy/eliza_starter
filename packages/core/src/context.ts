import handlebars from "handlebars";
import { type State, type TemplateType } from "./types.ts";
import { names, uniqueNamesGenerator } from "unique-names-generator";

/**
 * Composes a context string by replacing placeholders in a template with corresponding values from the state.
 *
 * This function takes a template string with placeholders in the format `{{placeholder}}` and a state object.
 * It replaces each placeholder with the value from the state object that matches the placeholder's name.
 * If a matching key is not found in the state object for a given placeholder, the placeholder is replaced with an empty string.
 *
 * By default, this function uses a simple string replacement approach. However, when `templatingEngine` is set to `'handlebars'`, it uses Handlebars templating engine instead, compiling the template into a reusable function and evaluating it with the provided state object.
 *
 * @param {Object} params - The parameters for composing the context.
 * @param {State} params.state - The state object containing values to replace the placeholders in the template.
 * @param {TemplateType} params.template - The template string or function containing placeholders to be replaced with state values.
 * @param {"handlebars" | undefined} [params.templatingEngine] - The templating engine to use for compiling and evaluating the template (optional, default: `undefined`).
 * @returns {string} The composed context string with placeholders replaced by corresponding state values.
 *
 * @example
 * // Given a state object and a template
 * const state = { userName: "Alice", userAge: 30 };
 * const template = "Hello, {{userName}}! You are {{userAge}} years old";
 *
 * // Composing the context with simple string replacement will result in:
 * // "Hello, Alice! You are 30 years old."
 * const contextSimple = composeContext({ state, template });
 *
 * // Using composeContext with a template function for dynamic template
 * const template = ({ state }) => {
 * const tone = Math.random() > 0.5 ? "kind" : "rude";
 *   return `Hello, {{userName}}! You are {{userAge}} years old. Be ${tone}`;
 * };
 * const contextSimple = composeContext({ state, template });
 */

export const composeContext = ({
    state,
    template,
    templatingEngine,
}: {
    state: State;
    template: TemplateType;
    templatingEngine?: "handlebars";
}) => {
    const templateStr =
        typeof template === "function" ? template({ state }) : template;

    if (templatingEngine === "handlebars") {
        const templateFunction = handlebars.compile(templateStr);
        return templateFunction(state);
    }

    // @ts-expect-error match isn't working as expected
<<<<<<< HEAD
    const out = template.replace(/{{(\w+)}}/g, (_, key) => state[key] ?? "");
=======
    const out = templateStr.replace(/{{\w+}}/g, (match) => {
        const key = match.replace(/{{|}}/g, "");
        return state[key] ?? "";
    });
>>>>>>> 493bdc9b
    return out;
};

/**
 * Adds a header to a body of text.
 *
 * This function takes a header string and a body string and returns a new string with the header prepended to the body.
 * If the body string is empty, the header is returned as is.
 *
 * @param {string} header - The header to add to the body.
 * @param {string} body - The body to which to add the header.
 * @returns {string} The body with the header prepended.
 *
 * @example
 * // Given a header and a body
 * const header = "Header";
 * const body = "Body";
 *
 * // Adding the header to the body will result in:
 * // "Header\nBody"
 * const text = addHeader(header, body);
 */
export const addHeader = (header: string, body: string) => {
    return body.length > 0 ? `${header ? header + "\n" : header}${body}\n` : "";
};

/**
 * Generates a string with random user names populated in a template.
 *
 * This function generates a specified number of random user names and populates placeholders
 * in the provided template with these names. Placeholders in the template should follow the format `{{userX}}`
 * where `X` is the position of the user (e.g., `{{user1}}`, `{{user2}}`).
 *
 * @param {string} params.template - The template string containing placeholders for random user names.
 * @param {number} params.length - The number of random user names to generate.
 * @returns {string} The template string with placeholders replaced by random user names.
 *
 * @example
 * // Given a template and a length
 * const template = "Hello, {{user1}}! Meet {{user2}} and {{user3}}.";
 * const length = 3;
 *
 * // Composing the random user string will result in:
 * // "Hello, John! Meet Alice and Bob."
 * const result = composeRandomUser({ template, length });
 */
export const composeRandomUser = (template: string, length: number) => {
    const exampleNames = Array.from({ length }, () =>
        uniqueNamesGenerator({ dictionaries: [names] })
    );
    let result = template;
    for (let i = 0; i < exampleNames.length; i++) {
        result = result.replaceAll(`{{user${i + 1}}}`, exampleNames[i]);
    }

    return result;
};<|MERGE_RESOLUTION|>--- conflicted
+++ resolved
@@ -52,14 +52,7 @@
     }
 
     // @ts-expect-error match isn't working as expected
-<<<<<<< HEAD
     const out = template.replace(/{{(\w+)}}/g, (_, key) => state[key] ?? "");
-=======
-    const out = templateStr.replace(/{{\w+}}/g, (match) => {
-        const key = match.replace(/{{|}}/g, "");
-        return state[key] ?? "";
-    });
->>>>>>> 493bdc9b
     return out;
 };
 
