import handlebars from "handlebars";
<<<<<<< HEAD
=======
import type { State, TemplateType } from "./types.ts";
>>>>>>> a00f7237
import { names, uniqueNamesGenerator } from "unique-names-generator";
import { type State, type TemplateType } from "./types.ts";

/**
 * Composes a context string by replacing placeholders in a template with corresponding values from the state.
 *
 * This function takes a template string with placeholders in the format `{{placeholder}}` and a state object.
 * It replaces each placeholder with the value from the state object that matches the placeholder's name.
 * If a matching key is not found in the state object for a given placeholder, the placeholder is replaced with an empty string.
 *
 * By default, this function uses a simple string replacement approach. However, when `templatingEngine` is set to `'handlebars'`, it uses Handlebars templating engine instead, compiling the template into a reusable function and evaluating it with the provided state object.
 *
 * @param {Object} params - The parameters for composing the context.
 * @param {State} params.state - The state object containing values to replace the placeholders in the template.
 * @param {TemplateType} params.template - The template string or function containing placeholders to be replaced with state values.
 * @param {"handlebars" | undefined} [params.templatingEngine] - The templating engine to use for compiling and evaluating the template (optional, default: `undefined`).
 * @returns {string} The composed context string with placeholders replaced by corresponding state values.
 *
 * @example
 * // Given a state object and a template
 * const state = { userName: "Alice", userAge: 30 };
 * const template = "Hello, {{userName}}! You are {{userAge}} years old";
 *
 * // Composing the context with simple string replacement will result in:
 * // "Hello, Alice! You are 30 years old."
 * const contextSimple = composeContext({ state, template });
 *
 * // Using composeContext with a template function for dynamic template
 * const template = ({ state }) => {
 * const tone = Math.random() > 0.5 ? "kind" : "rude";
 *   return `Hello, {{userName}}! You are {{userAge}} years old. Be ${tone}`;
 * };
 * const contextSimple = composeContext({ state, template });
 */

export const composeContext = ({
    state,
    template,
    templatingEngine,
}: {
    state: State;
    template: TemplateType;
    templatingEngine?: "handlebars";
}) => {
    const templateStr =
        typeof template === "function" ? template({ state }) : template;

    if (templatingEngine === "handlebars") {
        const templateFunction = handlebars.compile(templateStr);
        return templateFunction(state);
    }

    // @ts-expect-error match isn't working as expected
    const out = templateStr.replace(/{{\w+}}/g, (match) => {
        const key = match.replace(/{{|}}/g, "");
        return state[key] ?? "";
    });
    //console.log('DEBUG OUT',out)
    return out;
};

/**
 * Adds a header to a body of text.
 *
 * This function takes a header string and a body string and returns a new string with the header prepended to the body.
 * If the body string is empty, the header is returned as is.
 *
 * @param {string} header - The header to add to the body.
 * @param {string} body - The body to which to add the header.
 * @returns {string} The body with the header prepended.
 *
 * @example
 * // Given a header and a body
 * const header = "Header";
 * const body = "Body";
 *
 * // Adding the header to the body will result in:
 * // "Header\nBody"
 * const text = addHeader(header, body);
 */
export const addHeader = (header: string, body: string) => {
    return body.length > 0 ? `${header ? header + "\n" : header}${body}\n` : "";
};

/**
 * Generates a string with random user names populated in a template.
 *
 * This function generates a specified number of random user names and populates placeholders
 * in the provided template with these names. Placeholders in the template should follow the format `{{userX}}`
 * where `X` is the position of the user (e.g., `{{user1}}`, `{{user2}}`).
 *
 * @param {string} params.template - The template string containing placeholders for random user names.
 * @param {number} params.length - The number of random user names to generate.
 * @returns {string} The template string with placeholders replaced by random user names.
 *
 * @example
 * // Given a template and a length
 * const template = "Hello, {{user1}}! Meet {{user2}} and {{user3}}.";
 * const length = 3;
 *
 * // Composing the random user string will result in:
 * // "Hello, John! Meet Alice and Bob."
 * const result = composeRandomUser({ template, length });
 */
export const composeRandomUser = (template: string, length: number) => {
    const exampleNames = Array.from({ length }, () =>
        uniqueNamesGenerator({ dictionaries: [names] })
    );
    let result = template;
    for (let i = 0; i < exampleNames.length; i++) {
        result = result.replaceAll(`{{user${i + 1}}}`, exampleNames[i]);
    }

    return result;
};<|MERGE_RESOLUTION|>--- conflicted
+++ resolved
@@ -1,10 +1,6 @@
 import handlebars from "handlebars";
-<<<<<<< HEAD
-=======
+import { names, uniqueNamesGenerator } from "unique-names-generator";
 import type { State, TemplateType } from "./types.ts";
->>>>>>> a00f7237
-import { names, uniqueNamesGenerator } from "unique-names-generator";
-import { type State, type TemplateType } from "./types.ts";
 
 /**
  * Composes a context string by replacing placeholders in a template with corresponding values from the state.
@@ -109,7 +105,7 @@
  */
 export const composeRandomUser = (template: string, length: number) => {
     const exampleNames = Array.from({ length }, () =>
-        uniqueNamesGenerator({ dictionaries: [names] })
+        uniqueNamesGenerator({ dictionaries: [names] }),
     );
     let result = template;
     for (let i = 0; i < exampleNames.length; i++) {
