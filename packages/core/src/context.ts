--- conflicted
+++ resolved
@@ -1,11 +1,7 @@
 import handlebars from "handlebars";
-<<<<<<< HEAD
-import { type State, type TemplateType } from "./types.ts";
-=======
-import { ModelClass, type State } from "./types.ts";
->>>>>>> 2d3a7463
+import { ModelClass, type State, type TemplateType } from "./types.ts";
 import { names, uniqueNamesGenerator } from "unique-names-generator";
-import { getModel, models } from "./models.ts";
+import { models } from "./models.ts";
 import { getSizeModel } from "./generation.ts";
 
 import { promises as fs } from 'fs';
