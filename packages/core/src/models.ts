--- conflicted
+++ resolved
@@ -508,7 +508,6 @@
                 },
             },
         },
-<<<<<<< HEAD
         [ModelProviderName.LLAMALOCAL]: {
             model: {
                 [ModelClass.SMALL]: {
@@ -558,82 +557,6 @@
                         "togethercomputer/m2-bert-80M-32k-retrieval"
                     ),
                 },
-=======
-    },
-    [ModelProviderName.LMSTUDIO]: {
-        endpoint: settings.LMSTUDIO_SERVER_URL || "http://localhost:1234/v1",
-        model: {
-            [ModelClass.SMALL]: {
-                name: settings.SMALL_LMSTUDIO_MODEL || settings.LMSTUDIO_MODEL || "hermes-3-llama-3.1-8b",
-                stop: ["<|eot_id|>", "<|eom_id|>"],
-                maxInputTokens: 32768,
-                maxOutputTokens: 8192,
-                repetition_penalty: 0.4,
-                temperature: 0.7,
-            },
-            [ModelClass.MEDIUM]: {
-                name: settings.MEDIUM_LMSTUDIO_MODEL || settings.LMSTUDIO_MODEL || "hermes-3-llama-3.1-8b",
-                stop: ["<|eot_id|>", "<|eom_id|>"],
-                maxInputTokens: 32768,
-                maxOutputTokens: 8192,
-                repetition_penalty: 0.4,
-                temperature: 0.7,
-            },
-            [ModelClass.LARGE]: {
-                name: settings.LARGE_LMSTUDIO_MODEL || settings.LMSTUDIO_MODEL || "hermes-3-llama-3.1-8b",
-                stop: ["<|eot_id|>", "<|eom_id|>"],
-                maxInputTokens: 32768,
-                maxOutputTokens: 8192,
-                repetition_penalty: 0.4,
-                temperature: 0.7,
-            },
-        },
-    },
-    [ModelProviderName.GOOGLE]: {
-        endpoint: "https://generativelanguage.googleapis.com",
-        model: {
-            [ModelClass.SMALL]: {
-                name:
-                    settings.SMALL_GOOGLE_MODEL ||
-                    settings.GOOGLE_MODEL ||
-                    "gemini-2.0-flash-exp",
-                stop: [],
-                maxInputTokens: 128000,
-                maxOutputTokens: 8192,
-                frequency_penalty: 0.4,
-                presence_penalty: 0.4,
-                temperature: 0.7,
-            },
-            [ModelClass.MEDIUM]: {
-                name:
-                    settings.MEDIUM_GOOGLE_MODEL ||
-                    settings.GOOGLE_MODEL ||
-                    "gemini-2.0-flash-exp",
-                stop: [],
-                maxInputTokens: 128000,
-                maxOutputTokens: 8192,
-                frequency_penalty: 0.4,
-                presence_penalty: 0.4,
-                temperature: 0.7,
-            },
-            [ModelClass.LARGE]: {
-                name:
-                    settings.LARGE_GOOGLE_MODEL ||
-                    settings.GOOGLE_MODEL ||
-                    "gemini-2.0-flash-exp",
-                stop: [],
-                maxInputTokens: 128000,
-                maxOutputTokens: 8192,
-                frequency_penalty: 0.4,
-                presence_penalty: 0.4,
-                temperature: 0.7,
-            },
-            [ModelClass.EMBEDDING]: {
-                name:
-                    settings.EMBEDDING_GOOGLE_MODEL ||
-                    settings.GOOGLE_MODEL ||
-                    "text-embedding-004",
->>>>>>> c7152f90
             },
         },
         [ModelProviderName.GOOGLE]: {
@@ -1432,7 +1355,6 @@
                 },
             },
         },
-<<<<<<< HEAD
         [ModelProviderName.VENICE]: {
             endpoint: getSetting(
                 runtime,
@@ -1485,69 +1407,6 @@
                         "fluently-xl"
                     ),
                 },
-=======
-    },
-    [ModelProviderName.NVIDIA]: {
-        endpoint: "https://integrate.api.nvidia.com/v1",
-        model: {
-            [ModelClass.SMALL]: {
-                name: settings.SMALL_NVIDIA_MODEL || "meta/llama-3.2-3b-instruct",
-                stop: [],
-                maxInputTokens: 128000,
-                maxOutputTokens: 8192,
-                temperature: 0.6,
-            },
-            [ModelClass.MEDIUM]: {
-                name: settings.MEDIUM_NVIDIA_MODEL || "meta/llama-3.3-70b-instruct",
-                stop: [],
-                maxInputTokens: 128000,
-                maxOutputTokens: 8192,
-                temperature: 0.6,
-            },
-            [ModelClass.LARGE]: {
-                name: settings.LARGE_NVIDIA_MODEL || "meta/llama-3.1-405b-instruct",
-                stop: [],
-                maxInputTokens: 128000,
-                maxOutputTokens: 8192,
-                temperature: 0.6,
-            },
-        },
-    },
-    [ModelProviderName.NINETEEN_AI]: {
-        endpoint: "https://api.nineteen.ai/v1",
-        model: {
-            [ModelClass.SMALL]: {
-                name:
-                    settings.SMALL_NINETEEN_AI_MODEL ||
-                    "unsloth/Llama-3.2-3B-Instruct",
-                stop: [],
-                maxInputTokens: 128000,
-                maxOutputTokens: 8192,
-                temperature: 0.6,
-            },
-            [ModelClass.MEDIUM]: {
-                name:
-                    settings.MEDIUM_NINETEEN_AI_MODEL ||
-                    "unsloth/Meta-Llama-3.1-8B-Instruct",
-                stop: [],
-                maxInputTokens: 128000,
-                maxOutputTokens: 8192,
-                temperature: 0.6,
-            },
-            [ModelClass.LARGE]: {
-                name:
-                    settings.LARGE_NINETEEN_AI_MODEL ||
-                    "hugging-quants/Meta-Llama-3.1-70B-Instruct-AWQ-INT4",
-                stop: [],
-                maxInputTokens: 128000,
-                maxOutputTokens: 8192,
-                temperature: 0.6,
-            },
-            [ModelClass.IMAGE]: {
-                name:
-                    settings.IMAGE_NINETEEN_AI_MODEL ||
-                    "dataautogpt3/ProteusV0.4-Lightning",
->>>>>>> c7152f90
             },
         },
         [ModelProviderName.NINETEEN_AI]: {
@@ -1604,7 +1463,6 @@
                 },
             },
         },
-<<<<<<< HEAD
         [ModelProviderName.AKASH_CHAT_API]: {
             endpoint: getSetting(
                 runtime,
@@ -1661,68 +1519,6 @@
                         "ByteDance/SDXL-Lightning"
                     ),
                 },
-=======
-    },
-    [ModelProviderName.LIVEPEER]: {
-        endpoint: settings.LIVEPEER_GATEWAY_URL || "http://gateway.test-gateway",
-        model: {
-            [ModelClass.SMALL]: {
-                name:
-                    settings.SMALL_LIVEPEER_MODEL ||
-                    "meta-llama/Meta-Llama-3.1-8B-Instruct",
-                stop: [],
-                maxInputTokens: 8000,
-                maxOutputTokens: 8192,
-                temperature: 0,
-            },
-            [ModelClass.MEDIUM]: {
-                name:
-                    settings.MEDIUM_LIVEPEER_MODEL ||
-                    "meta-llama/Meta-Llama-3.1-8B-Instruct",
-                stop: [],
-                maxInputTokens: 8000,
-                maxOutputTokens: 8192,
-                temperature: 0,
-            },
-            [ModelClass.LARGE]: {
-                name:
-                    settings.LARGE_LIVEPEER_MODEL ||
-                    "meta-llama/Meta-Llama-3.1-8B-Instruct",
-                stop: [],
-                maxInputTokens: 8000,
-                maxOutputTokens: 8192,
-                temperature: 0,
-            },
-            [ModelClass.IMAGE]: {
-                name:
-                    settings.IMAGE_LIVEPEER_MODEL || "ByteDance/SDXL-Lightning",
-            },
-        },
-    },
-    [ModelProviderName.INFERA]: {
-        endpoint: "https://api.infera.org",
-        model: {
-            [ModelClass.SMALL]: {
-                name: settings.SMALL_INFERA_MODEL || "llama3.2:3b",
-                stop: [],
-                maxInputTokens: 128000,
-                maxOutputTokens: 8192,
-                temperature: 0,
-            },
-            [ModelClass.MEDIUM]: {
-                name: settings.MEDIUM_INFERA_MODEL || "mistral-nemo:latest",
-                stop: [],
-                maxInputTokens: 128000,
-                maxOutputTokens: 8192,
-                temperature: 0,
-            },
-            [ModelClass.LARGE]: {
-                name: settings.LARGE_INFERA_MODEL || "mistral-small:latest",
-                stop: [],
-                maxInputTokens: 128000,
-                maxOutputTokens: 8192,
-                temperature: 0,
->>>>>>> c7152f90
             },
         },
         [ModelProviderName.INFERA]: {
@@ -1823,7 +1619,6 @@
                 },
             },
         },
-<<<<<<< HEAD
     };
 
     return providerConfigs[provider] || providerConfigs[provider.toUpperCase()];
@@ -1836,81 +1631,6 @@
     const providerModels = getProviderModels(runtime, null, provider);
     return providerModels;
 }
-=======
-    },
-    [ModelProviderName.BEDROCK]: {
-        model: {
-            [ModelClass.SMALL]: {
-                name: settings.SMALL_BEDROCK_MODEL || "amazon.nova-micro-v1:0",
-                maxInputTokens: 128000,
-                maxOutputTokens: 5120,
-                frequency_penalty: 0.0,
-                presence_penalty: 0.0,
-                temperature: 0.6,
-                stop: [],
-            },
-            [ModelClass.MEDIUM]: {
-                name: settings.MEDIUM_BEDROCK_MODEL || "amazon.nova-lite-v1:0",
-                maxInputTokens: 128000,
-                maxOutputTokens: 5120,
-                frequency_penalty: 0.0,
-                presence_penalty: 0.0,
-                temperature: 0.6,
-                stop: [],
-            },
-            [ModelClass.LARGE]: {
-                name: settings.LARGE_BEDROCK_MODEL || "amazon.nova-pro-v1:0",
-                maxInputTokens: 128000,
-                maxOutputTokens: 5120,
-                frequency_penalty: 0.0,
-                presence_penalty: 0.0,
-                temperature: 0.6,
-                stop: [],
-            },
-            [ModelClass.EMBEDDING]: {
-                name:
-                    settings.EMBEDDING_BEDROCK_MODEL ||
-                    "amazon.titan-embed-text-v1",
-            },
-            [ModelClass.IMAGE]: {
-                name: settings.IMAGE_BEDROCK_MODEL || "amazon.nova-canvas-v1:0",
-            },
-        },
-    },
-    [ModelProviderName.ATOMA]: {
-        endpoint: settings.ATOMA_API_URL || "https://api.atoma.network/v1",
-        model: {
-            [ModelClass.SMALL]: {
-                name:
-                    settings.SMALL_ATOMA_MODEL ||
-                    "meta-llama/Llama-3.3-70B-Instruct",
-                stop: [],
-                maxInputTokens: 128000,
-                maxOutputTokens: 8192,
-                temperature: 0.7,
-            },
-            [ModelClass.MEDIUM]: {
-                name:
-                    settings.MEDIUM_ATOMA_MODEL ||
-                    "meta-llama/Llama-3.3-70B-Instruct",
-                stop: [],
-                maxInputTokens: 128000,
-                maxOutputTokens: 8192,
-                temperature: 0.7,
-            },
-            [ModelClass.LARGE]: {
-                name:
-                    settings.LARGE_ATOMA_MODEL ||
-                    "meta-llama/Llama-3.3-70B-Instruct",
-                stop: [],
-                maxInputTokens: 128000,
-                maxOutputTokens: 8192,
-                temperature: 0.7,
-            },
-        },
-    },
-};
->>>>>>> c7152f90
 
 export function getModelSettings(
     runtime: IAgentRuntime,
