--- conflicted
+++ resolved
@@ -34,12 +34,9 @@
     ICacheManager,
     IDatabaseAdapter,
     IMemoryManager,
-<<<<<<< HEAD
-    IBlockStoreAdapter,
-=======
     IRAGKnowledgeManager,
     IVerifiableInferenceAdapter,
->>>>>>> d5a56c9d
+    IBlockStoreAdapter,
     KnowledgeItem,
     //RAGKnowledgeItem,
     //Media,
@@ -162,11 +159,6 @@
     services: Map<ServiceType, Service> = new Map();
     memoryManagers: Map<string, IMemoryManager> = new Map();
     cacheManager: ICacheManager;
-    clients: Record<string, any>;
-
-    verifiableInferenceAdapter?: IVerifiableInferenceAdapter;
-
-    blockStoreAdapter: IBlockStoreAdapter;
 
     registerMemoryManager(manager: IMemoryManager): void {
         if (!manager.tableName) {
@@ -314,15 +306,6 @@
             runtime: this,
             tableName: "fragments",
         });
-
-<<<<<<< HEAD
-        this.blockStoreAdapter = opts.blockStoreAdapter;
-=======
-        this.ragKnowledgeManager = new RAGKnowledgeManager({
-            runtime: this,
-            tableName: "knowledge",
-        });
->>>>>>> d5a56c9d
 
         (opts.managers ?? []).forEach((manager: IMemoryManager) => {
             this.registerMemoryManager(manager);
