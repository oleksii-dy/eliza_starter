--- conflicted
+++ resolved
@@ -609,10 +609,6 @@
                 elizaLogger.info(
                     `Executing handler for action: ${action.name}`
                 );
-<<<<<<< HEAD
-
-=======
->>>>>>> a303eecf
                 await action.handler(this, message, state, {}, callback);
             } catch (error) {
                 elizaLogger.error(error);
@@ -628,10 +624,6 @@
      * @param callback The handler callback
      * @returns The results of the evaluation.
      */
-<<<<<<< HEAD
-
-=======
->>>>>>> a303eecf
     async evaluate(
         message: Memory,
         state: State,
@@ -647,10 +639,6 @@
                 if (!didRespond && !evaluator.alwaysRun) {
                     return null;
                 }
-<<<<<<< HEAD
-
-=======
->>>>>>> a303eecf
                 const result = await evaluator.validate(this, message, state);
                 if (result) {
                     return evaluator;
@@ -969,14 +957,10 @@
                 });
 
             // Sort messages by timestamp in descending order
-<<<<<<< HEAD
             existingMemories.sort(
                 (a, b) =>
                     (b?.createdAt ?? Date.now()) - (a?.createdAt ?? Date.now())
             );
-=======
-            existingMemories.sort((a, b) => b.createdAt - a.createdAt);
->>>>>>> a303eecf
 
             // Take the most recent messages
             const recentInteractionsData = existingMemories.slice(0, 20);
@@ -1215,10 +1199,6 @@
             await Promise.all([
                 Promise.all(evaluatorPromises),
                 Promise.all(actionPromises),
-<<<<<<< HEAD
-
-=======
->>>>>>> a303eecf
                 getProviders(this, message, initialState),
             ]);
 
@@ -1300,12 +1280,7 @@
 
                 allAttachments = recentMessagesData
                     .filter((msg) => {
-<<<<<<< HEAD
                         const msgTime = msg.createdAt ?? Date.now();
-
-=======
-                        const msgTime = msg.createdAt;
->>>>>>> a303eecf
                         return msgTime >= oneHourBeforeLastMessage;
                     })
                     .flatMap((msg) => msg.content.attachments || []);
