import { type Context, type Span, SpanStatusCode, context, trace } from '@opentelemetry/api';
import { v4 as uuidv4 } from 'uuid';
import { createUniqueUuid } from './entities';
import { decryptSecret, getSalt, safeReplacer } from './index';
import { InstrumentationService } from './instrumentation/service';
import logger from './logger';
import { splitChunks } from './utils';
import {
  ChannelType,
  MemoryType,
  ModelType,
  type Content, // Add Content import
} from './types';

import { BM25 } from './search';
import type {
  Action,
  Agent,
  Character,
  Component,
  Entity,
  Evaluator,
  HandlerCallback,
  IAgentRuntime,
  IDatabaseAdapter,
  KnowledgeItem,
  Log,
  Memory,
  MemoryMetadata,
  ModelParamsMap,
  ModelResultMap,
  ModelTypeName,
  Participant,
  Plugin,
  Provider,
  Relationship,
  Room,
  Route,
  RuntimeSettings,
  Service,
  ServiceTypeName,
  State,
  Task,
  TaskWorker,
  UUID,
  World,
  TargetInfo,
  SendHandlerFunction,
  ModelHandler,
} from './types';
import { EventType, type MessagePayload } from './types';
import { stringToUuid } from './utils';
import { PGlite } from '@electric-sql/pglite';
import { Pool } from 'pg';

/**
 * Represents a collection of settings grouped by namespace.
 *
 * @typedef {Object} NamespacedSettings
 * @property {RuntimeSettings} namespace - The namespace key and corresponding RuntimeSettings value.
 */

/**
 * Initialize an empty object for storing environment settings.
 */
const environmentSettings: RuntimeSettings = {};

// Semaphore implementation for controlling concurrent operations
export class Semaphore {
  private permits: number;
  private waiting: Array<() => void> = [];

  constructor(count: number) {
    this.permits = count;
  }

  async acquire(): Promise<void> {
    if (this.permits > 0) {
      this.permits -= 1;
      return Promise.resolve();
    }

    return new Promise<void>((resolve) => {
      this.waiting.push(resolve);
    });
  }

  release(): void {
    this.permits += 1;
    const nextResolve = this.waiting.shift();
    if (nextResolve && this.permits > 0) {
      this.permits -= 1;
      nextResolve();
    }
  }
}

/**
 * AgentRuntime provides the core runtime environment and lifecycle management for agents.
 *
 * Implements the IAgentRuntime interface, managing agent state, actions, plugins, providers, and database interaction.
 *
 * implements IAgentRuntime
 */
export class AgentRuntime implements IAgentRuntime {
  readonly #conversationLength = 32 as number;
  readonly agentId: UUID;
  readonly character: Character;
  public adapter!: IDatabaseAdapter;
  readonly actions: Action[] = [];
  readonly evaluators: Evaluator[] = [];
  readonly providers: Provider[] = [];
  readonly plugins: Plugin[] = [];
  private isInitialized = false;
  events: Map<string, ((params: any) => Promise<void>)[]> = new Map();
  stateCache = new Map<
    UUID,
    {
      values: { [key: string]: any };
      data: { [key: string]: any };
      text: string;
    }
  >();

  readonly fetch = fetch;
  services = new Map<ServiceTypeName, Service>();
  models = new Map<string, ModelHandler[]>();
  routes: Route[] = [];

  private taskWorkers = new Map<string, TaskWorker>();
  private sendHandlers = new Map<string, SendHandlerFunction>(); // Add map for send handlers

  // Event emitter methods
  private eventHandlers: Map<string, ((data: any) => void)[]> = new Map();

  private runtimeLogger;
  private knowledgeProcessingSemaphore = new Semaphore(10);
  private settings: RuntimeSettings;

  private servicesInitQueue = new Set<typeof Service>();

  // Add instrumentation properties
  instrumentationService: InstrumentationService;
  tracer: any;

  constructor(opts: {
    conversationLength?: number;
    agentId?: UUID;
    character?: Character;
    plugins?: Plugin[];
    fetch?: typeof fetch;
    adapter?: IDatabaseAdapter;
    settings?: RuntimeSettings;
    events?: { [key: string]: ((params: any) => void)[] };
  }) {
    // use the character id if it exists, otherwise use the agentId if it is passed in, otherwise use the character name
    this.agentId =
      opts.character?.id ??
      opts?.agentId ??
      stringToUuid(opts.character?.name ?? uuidv4() + opts.character?.username);
    this.character = opts.character;

    // Get log level from environment or default to info
    const logLevel = process.env.LOG_LEVEL || 'info';

    // Create the logger with appropriate level - only show debug logs when explicitly configured
    this.runtimeLogger = logger.child({
      agentName: this.character?.name,
      agentId: this.agentId,
      level: logLevel === 'debug' ? 'debug' : 'error', // Show only errors unless debug mode is enabled
    });

    this.runtimeLogger.debug(`[AgentRuntime] Process working directory: ${process.cwd()}`);

    this.#conversationLength = opts.conversationLength ?? this.#conversationLength;

    if (opts.adapter) {
      this.registerDatabaseAdapter(opts.adapter);
    }

    this.fetch = (opts.fetch as typeof fetch) ?? this.fetch;

    this.settings = opts.settings ?? environmentSettings;

    // Register plugins from options or empty array
    const plugins = opts?.plugins ?? [];

    // Store plugins in the array but don't initialize them yet
    this.plugins = plugins;

    if (process.env.INSTRUMENTATION_ENABLED === 'true') {
      // Initialize instrumentation service with appropriate configuration
      try {
        // Create instrumentation service with agent info
        this.instrumentationService = new InstrumentationService({
          serviceName: `agent-${this.character?.name || 'unknown'}-${this.agentId}`,
          enabled: true,
        });

        // Get a tracer for the runtime
        this.tracer = this.instrumentationService.getTracer('agent-runtime');

        this.runtimeLogger.debug(`Instrumentation service initialized for agent ${this.agentId}`);
      } catch (error) {
        // If instrumentation fails, provide a fallback implementation
        this.runtimeLogger.warn(`Failed to initialize instrumentation: ${error.message}`);
        // Create a no-op implementation
        this.instrumentationService = {
          getTracer: () => null,
          start: async () => {},
          stop: async () => {},
          isStarted: () => false,
          isEnabled: () => false,
          name: 'INSTRUMENTATION',
          capabilityDescription: 'Disabled instrumentation service (fallback)',
          instrumentationConfig: { enabled: false },
          getMeter: () => null,
          flush: async () => {},
        } as any;
        this.tracer = null;
      }
    }

    this.runtimeLogger.debug(`Success: Agent ID: ${this.agentId}`);
  }

  /**
   * Starts a span for the given operation and executes the provided function with the span.
   * @param name The name of the span to create
   * @param fn The function to execute with the span
   * @param parentContext Optional parent context for the span
   * @returns The result of the provided function
   */
  async startSpan<T>(
    name: string,
    fn: (span: Span) => Promise<T>,
    parentContext?: Context
  ): Promise<T> {
    // If instrumentation is disabled, create a mock span with no-op methods
    if (!this.instrumentationService?.isEnabled?.() || !this.tracer) {
      const mockSpan = {
        setStatus: () => {},
        setAttribute: () => {},
        setAttributes: () => {},
        recordException: () => {},
        addEvent: () => {},
        end: () => {},
        isRecording: () => false,
        spanContext: () => ({ traceId: '', spanId: '', traceFlags: 0 }),
        updateName: () => {},
        addLink: () => {},
        addLinks: () => {},
      } as unknown as Span;
      return fn(mockSpan);
    }

    // Otherwise, use the real tracer to create a span
    return this.tracer.startActiveSpan(name, parentContext, undefined, async (span: Span) => {
      try {
        // Set default attributes for all spans
        span.setAttributes({
          'agent.id': this.agentId,
          'agent.name': this.character?.name || 'unknown',
        });

        // Call the function with the span
        const result = await fn(span);

        // End the span with successful status
        span.setStatus({ code: SpanStatusCode.OK });
        span.end();

        return result;
      } catch (error) {
        // If an error occurs, record it and set error status
        span.recordException(error as Error);
        span.setStatus({
          code: SpanStatusCode.ERROR,
          message: (error as Error).message,
        });
        span.end();

        // Rethrow the error
        throw error;
      }
    });
  }

  /**
   * Ends a span with the provided name in the given context
   * @param ctx Context containing the span to end
   * @param name Name to record in the end event
   */
  endSpan(ctx: Context | undefined, name: string): void {
    // This is a no-op method for compatibility
    // Actual span ending is handled in startSpan
  }

  /**
   * Start an active span that can be used as a parent for other spans
   * @param name Name of the span
   * @param options Span options
   */
  startActiveSpan(name: string, options: any = {}): Span {
    if (!this.instrumentationService?.isEnabled?.() || !this.tracer) {
      // Return mock span if instrumentation is disabled
      return {
        setStatus: () => {},
        setAttribute: () => {},
        setAttributes: () => {},
        recordException: () => {},
        addEvent: () => {},
        end: () => {},
        isRecording: () => false,
        spanContext: () => ({ traceId: '', spanId: '', traceFlags: 0 }),
        updateName: () => {},
        addLink: () => {},
        addLinks: () => {},
      } as unknown as Span;
    }

    // Create real span if instrumentation is enabled
    return this.tracer.startSpan(name, options);
  }

  /**
   * Registers a plugin with the runtime and initializes its components
   * @param plugin The plugin to register
   */
  async registerPlugin(plugin: Plugin): Promise<void> {
    return this.startSpan('AgentRuntime.registerPlugin', async (span) => {
      span.setAttributes({
        'plugin.name': plugin?.name || 'unknown',
        'agent.id': this.agentId,
      });

      if (!plugin) {
        span.setStatus({ code: SpanStatusCode.ERROR, message: 'Plugin is undefined' });
        this.runtimeLogger.error('*** registerPlugin plugin is undefined');
        throw new Error('*** registerPlugin plugin is undefined');
      }

      // Add to plugins array if not already present - but only if it was not passed there initially
      // (otherwise we can't add to readonly array)
      if (!this.plugins.some((p) => p.name === plugin.name)) {
        // Push to plugins array - this works because we're modifying the array, not reassigning it
        this.plugins.push(plugin);
        span.addEvent('plugin_added_to_array');
        this.runtimeLogger.debug(`Success: Plugin ${plugin.name} registered successfully`);
      }

      // Initialize the plugin if it has an init function
      if (plugin.init) {
        try {
          span.addEvent('initializing_plugin');
          await plugin.init(plugin.config || {}, this);
          span.addEvent('plugin_initialized');
          this.runtimeLogger.debug(`Success: Plugin ${plugin.name} initialized successfully`);
        } catch (error) {
          // Check if the error is related to missing API keys
          const errorMessage = error instanceof Error ? error.message : String(error);
          span.setAttributes({
            'error.message': errorMessage,
            'error.type': error instanceof Error ? error.constructor.name : 'Unknown',
          });

          if (
            errorMessage.includes('API key') ||
            errorMessage.includes('environment variables') ||
            errorMessage.includes('Invalid plugin configuration')
          ) {
            // Instead of throwing an error, log a friendly message
            console.warn(`Plugin ${plugin.name} requires configuration. ${errorMessage}`);
            console.warn(
              'Please check your environment variables and ensure all required API keys are set.'
            );
            console.warn('You can set these in your .eliza/.env file.');
            span.addEvent('plugin_configuration_warning');
            // We don't throw here, allowing the application to continue
            // with reduced functionality
          } else {
            // For other types of errors, rethrow
            span.setStatus({ code: SpanStatusCode.ERROR, message: errorMessage });
            throw error;
          }
        }
      }

      // Register plugin adapter
      if (plugin.adapter) {
        span.addEvent('registering_adapter');
        this.runtimeLogger.debug(`Registering database adapter for plugin ${plugin.name}`);
        this.registerDatabaseAdapter(plugin.adapter);
      }

      // Register plugin actions
      if (plugin.actions) {
        span.addEvent('registering_actions');
        for (const action of plugin.actions) {
          this.registerAction(action);
        }
      }

      // Register plugin evaluators
      if (plugin.evaluators) {
        span.addEvent('registering_evaluators');
        for (const evaluator of plugin.evaluators) {
          this.registerEvaluator(evaluator);
        }
      }

      // Register plugin providers
      if (plugin.providers) {
        span.addEvent('registering_providers');
        for (const provider of plugin.providers) {
          this.registerContextProvider(provider);
        }
      }

      // Register plugin models
      if (plugin.models) {
        span.addEvent('registering_models');
        for (const [modelType, handler] of Object.entries(plugin.models)) {
          this.registerModel(
            modelType as ModelTypeName,
            handler as (params: any) => Promise<any>,
            plugin.name,
            plugin?.priority
          );
        }
      }

      // Register plugin routes
      if (plugin.routes) {
        span.addEvent('registering_routes');
        for (const route of plugin.routes) {
          this.routes.push(route);
        }
      }

      // Register plugin events
      if (plugin.events) {
        span.addEvent('registering_events');
        for (const [eventName, eventHandlers] of Object.entries(plugin.events)) {
          for (const eventHandler of eventHandlers) {
            this.registerEvent(eventName, eventHandler);
          }
        }
      }

      if (plugin.services) {
        span.addEvent('registering_services');
        for (const service of plugin.services) {
          if (this.isInitialized) {
            await this.registerService(service);
          } else {
            this.servicesInitQueue.add(service);
          }
        }
      }

      span.addEvent('plugin_registration_complete');
    });
  }

  getAllServices(): Map<ServiceTypeName, Service> {
    return this.services;
  }

  async stop() {
    return this.startSpan('AgentRuntime.stop', async (span) => {
      span.setAttributes({
        'agent.id': this.agentId,
        'agent.name': this.character?.name || 'unknown',
      });

      this.runtimeLogger.debug(`runtime::stop - character ${this.character.name}`);
      span.addEvent('stopping_services');

      // Stop all registered clients
      for (const [serviceName, service] of this.services) {
        this.runtimeLogger.debug(`runtime::stop - requesting service stop for ${serviceName}`);
        span.addEvent(`stopping_service_${serviceName}`);
        await service.stop();
      }

      span.addEvent('all_services_stopped');
    });
  }

  async initialize(): Promise<void> {
    return this.startSpan('AgentRuntime.initialize', async (span) => {
      span.setAttributes({
        'agent.id': this.agentId,
        'agent.name': this.character?.name || 'unknown',
        'plugins.count': this.plugins.length,
      });

      if (this.isInitialized) {
        span.addEvent('agent_already_initialized');
        this.runtimeLogger.warn('Agent already initialized');
        return;
      }

      span.addEvent('initialization_started');

      // Track registered plugins to avoid duplicates
      const registeredPluginNames = new Set<string>();

      // Load and register plugins from character configuration
      const pluginRegistrationPromises = [];

      // Register plugins that were provided in the constructor
      for (const plugin of [...this.plugins]) {
        if (plugin && !registeredPluginNames.has(plugin.name)) {
          registeredPluginNames.add(plugin.name);
          pluginRegistrationPromises.push(await this.registerPlugin(plugin));
        }
      }

      span.addEvent('plugins_setup');
      span.setAttributes({
        registered_plugins: Array.from(registeredPluginNames).join(','),
      });

      // Ensure adapter is initialized
      if (!this.adapter) {
        this.runtimeLogger.error(
          'Database adapter not initialized. Make sure @elizaos/plugin-sql is included in your plugins.'
        );
        throw new Error(
          'Database adapter not initialized. The SQL plugin (@elizaos/plugin-sql) is required for agent initialization. Please ensure it is included in your character configuration.'
        );
      }

      try {
        await this.adapter.init();
        span.addEvent('adapter_initialized');

        // First create the agent entity directly
        // Ensure agent exists first (this is critical for test mode)
        const existingAgent = await this.adapter.ensureAgentExists(
          this.character as Partial<Agent>
        );
        span.addEvent('agent_exists_verified');

        if (!existingAgent) {
          const errorMsg = `Agent ${this.character.name} does not exist in database after ensureAgentExists call`;
          span.setStatus({ code: SpanStatusCode.ERROR, message: errorMsg });
          throw new Error(errorMsg);
        }

        // No need to transform agent's own ID
        let agentEntity = await this.adapter.getEntityById(this.agentId);

        if (!agentEntity) {
          span.addEvent('creating_agent_entity');
          const created = await this.createEntity({
            id: this.agentId,
            agentId: existingAgent.id,
            names: Array.from(new Set([this.character.name].filter(Boolean))) as string[],
            metadata: {},
          });

          if (!created) {
            const errorMsg = `Failed to create entity for agent ${this.agentId}`;
            span.setStatus({ code: SpanStatusCode.ERROR, message: errorMsg });
            throw new Error(errorMsg);
          }

          agentEntity = await this.adapter.getEntityById(this.agentId);
          if (!agentEntity) throw new Error(`Agent entity not found for ${this.agentId}`);

          this.runtimeLogger.debug(
            `Success: Agent entity created successfully for ${this.character.name}`
          );
          span.addEvent('agent_entity_created');
        } else {
          span.addEvent('agent_entity_exists');
        }
      } catch (error) {
        const errorMsg = error instanceof Error ? error.message : String(error);
        span.recordException(error as Error);
        span.setStatus({ code: SpanStatusCode.ERROR, message: errorMsg });
        this.runtimeLogger.error(`Failed to create agent entity: ${errorMsg}`);
        throw error;
      }

      // Create group for the agent and register all plugins in parallel
      try {
        span.addEvent('creating_group_and_registering_plugins');
        await Promise.all([...pluginRegistrationPromises]);
        span.addEvent('room_created_and_plugins_registered');
      } catch (error) {
        const errorMsg = error instanceof Error ? error.message : String(error);
        span.recordException(error as Error);
        span.setStatus({ code: SpanStatusCode.ERROR, message: errorMsg });
        this.runtimeLogger.error(`Failed to initialize: ${errorMsg}`);
        throw error;
      }

      // Add agent as participant in its own room
      try {
        const room = await this.adapter.getRoom(this.agentId);
        if (!room) {
          const room = await this.adapter.createRoom({
            id: this.agentId,
            name: this.character.name,
            source: 'elizaos',
            type: ChannelType.SELF,
            channelId: this.agentId,
            serverId: this.agentId,
            worldId: this.agentId,
          });
        }

        span.addEvent('adding_agent_as_participant');
        // No need to transform agent ID
        const participants = await this.adapter.getParticipantsForRoom(this.agentId);
        if (!participants.includes(this.agentId)) {
          const added = await this.adapter.addParticipant(this.agentId, this.agentId);
          if (!added) {
            const errorMsg = `Failed to add agent ${this.agentId} as participant to its own room`;
            span.setStatus({ code: SpanStatusCode.ERROR, message: errorMsg });
            throw new Error(errorMsg);
          }
          this.runtimeLogger.debug(
            `Agent ${this.character.name} linked to its own room successfully`
          );
          span.addEvent('agent_added_as_participant');
        } else {
          span.addEvent('agent_already_participant');
        }
      } catch (error) {
        const errorMsg = error instanceof Error ? error.message : String(error);
        span.recordException(error as Error);
        span.setStatus({ code: SpanStatusCode.ERROR, message: errorMsg });
        this.runtimeLogger.error(`Failed to add agent as participant: ${errorMsg}`);
        throw error;
      }

      // Check if TEXT_EMBEDDING model is registered
      const embeddingModel = this.getModel(ModelType.TEXT_EMBEDDING);
      if (!embeddingModel) {
        span.addEvent('embedding_model_missing');
        this.runtimeLogger.warn(
          `[AgentRuntime][${this.character.name}] No TEXT_EMBEDDING model registered. Skipping embedding dimension setup.`
        );
      } else {
        // Only run ensureEmbeddingDimension if we have an embedding model
        span.addEvent('setting_up_embedding_dimension');
        await this.ensureEmbeddingDimension();
        span.addEvent('embedding_dimension_setup_complete');
      }

      // Process character knowledge
      if (this.character?.knowledge && this.character.knowledge.length > 0) {
        span.addEvent('processing_character_knowledge');
        span.setAttributes({
          'knowledge.count': this.character.knowledge.length,
        });

        const stringKnowledge = this.character.knowledge.filter(
          (item): item is string => typeof item === 'string'
        );
        await this.processCharacterKnowledge(stringKnowledge);
        span.addEvent('character_knowledge_processed');
      }

      // Start all deferred services now that runtime is ready
      span.addEvent('starting_deferred_services');
      span.setAttributes({
        'deferred_services.count': this.servicesInitQueue.size,
      });

      for (const service of this.servicesInitQueue) {
        await this.registerService(service);
      }

      span.addEvent('initialization_completed');
    });
  }

  async getConnection(): Promise<PGlite | Pool> {
    if (!this.adapter) {
      throw new Error('Database adapter not registered');
    }
    return this.adapter.getConnection();
  }

  private async handleProcessingError(error: any, context: string) {
    this.runtimeLogger.error(`Error ${context}:`, error?.message || error || 'Unknown error');
    throw error;
  }

  private async checkExistingKnowledge(knowledgeId: UUID): Promise<boolean> {
    const existingDocument = await this.getMemoryById(knowledgeId);
    return !!existingDocument;
  }

  async getKnowledge(
    message: Memory,
    scope?: { roomId?: UUID; worldId?: UUID; entityId?: UUID }
  ): Promise<KnowledgeItem[]> {
    console.log('*** getKnowledge', message);
    return this.startSpan('AgentRuntime.getKnowledge', async (span) => {
      // Add validation for message
      if (!message?.content?.text) {
        span.addEvent('invalid_message');
        span.setStatus({
          code: SpanStatusCode.ERROR,
          message: 'Invalid message for knowledge query',
        });
        this.runtimeLogger.warn('Invalid message for knowledge query:', {
          message,
          content: message?.content,
          text: message?.content?.text,
        });
        return [];
      }

      // Validate processed text
      if (!message?.content?.text || message?.content?.text.trim().length === 0) {
        span.addEvent('empty_text');
        span.setStatus({
          code: SpanStatusCode.ERROR,
          message: 'Empty text for knowledge query',
        });
        this.runtimeLogger.warn('Empty text for knowledge query');
        return [];
      }

      span.setAttributes({
        'message.id': message.id,
        'query.length': message.content.text.length,
        'agent.id': this.agentId,
      });

      span.addEvent('generating_embedding');
      const embedding = await this.useModel(ModelType.TEXT_EMBEDDING, {
        text: message?.content?.text,
      });

      span.addEvent('searching_memories');
      span.setAttributes({
        'embedding.length': embedding.length,
      });

      console.log('*** searching memories');

      // Determine the filter scope
      // Build filter scope with only defined values
      const filterScope: { roomId?: UUID; worldId?: UUID; entityId?: UUID } = {};
      if (scope?.roomId) filterScope.roomId = scope.roomId;
      if (scope?.worldId) filterScope.worldId = scope.worldId;
      if (scope?.entityId) filterScope.entityId = scope.entityId;

      span.addEvent('determined_filter_scope', {
        ...(filterScope.roomId && { 'filter.roomId': filterScope.roomId }),
        ...(filterScope.worldId && { 'filter.worldId': filterScope.worldId }),
        ...(filterScope.entityId && { 'filter.entityId': filterScope.entityId }),
      });

      const fragments = await this.searchMemories({
        tableName: 'knowledge',
        embedding,
        query: message?.content?.text,
        ...filterScope,
        count: 20,
        match_threshold: 0.1,
      });

      console.log('*** fragments', fragments);

      span.addEvent('knowledge_retrieved');
      span.setAttributes({
        'fragments.count': fragments.length,
      });

      // Return the fragments directly as this is used from prompts.
      // Example usage in prompts: # provider KNOWLEDGE
      return fragments.map((fragment) => ({
        id: fragment.id,
        content: fragment.content,
        similarity: fragment.similarity,
        metadata: fragment.metadata,
        worldId: fragment.worldId, // Include worldId if available on fragment
      }));
    });
  }

  async addKnowledge(
    item: KnowledgeItem,
    options = {
      targetTokens: 1500,
      overlap: 200,
      modelContextSize: 4096,
    },
    scope = {
      roomId: this.agentId,
      entityId: this.agentId,
      worldId: this.agentId,
    }
  ) {
    return this.startSpan('AgentRuntime.addKnowledge', async (span) => {
      span.setAttributes({
        'item.id': item.id,
        'agent.id': this.agentId,
        'options.targetTokens': options.targetTokens,
        'options.overlap': options.overlap,
        // Log scope
        'scope.roomId': scope?.roomId,
        'scope.worldId': scope?.worldId,
        'scope.entityId': scope?.entityId,
      });

      // Define default scope if not provided
      const finalScope = {
        roomId: scope?.roomId ?? this.agentId, // Default roomId to agentId
        worldId: scope?.worldId, // Default worldId to undefined/null
        entityId: scope?.entityId ?? this.agentId, // Default entityId to agentId
      };

      // First store the document
      const documentMemory: Memory = {
        id: item.id,
        agentId: this.agentId,
        roomId: finalScope.roomId,
        worldId: finalScope.worldId,
        entityId: finalScope.entityId,
        content: item.content,
        metadata: item.metadata || {
          type: MemoryType.DOCUMENT,
          timestamp: Date.now(),
        },
      };

      span.addEvent('storing_document');
      await this.createMemory(documentMemory, 'documents');
      span.addEvent('document_stored');

      // Create fragments using splitChunks
      span.addEvent('splitting_chunks');
      const fragments = await splitChunks(item.content.text, options.targetTokens, options.overlap);
      span.setAttributes({
        'fragments.count': fragments.length,
      });
      span.addEvent('chunks_split');

      // Track progress
      let fragmentsProcessed = 0;

      // Store each fragment with link to source document
      span.addEvent('storing_fragments');
      for (let i = 0; i < fragments.length; i++) {
        try {
          span.addEvent(`generating_embedding_${i}`);
          const embedding = await this.useModel(ModelType.TEXT_EMBEDDING, fragments[i]);

          const fragmentMemory: Memory = {
            id: createUniqueUuid(this, `${item.id}-fragment-${i}`),
            agentId: this.agentId,
            roomId: finalScope.roomId,
            worldId: finalScope.worldId,
            entityId: finalScope.entityId,
            embedding,
            content: { text: fragments[i] },
            metadata: {
              type: MemoryType.FRAGMENT,
              documentId: item.id, // Link to source document
              position: i, // Keep track of order
              timestamp: Date.now(),
            },
          };

          await this.createMemory(fragmentMemory, 'knowledge');
          fragmentsProcessed++;
        } catch (error) {
          const errorMsg = error instanceof Error ? error.message : String(error);
          span.recordException(error as Error);
          span.setAttributes({
            'error.fragment': i,
            'error.message': errorMsg,
          });
          this.runtimeLogger.error(`Error processing fragment ${i}: ${errorMsg}`);
        }
      }

      span.setAttributes({
        'fragments.processed': fragmentsProcessed,
        'fragments.success_rate': fragmentsProcessed / fragments.length,
      });
      span.addEvent('knowledge_processing_complete');
    });
  }

  async processCharacterKnowledge(items: string[]) {
    const processingPromises = items.map(async (item) => {
      await this.knowledgeProcessingSemaphore.acquire();
      try {
        const knowledgeId = createUniqueUuid(this, item);
        if (await this.checkExistingKnowledge(knowledgeId)) {
          return;
        }

        this.runtimeLogger.debug(
          'Processing knowledge for ',
          this.character.name,
          ' - ',
          item.slice(0, 100)
        );

        // Extract metadata from the knowledge item
        let metadata: MemoryMetadata = {
          type: MemoryType.DOCUMENT,
          timestamp: Date.now(),
        };

        const pathMatch = item.match(/^Path: (.+?)(?:\n|\r\n)/);
        if (pathMatch) {
          const filePath = pathMatch[1].trim();
          const extension = filePath.split('.').pop() || '';
          const filename = filePath.split('/').pop() || '';
          const title = filename.replace(`.${extension}`, '');

          metadata = {
            ...metadata,
            path: filePath,
            filename: filename,
            fileExt: extension,
            title: title,
            fileType: `text/${extension || 'plain'}`,
            fileSize: item.length,
            source: 'character',
          };
        }

        // Add knowledge with agent-specific scope
        await this.addKnowledge(
          {
            id: knowledgeId,
            content: {
              text: item,
            },
            metadata,
          },
          undefined, // Default options
          {
            // Scope to the agent itself
            roomId: this.agentId,
            entityId: this.agentId,
            worldId: this.agentId,
          }
        );
      } catch (error) {
        await this.handleProcessingError(error, 'processing character knowledge');
      } finally {
        this.knowledgeProcessingSemaphore.release();
      }
    });

    await Promise.all(processingPromises);
  }

  setSetting(key: string, value: string | boolean | null | any, secret = false) {
    if (secret) {
      if (!this.character.secrets) {
        this.character.secrets = {};
      }
      this.character.secrets[key] = value;
    } else {
      if (!this.character.settings) {
        this.character.settings = {};
      }
      this.character.settings[key] = value;
    }
  }

  getSetting(key: string): string | boolean | null | any {
    const value =
      this.character.secrets?.[key] ||
      this.character.settings?.[key] ||
      this.character.settings?.secrets?.[key] ||
      this.settings[key];

    const decryptedValue = decryptSecret(value, getSalt());

    if (decryptedValue === 'true') return true;
    if (decryptedValue === 'false') return false;
    return decryptedValue || null;
  }

  /**
   * Get the number of messages that are kept in the conversation buffer.
   * @returns The number of recent messages to be kept in memory.
   */
  getConversationLength() {
    return this.#conversationLength;
  }

  registerDatabaseAdapter(adapter: IDatabaseAdapter) {
    if (this.adapter) {
      this.runtimeLogger.warn(
        'Database adapter already registered. Additional adapters will be ignored. This may lead to unexpected behavior.'
      );
    } else {
      this.adapter = adapter;
      this.runtimeLogger.debug('Success: Database adapter registered successfully.');
    }
  }

  /**
   * Register a provider for the agent to use.
   * @param provider The provider to register.
   */
  registerProvider(provider: Provider) {
    this.providers.push(provider);
    this.runtimeLogger.debug(`Success: Provider ${provider.name} registered successfully.`);
  }

  /**
   * Register an action for the agent to perform.
   * @param action The action to register.
   */
  registerAction(action: Action) {
    this.runtimeLogger.debug(
      `${this.character.name}(${this.agentId}) - Registering action: ${action.name}`
    );
    // if an action with the same name already exists, throw a warning and don't add the new action
    if (this.actions.find((a) => a.name === action.name)) {
      this.runtimeLogger.warn(
        `${this.character.name}(${this.agentId}) - Action ${action.name} already exists. Skipping registration.`
      );
    } else {
      this.actions.push(action);
      this.runtimeLogger.debug(
        `${this.character.name}(${this.agentId}) - Action ${action.name} registered successfully.`
      );
    }
  }

  /**
   * Register an evaluator to assess and guide the agent's responses.
   * @param evaluator The evaluator to register.
   */
  registerEvaluator(evaluator: Evaluator) {
    this.evaluators.push(evaluator);
  }

  /**
   * Register a context provider to provide context for message generation.
   * @param provider The context provider to register.
   */
  registerContextProvider(provider: Provider) {
    this.providers.push(provider);
  }

  /**
   * Process the actions of a message.
   * @param message The message to process.
   * @param responses The array of response memories to process actions from.
   * @param state Optional state object for the action processing.
   * @param callback Optional callback handler for action results.
   */
  async processActions(
    message: Memory,
    responses: Memory[],
    state?: State,
    callback?: HandlerCallback
  ): Promise<void> {
    return this.startSpan('AgentRuntime.processActions', async (span) => {
      span.setAttributes({
        'message.id': message.id,
        'responses.count': responses.length,
        'agent.id': this.agentId,
      });

      for (const response of responses) {
        if (!response.content?.actions || response.content.actions.length === 0) {
          span.addEvent('no_actions_in_response');
          this.runtimeLogger.warn('No action found in the response content.');
          continue;
        }

        const actions = response.content.actions;
        span.setAttributes({
          'actions.count': actions.length,
          'actions.names': JSON.stringify(actions),
        });

        function normalizeAction(action: string) {
          return action.toLowerCase().replace('_', '');
        }
        this.runtimeLogger.debug(
          `Found actions: ${this.actions.map((a) => normalizeAction(a.name))}`
        );

        for (const responseAction of actions) {
          span.addEvent(`processing_action_${responseAction}`);
          state = await this.composeState(message, ['RECENT_MESSAGES']);

          this.runtimeLogger.debug(`Success: Calling action: ${responseAction}`);
          const normalizedResponseAction = normalizeAction(responseAction);
          let action = this.actions.find(
            (a: { name: string }) =>
              normalizeAction(a.name).includes(normalizedResponseAction) || // the || is kind of a fuzzy match
              normalizedResponseAction.includes(normalizeAction(a.name)) //
          );

          if (action) {
            span.addEvent(`found_exact_action_${action.name}`);
            this.runtimeLogger.debug(`Success: Found action: ${action?.name}`);
          } else {
            span.addEvent('looking_for_similar_action');
            this.runtimeLogger.debug('Attempting to find action in similes.');
            for (const _action of this.actions) {
              const simileAction = _action.similes?.find(
                (simile) =>
                  simile.toLowerCase().replace('_', '').includes(normalizedResponseAction) ||
                  normalizedResponseAction.includes(simile.toLowerCase().replace('_', ''))
              );
              if (simileAction) {
                action = _action;
                span.addEvent(`found_similar_action_${action.name}`);
                this.runtimeLogger.debug(`Success: Action found in similes: ${action.name}`);
                break;
              }
            }
          }

          if (!action) {
            const errorMsg = `No action found for: ${responseAction}`;
            span.addEvent('action_not_found');
            span.setAttributes({
              'error.action': responseAction,
            });
            this.runtimeLogger.error(errorMsg);

            const actionMemory: Memory = {
              id: uuidv4() as UUID,
              entityId: message.entityId,
              roomId: message.roomId,
              worldId: message.worldId,
              content: {
                thought: errorMsg,
                source: 'auto',
              },
            };

            await this.createMemory(actionMemory, 'messages');

            continue;
          }

          if (!action.handler) {
            span.addEvent('action_has_no_handler');
            span.setAttributes({
              'error.action': action.name,
            });
            this.runtimeLogger.error(`Action ${action.name} has no handler.`);
            continue;
          }

          try {
            span.addEvent(`executing_action_${action.name}`);
            this.runtimeLogger.debug(`Executing handler for action: ${action.name}`);

            // Wrap individual action handler invocation in its own span
            await this.startSpan(`Action.${action.name}`, async (actionSpan) => {
              actionSpan.setAttributes({
                'action.name': action.name,
                'parent_span.id': span.spanContext().spanId, // Link to parent processActions span
              });

              // Log input parameters (avoid logging potentially large state)
              actionSpan.addEvent('action.input', {
                'message.id': message.id,
                'state.keys': state ? JSON.stringify(Object.keys(state.values)) : 'none',

                options: JSON.stringify({}), // Hardcoded empty options for now
                'responses.count': responses?.length ?? 0,
                'responses.ids': JSON.stringify(responses?.map((r) => r.id) ?? []),
              });

              try {
                // Execute the action handler and capture the result
                const result = await action.handler(this, message, state, {}, callback, responses);

                // Log the result in the output event
                actionSpan.addEvent('action.output', {
                  status: 'success',
                  result: JSON.stringify(result, safeReplacer()), // Log stringified result
                });
                actionSpan.setStatus({ code: SpanStatusCode.OK });
              } catch (handlerError) {
                const handlerErrorMessage =
                  handlerError instanceof Error ? handlerError.message : String(handlerError);
                actionSpan.recordException(handlerError as Error);
                actionSpan.setStatus({ code: SpanStatusCode.ERROR, message: handlerErrorMessage });
                actionSpan.setAttributes({
                  'error.message': handlerErrorMessage,
                });
                actionSpan.addEvent('action.output', {
                  status: 'error',
                  error: handlerErrorMessage,
                });

                const actionMemory: Memory = {
                  id: uuidv4() as UUID,
                  entityId: message.entityId,
                  roomId: message.roomId,
                  worldId: message.worldId,
                  content: {
                    thought: handlerErrorMessage,
                    source: 'auto',
                  },
                };

                await this.createMemory(actionMemory, 'messages');

                // Re-throw the error to be caught by the outer try/catch
                throw handlerError;
              }
            }); // End of Action.${action.name} span

            span.addEvent(`action_executed_successfully_${action.name}`);
            this.runtimeLogger.debug(`Success: Action ${action.name} executed successfully.`);

            // log to database
            this.adapter.log({
              entityId: message.entityId,
              roomId: message.roomId,
              type: 'action',
              body: {
                action: action.name,
                message: message.content.text,
                messageId: message.id,
                state,
                responses,
              },
            });
          } catch (error) {
            const errorMessage = error instanceof Error ? error.message : String(error);
            span.recordException(error as Error);
            span.setStatus({
              code: SpanStatusCode.ERROR,
              message: errorMessage,
            });
            span.setAttributes({
              'error.action': action.name,
              'error.message': errorMessage,
            });
            this.runtimeLogger.error(error);

            const actionMemory: Memory = {
              id: uuidv4() as UUID,
              content: {
                thought: errorMessage,
                source: 'auto',
              },
              entityId: message.entityId,
              roomId: message.roomId,
              worldId: message.worldId,
            };

            await this.createMemory(actionMemory, 'messages');

            throw error;
          }
        }
      }
    });
  }

  /**
   * Evaluate the message and state using the registered evaluators.
   * @param message The message to evaluate.
   * @param state The state of the agent.
   * @param didRespond Whether the agent responded to the message.~
   * @param callback The handler callback
   * @returns The results of the evaluation.
   */
  async evaluate(
    message: Memory,
    state: State,
    didRespond?: boolean,
    callback?: HandlerCallback,
    responses?: Memory[]
  ) {
    // Start root span for evaluation
    return this.startSpan('AgentRuntime.evaluate', async (span) => {
      span.setAttributes({
        'agent.id': this.agentId,
        'character.name': this.character?.name,
        'message.id': message?.id,
        'room.id': message?.roomId,
        'entity.id': message?.entityId,
        did_respond: didRespond,
        responses_count: responses?.length || 0,
      });
      span.addEvent('evaluation_started');

      const evaluatorPromises = this.evaluators.map(async (evaluator: Evaluator) => {
        if (!evaluator.handler) {
          return null;
        }
        if (!didRespond && !evaluator.alwaysRun) {
          return null;
        }
        const result = await evaluator.validate(this, message, state);

        if (result) {
          return evaluator;
        }
        return null;
      });

      const evaluators = (await Promise.all(evaluatorPromises)).filter(Boolean) as Evaluator[];
      span.setAttribute('selected_evaluators_count', evaluators.length);
      span.addEvent('evaluator_selection_complete', {
        'evaluator.names': JSON.stringify(evaluators.map((e) => e.name)),
      });

      // get the evaluators that were chosen by the response handler

      if (evaluators.length === 0) {
        span.addEvent('no_evaluators_selected');
        return [];
      }

      // Note: composeState is already instrumented, will be nested automatically
      state = await this.composeState(message, ['RECENT_MESSAGES', 'EVALUATORS']);

      span.addEvent('evaluator_execution_start');
      await Promise.all(
        evaluators.map(async (evaluator) => {
          if (evaluator.handler) {
            // TODO: Instrument individual evaluator handlers if needed (potentially in plugins)
            await evaluator.handler(this, message, state, {}, callback, responses);
            // log to database
            this.adapter.log({
              entityId: message.entityId,
              roomId: message.roomId,
              type: 'evaluator',
              body: {
                evaluator: evaluator.name,
                messageId: message.id,
                message: message.content.text,
                state, // Consider if state should be logged here, can be large
              },
            });
          }
        })
      );
      span.addEvent('evaluator_execution_complete');
      span.addEvent('evaluation_complete');

      return evaluators;
    });
  }

  async ensureConnection({
    entityId,
    roomId,
    worldId,
    worldName,
    userName,
    name,
    source,
    type,
    channelId,
    serverId,
    userId,
    metadata,
  }: {
    entityId: UUID;
    roomId: UUID;
    worldId: UUID;
    worldName?: string;
    userName?: string;
    name?: string;
    source?: string;
    type?: ChannelType;
    channelId?: string;
    serverId?: string;
    userId?: UUID;
    metadata?: Record<string, any>;
  }) {
    // if (entityId === this.agentId) {
    //   throw new Error('Agent should not connect to itself');
    // }

    if (!worldId && serverId) {
      worldId = createUniqueUuid(this, serverId);
    }

    const names = [name, userName].filter(Boolean);
    const entityMetadata = {
      [source]: {
        id: userId,
        name: name,
        userName: userName,
      },
    };

    // Step 1: Handle entity creation/update with proper error handling
    try {
      // First check if the entity exists
      const entity = await this.adapter.getEntityById(entityId);

      if (!entity) {
        // Try to create the entity
        try {
          const success = await this.adapter.createEntity({
            id: entityId,
            names,
            metadata: entityMetadata,
            agentId: this.agentId,
          });

          if (success) {
            this.runtimeLogger.debug(
              `Created new entity ${entityId} for user ${name || userName || 'unknown'}`
            );
          } else {
            throw new Error(`Failed to create entity ${entityId}`);
          }
        } catch (error) {
          // If we get a duplicate key error, the entity exists in the database but isn't
          // associated with this agent - this is expected in multi-agent scenarios
          if (error.message?.includes('duplicate key') || error.code === '23505') {
            this.runtimeLogger.debug(
              `Entity ${entityId} exists in database but not for this agent. This is normal in multi-agent setups.`
            );
          } else {
            // For any other errors, re-throw
            throw error;
          }
        }
      } else {
        // Entity exists for this agent, update if needed
        await this.adapter.updateEntity({
          id: entityId,
          names: [...new Set([...(entity.names || []), ...names])].filter(Boolean),
          metadata: {
            ...entity.metadata,
            [source]: {
              ...entity.metadata?.[source],
              name: name,
              userName: userName,
            },
          },
          agentId: this.agentId,
        });
      }

      // Step 2: Ensure world exists
      await this.ensureWorldExists({
        id: worldId,
        name: worldName || serverId ? `World for server ${serverId}` : `World for room ${roomId}`,
        agentId: this.agentId,
        serverId: serverId || 'default',
        metadata,
      });

      // Step 3: Ensure room exists
      await this.ensureRoomExists({
        id: roomId,
        name: name,
        source,
        type,
        channelId,
        serverId,
        worldId,
      });

      // Step 4: Add participants to the room
      // For the user entity, we'll try even if we couldn't retrieve it
      try {
        await this.ensureParticipantInRoom(entityId, roomId);
      } catch (error) {
        // If the normal flow fails because the entity isn't found,
        // try direct participant addition as a clean fallback
        if (error.message?.includes('not found')) {
          const added = await this.adapter.addParticipant(entityId, roomId);
          if (!added) {
            throw new Error(`Failed to add participant ${entityId} to room ${roomId}`);
          }
          this.runtimeLogger.debug(`Added participant ${entityId} to room ${roomId} directly`);
        } else {
          throw error;
        }
      }

      // Always add the agent to the room
      await this.ensureParticipantInRoom(this.agentId, roomId);

      this.runtimeLogger.debug(
        `Success: Successfully connected entity ${entityId} in room ${roomId}`
      );
    } catch (error) {
      this.runtimeLogger.error(
        `Failed to ensure connection: ${error instanceof Error ? error.message : String(error)}`
      );
      throw error;
    }
  }

  /**
   * Ensures a participant is added to a room, checking that the entity exists first
   */
  async ensureParticipantInRoom(entityId: UUID, roomId: UUID) {
    // Make sure entity exists in database before adding as participant
    const entity = await this.adapter.getEntityById(entityId);

    // If entity is not found but it's not the agent itself, we might still want to proceed
    // This can happen when an entity exists in the database but isn't associated with this agent
    if (!entity && entityId !== this.agentId) {
      this.runtimeLogger.warn(
        `Entity ${entityId} not directly accessible to agent ${this.agentId}. Will attempt to add as participant anyway.`
      );
    } else if (!entity) {
      throw new Error(`User ${entityId} not found`);
    }

    // Get current participants
    const participants = await this.adapter.getParticipantsForRoom(roomId);

    // Only add if not already a participant
    if (!participants.includes(entityId)) {
      // Add participant using the ID
      const added = await this.adapter.addParticipant(entityId, roomId);

      if (!added) {
        throw new Error(`Failed to add participant ${entityId} to room ${roomId}`);
      }

      if (entityId === this.agentId) {
        this.runtimeLogger.debug(
          `Agent ${this.character.name} linked to room ${roomId} successfully.`
        );
      } else {
        this.runtimeLogger.debug(`User ${entityId} linked to room ${roomId} successfully.`);
      }
    }
  }

  async removeParticipant(entityId: UUID, roomId: UUID): Promise<boolean> {
    return await this.adapter.removeParticipant(entityId, roomId);
  }

  async getParticipantsForEntity(entityId: UUID): Promise<Participant[]> {
    return await this.adapter.getParticipantsForEntity(entityId);
  }

  async getParticipantsForRoom(roomId: UUID): Promise<UUID[]> {
    return await this.adapter.getParticipantsForRoom(roomId);
  }

  async addParticipant(entityId: UUID, roomId: UUID): Promise<boolean> {
    return await this.adapter.addParticipant(entityId, roomId);
  }

  /**
   * Ensure the existence of a world.
   */
  async ensureWorldExists({ id, name, serverId, metadata }: World) {
    // try {
    const world = await this.getWorld(id);
    if (!world) {
      this.runtimeLogger.debug('Creating world:', {
        id,
        name,
        serverId,
        agentId: this.agentId,
      });
      await this.adapter.createWorld({
        id,
        name,
        agentId: this.agentId,
        serverId: serverId || 'default',
        metadata,
      });
      this.runtimeLogger.debug(`World ${id} created successfully.`);
    }
    // } catch (error) {
    //   this.runtimeLogger.error(
    //     `Failed to ensure world exists: ${
    //       error instanceof Error ? error.message : String(error)
    //     }`
    //   );
    //   throw error;
    // }
  }

  /**
   * Ensure the existence of a room between the agent and a user. If no room exists, a new room is created and the user
   * and agent are added as participants. The room ID is returned.
   * @param entityId - The user ID to create a room with.
   * @returns The room ID of the room between the agent and the user.
   * @throws An error if the room cannot be created.
   */
  async ensureRoomExists({ id, name, source, type, channelId, serverId, worldId, metadata }: Room) {
    const room = await this.adapter.getRoom(id);
    if (!worldId) throw new Error('worldId is required');
    if (!room) {
      await this.adapter.createRoom({
        id,
        name,
        agentId: this.agentId,
        source,
        type,
        channelId,
        serverId,
        worldId,
        metadata,
      });
      this.runtimeLogger.debug(`Room ${id} created successfully.`);
    }
  }

  /**
   * Composes the agent's state by gathering data from enabled providers.
   * @param message - The message to use as context for state composition
   * @param filterList - Optional list of provider names to include, filtering out all others
   * @param onlyInclude - If true, only include providers that are in the includeList, don't get other registered providers
   * @param skipCache - If true, skip the cache and get the latest data from the providers
   * @returns A State object containing provider data, values, and text
   */
  async composeState(
    message: Memory,
    includeList: string[] | null = null, // include providers that are private, dynamic or otherwise not included by default
    onlyInclude = false,
    skipCache = false
  ): Promise<State> {
    const filterList = onlyInclude ? includeList : null;
    return this.startSpan('AgentRuntime.composeState', async (span) => {
      span.setAttributes({
        'message.id': message.id,
        'agent.id': this.agentId,
        filter_list: filterList ? JSON.stringify(filterList) : 'none', // Use 'none' for clarity
        include_list: includeList ? JSON.stringify(includeList) : 'none', // Use 'none' for clarity
      });
      span.addEvent('state_composition_started');

      const emptyObj = {
        values: {},
        data: {},
        text: '',
      } as State;

      // Get cached state for this message ID first
      const cachedState = skipCache
        ? emptyObj
        : (await this.stateCache.get(message.id)) || emptyObj;

      // Get existing provider names from cache (if any)
      const existingProviderNames = cachedState.data.providers
        ? Object.keys(cachedState.data.providers)
        : [];

      span.setAttributes({
        cached_state_exists: !!cachedState.data.providers, // More specific check
        existing_providers_count: existingProviderNames.length,
        existing_providers: JSON.stringify(existingProviderNames), // Add list of existing providers
      });

      // Step 1: Determine base set of providers to fetch
      const providerNames = new Set<string>();

      if (filterList && filterList.length > 0) {
        // If filter list provided, start with just those providers
        filterList.forEach((name) => providerNames.add(name));
      } else {
        // Otherwise, when onlyInclude is false, fetch all non-private, non-dynamic providers.
        // This ensures their state is refreshed alongside any includeList providers.
        this.providers
          .filter((p) => !p.private && !p.dynamic)
          .forEach((p) => providerNames.add(p.name));
      }

      // Step 2: Always add providers from include list
      if (!filterList && includeList && includeList.length > 0) {
        includeList.forEach((name) => providerNames.add(name));
      }

      // Get the actual provider objects and sort by position
      const providersToGet = Array.from(
        new Set(this.providers.filter((p) => providerNames.has(p.name)))
      ).sort((a, b) => (a.position || 0) - (b.position || 0));

      const providerNamesToGet = providersToGet.map((p) => p.name);
      span.setAttributes({
        providers_to_get_count: providersToGet.length,
        providers_to_get: JSON.stringify(providerNamesToGet), // Log names as JSON array
      });
      span.addEvent('starting_provider_fetch');

      // Fetch data from selected providers
      const providerData = await Promise.all(
        providersToGet.map(async (provider) => {
          // This creates nested spans for each provider call automatically
          return this.startSpan(`provider.${provider.name}`, async (providerSpan) => {
            const start = Date.now();
            try {
              const result = await provider.get(this, message, cachedState);
              const duration = Date.now() - start;

              providerSpan.setAttributes({
                'provider.name': provider.name,
                'provider.duration_ms': duration,
                'result.has_text': !!result.text,
                'result.values_keys': result.values
                  ? JSON.stringify(Object.keys(result.values))
                  : '[]',
              });
              providerSpan.addEvent('provider_fetch_complete');

              this.runtimeLogger.debug(`${provider.name} Provider took ${duration}ms to respond`);
              return {
                ...result,
                providerName: provider.name,
              };
            } catch (error) {
              const duration = Date.now() - start;
              const errorMessage = error instanceof Error ? error.message : String(error);
              providerSpan.recordException(error as Error);
              providerSpan.setStatus({ code: SpanStatusCode.ERROR, message: errorMessage });
              providerSpan.setAttributes({
                'provider.name': provider.name,
                'provider.duration_ms': duration,
                'error.message': errorMessage,
              });
              providerSpan.addEvent('provider_fetch_error');

              // Return empty result on error
              return { values: {}, text: '', data: {}, providerName: provider.name }; // ensure data is also present
            }
          });
        })
      );

      // This map will store the full result object for each provider,
      // combining cached data with freshly fetched data.
      // Assumes cachedState.data.providers stores { providerName: { text, values, data, providerName }, ... }
      const currentProviderResults = { ...(cachedState.data?.providers || {}) };

      // Update the map with the full results from newly fetched providerData
      for (const freshResult of providerData) {
        // freshResult is { text, values, data, providerName }
        currentProviderResults[freshResult.providerName] = freshResult;
      }

      // Aggregate text from all providers in their intended order.
      // providersToGet is already sorted by position and contains all providers for the current state composition.
      const orderedTexts: string[] = [];
      for (const provider of providersToGet) {
        const result = currentProviderResults[provider.name];
        if (result && result.text && result.text.trim() !== '') {
          orderedTexts.push(result.text);
        }
      }
      const providersText = orderedTexts.join('\n');

      // Aggregate values from all providers for newState.values.
      // Start with any general non-provider values from the cache.
      const aggregatedStateValues = { ...(cachedState.values || {}) };
      // Merge .values from each provider result in currentProviderResults
      // Iterate based on providersToGet to maintain a semblance of order if keys in aggregatedStateValues overlap, though Object.assign behavior for overlap is last-in wins.
      for (const provider of providersToGet) {
        const providerResult = currentProviderResults[provider.name];
        if (providerResult && providerResult.values && typeof providerResult.values === 'object') {
          Object.assign(aggregatedStateValues, providerResult.values);
        }
      }
      // Ensure any providers in currentProviderResults not in providersToGet (e.g. from cache, if logic allowed) also contribute their values
      for (const providerName in currentProviderResults) {
        if (!providersToGet.some((p) => p.name === providerName)) {
          const providerResult = currentProviderResults[providerName];
          if (
            providerResult &&
            providerResult.values &&
            typeof providerResult.values === 'object'
          ) {
            Object.assign(aggregatedStateValues, providerResult.values);
          }
        }
      }

      // Assemble and cache the new state
      const newState = {
        values: {
          ...aggregatedStateValues,
          providers: providersText, // The aggregated text string
        },
        data: {
          ...(cachedState.data || {}), // Preserve other top-level data from cache
          providers: currentProviderResults, // Store the map of full provider results
        },
        text: providersText, // The main textual representation of the state
      } as State;

      // Cache the result for future use
      this.stateCache.set(message.id, newState);

      const finalProviderCount = Object.keys(currentProviderResults).length;
      const finalProviderNames = Object.keys(currentProviderResults);
      const finalValueKeys = Object.keys(newState.values); // Get keys from the merged state values

      span.setAttributes({
        // Remove original/redundant attributes
        // 'final_state_text_length': providersText.length,
        // 'provider_count_final': finalProviderCount,
        // 'provider_names_final': JSON.stringify(finalProviderNames),

        // Context-specific attributes
        'context.sources.provider_count': finalProviderCount,
        'context.sources.provider_names': JSON.stringify(finalProviderNames),
        'context.state.value_keys': JSON.stringify(finalValueKeys),
        'context.state.text_length': providersText.length,
        // Flags for common providers
        'context.sources.used_memory': finalProviderNames.includes('RECENT_MESSAGES'),
        'context.sources.used_knowledge': finalProviderNames.includes('KNOWLEDGE'),
        'context.sources.used_character': finalProviderNames.includes('CHARACTER'),
        'context.sources.used_actions': finalProviderNames.includes('ACTIONS'),
        'context.sources.used_facts': finalProviderNames.includes('FACTS'), // Example, adjust if needed
      });

      // Log final text as event, using updated event name
      span.addEvent('context.composed', {
        'context.final_string':
          providersText.length > 1000 ? providersText.substring(0, 997) + '...' : providersText, // Truncate if needed
        'context.final_length': providersText.length,
      });
      span.addEvent('state_composition_complete');

      return newState;
    });
  }

  getService<T extends Service>(service: ServiceTypeName): T | null {
    const serviceInstance = this.services.get(service);
    if (!serviceInstance) {
      // it's not a warn, a plugin might just not be installed
      this.runtimeLogger.debug(`Service ${service} not found`);
      return null;
    }
    return serviceInstance as T;
  }

  async registerService(service: typeof Service): Promise<void> {
    return this.startSpan('AgentRuntime.registerService', async (span) => {
      const serviceType = service.serviceType as ServiceTypeName;
      span.setAttributes({
        'service.type': serviceType || 'unknown',
        'agent.id': this.agentId,
      });

      if (!serviceType) {
        span.addEvent('service_missing_type');
        return;
      }
      this.runtimeLogger.debug(
        `${this.character.name}(${this.agentId}) - Registering service:`,
        serviceType
      );

      if (this.services.has(serviceType)) {
        span.addEvent('service_already_registered');
        this.runtimeLogger.warn(
          `${this.character.name}(${this.agentId}) - Service ${serviceType} is already registered. Skipping registration.`
        );
        return;
      }

      try {
        span.addEvent('starting_service');
        const serviceInstance = await service.start(this);

        // Add the service to the services map
        this.services.set(serviceType, serviceInstance);

        // --- NEW: Check for and call static send handler registration ---
        if (typeof (service as any).registerSendHandlers === 'function') {
          (service as any).registerSendHandlers(this, serviceInstance);
        }
        // --- END NEW ---

        span.addEvent('service_registered');
        this.runtimeLogger.debug(
          `${this.character.name}(${this.agentId}) - Service ${serviceType} registered successfully`
        );
      } catch (error) {
        const errorMessage = error instanceof Error ? error.message : String(error);
        span.recordException(error as Error);
        span.setStatus({
          code: SpanStatusCode.ERROR,
          message: errorMessage,
        });
        this.runtimeLogger.error(
          `${this.character.name}(${this.agentId}) - Failed to register service ${serviceType}: ${errorMessage}`
        );
        throw error;
      }
    });
  }

  registerModel(
    modelType: ModelTypeName,
    handler: (params: any) => Promise<any>,
    provider: string,
    priority?: number
  ) {
    const modelKey = typeof modelType === 'string' ? modelType : ModelType[modelType];
    if (!this.models.has(modelKey)) {
      this.models.set(modelKey, []);
    }

    const registrationOrder = Date.now(); // Use a timestamp as a unique registration order
    this.models.get(modelKey)?.push({
      handler,
      provider,
      priority: priority || 0,
      registrationOrder,
    });
    // Sort by priority (highest first), then by registration order (earliest first)
    this.models.get(modelKey)?.sort((a, b) => {
      if ((b.priority || 0) !== (a.priority || 0)) {
        return (b.priority || 0) - (a.priority || 0);
      }
      return a.registrationOrder - b.registrationOrder;
    });
  }

  getModel(
    modelType: ModelTypeName,
    provider?: string
  ): ((runtime: IAgentRuntime, params: any) => Promise<any>) | undefined {
    const modelKey = typeof modelType === 'string' ? modelType : ModelType[modelType];
    const models = this.models.get(modelKey);
    if (!models?.length) {
      return undefined;
    }

    // Find model by provider if specified
    if (provider) {
      const modelWithProvider = models.find((m) => m.provider === provider);
      if (modelWithProvider) {
        this.runtimeLogger.debug(
          `[AgentRuntime][${this.character.name}] Using model ${modelKey} from provider ${provider}`
        );
        return modelWithProvider.handler;
      } else {
        this.runtimeLogger.warn(
          `[AgentRuntime][${this.character.name}] No model found for provider ${provider}`
        );
      }
    }

    // Return highest priority handler (first in array after sorting)
    this.runtimeLogger.debug(
      `[AgentRuntime][${this.character.name}] Using model ${modelKey} from provider ${models[0].provider}`
    );
    return models[0].handler;
  }

  /**
   * Use a model with strongly typed parameters and return values based on model type
   * @template T - The model type to use
   * @template R - The expected return type, defaults to the type defined in ModelResultMap[T]
   * @param {T} modelType - The type of model to use
   * @param {ModelParamsMap[T] | any} params - The parameters for the model, typed based on model type
   * @returns {Promise<R>} - The model result, typed based on the provided generic type parameter
   */
  async useModel<T extends ModelTypeName, R = ModelResultMap[T]>(
    modelType: T,
    params: Omit<ModelParamsMap[T], 'runtime'> | any,
    provider?: string
  ): Promise<R> {
    // Use modelType directly in span name for better granularity
    return this.startSpan(`AgentRuntime.useModel.${modelType}`, async (span) => {
      const modelKey = typeof modelType === 'string' ? modelType : ModelType[modelType];

      // Try to extract prompt content from params (common patterns)
      const promptContent =
        params?.prompt ||
        params?.input ||
        (Array.isArray(params?.messages) ? JSON.stringify(params.messages) : null);

      // Add essential attributes and params/prompt as events
      span.setAttributes({
        'llm.request.model': modelKey, // Semantic convention
        'agent.id': this.agentId,
        'llm.request.temperature': params?.temperature,
        'llm.request.top_p': params?.top_p,
        'llm.request.max_tokens': params?.max_tokens || params?.max_tokens_to_sample, // Handle variations
      });
      span.addEvent('model_parameters', { params: JSON.stringify(params, safeReplacer()) }); // Log full params
      if (promptContent) {
        span.addEvent('llm.prompt', { 'prompt.content': promptContent }); // Log extracted prompt
      }
      // Note: Logging raw API response is not feasible here as the call happens within the model handler.

      const model = this.getModel(modelKey, provider);
      if (!model) {
        const errorMsg = `No handler found for delegate type: ${modelKey}`;
        span.setStatus({ code: SpanStatusCode.ERROR, message: errorMsg });
        throw new Error(errorMsg);
      }

      // Log input parameters (keep debug log if useful)
      this.runtimeLogger.debug(
        `[useModel] ${modelKey} input:`,
<<<<<<< HEAD
        JSON.stringify(params, safeReplacer(), 2).replace(/\\n/g, '\n')
=======
        JSON.stringify(params, safeReplacer(), 2)
>>>>>>> a32e49ab
      );

      // Handle different parameter formats
      let paramsWithRuntime: any;

      // If params is a simple value (string, number, etc.), pass it directly
      if (
        params === null ||
        params === undefined ||
        typeof params !== 'object' ||
        Array.isArray(params) ||
        (typeof Buffer !== 'undefined' && Buffer.isBuffer(params))
      ) {
        paramsWithRuntime = params;
      } else {
        // Otherwise inject the runtime
        paramsWithRuntime = {
          ...params,
          runtime: this,
        };
      }

      // Start timer
      const startTime = performance.now();
      span.addEvent('model_execution_start');

      try {
        // Call the model
        const response = await model(this, paramsWithRuntime);

        // Calculate elapsed time
        const elapsedTime = performance.now() - startTime;
        span.setAttributes({
          'llm.duration_ms': elapsedTime, // Consider llm.duration semantic convention
          // Attempt to extract token counts if response structure is known/standardized
          // Example (adjust based on actual response structure):
          'llm.usage.prompt_tokens': (response as any)?.usage?.prompt_tokens,
          'llm.usage.completion_tokens': (response as any)?.usage?.completion_tokens,
          'llm.usage.total_tokens': (response as any)?.usage?.total_tokens,
        });

        // Log response as event
        span.addEvent('model_response', { response: JSON.stringify(response, safeReplacer()) }); // Log processed response

        // Log timing (keep debug log if useful)
        this.runtimeLogger.debug(
          `[useModel] ${modelKey} completed in ${Number(elapsedTime.toFixed(2)).toLocaleString()}ms`
        );

        // Log response (keep debug log if useful)
        this.runtimeLogger.debug(
          `[useModel] ${modelKey} output:`,
          Array.isArray(response)
            ? `${JSON.stringify(response.slice(0, 5))}...${JSON.stringify(response.slice(-5))} (${
                response.length
              } items)`
            : JSON.stringify(response)
        );

        // Log the model usage (keep adapter log if useful)
        this.adapter.log({
          entityId: this.agentId,
          roomId: this.agentId,
          body: {
            modelType,
            modelKey,
            params: params
              ? typeof params === 'object'
                ? Object.keys(params)
                : typeof params
              : null,
            response:
              Array.isArray(response) && response.every((x) => typeof x === 'number')
                ? '[array]'
                : response,
          },
          type: `useModel:${modelKey}`,
        });

        span.addEvent('model_execution_complete');
        span.setStatus({ code: SpanStatusCode.OK }); // Explicitly set OK status
        return response as R;
      } catch (error) {
        // Calculate time to error
        const errorTime = performance.now() - startTime;

        // Record error details
        const errorMessage = error instanceof Error ? error.message : String(error);
        span.recordException(error as Error);
        span.setStatus({
          code: SpanStatusCode.ERROR,
          message: errorMessage,
        });
        span.setAttributes({
          'error.time_ms': errorTime,
          'error.message': errorMessage,
        });
        span.addEvent('model_execution_error'); // Add specific error event

        // Rethrow the error
        throw error;
      }
    });
  }

  registerEvent(event: string, handler: (params: any) => Promise<void>) {
    // --- Reverted: Original simple registration logic ---
    if (!this.events.has(event)) {
      this.events.set(event, []);
    }
    this.events.get(event)?.push(handler);
  }

  getEvent(event: string): ((params: any) => Promise<void>)[] | undefined {
    return this.events.get(event);
  }

  async emitEvent(event: string | string[], params: any) {
    const events = Array.isArray(event) ? event : [event];

    for (const eventName of events) {
      const isMessageReceivedEvent = eventName === EventType.MESSAGE_RECEIVED;
      const instrumentationEnabled = this.instrumentationService?.isEnabled?.() && this.tracer;
      const eventHandlers = this.events.get(eventName);

      if (!eventHandlers) {
        continue; // No handlers for this event
      }

      if (isMessageReceivedEvent && instrumentationEnabled) {
        // --- Instrument with startSpan + context.with ---
        const message = (params as MessagePayload)?.message;
        const rootSpan = this.tracer.startSpan('AgentRuntime.handleMessageEvent', {
          attributes: {
            'agent.id': this.agentId,
            'character.name': this.character?.name,
            'room.id': message?.roomId || 'unknown',
            'user.id': message?.entityId || 'unknown',
            'message.id': message?.id || 'unknown',
            'event.name': eventName,
          },
        });

        // Create a new context with the rootSpan as active
        const spanContext = trace.setSpan(context.active(), rootSpan);

        try {
          rootSpan.addEvent('processing_started');
          // Execute handlers within the new context
          await context.with(spanContext, async () => {
            await Promise.all(
              eventHandlers.map((handler) => {
                // Explicitly capture the active context for each handler
                const ctx = context.active();
                return context.with(ctx, () => handler(params));
              })
            );
          });
          rootSpan.setStatus({ code: SpanStatusCode.OK });
        } catch (error) {
          this.runtimeLogger.error(
            `Error during instrumented handler execution for event ${eventName}:`,
            error
          );
          rootSpan.recordException(error as Error);
          rootSpan.setStatus({ code: SpanStatusCode.ERROR, message: (error as Error).message });
          // throw error; // Re-throw if needed
        } finally {
          rootSpan.addEvent('processing_ended');
          rootSpan.end();
        }
        // --- End Instrumentation ---
      } else {
        // --- No Instrumentation: Execute directly ---
        try {
          await Promise.all(eventHandlers.map((handler) => handler(params)));
        } catch (error) {
          this.runtimeLogger.error(
            `Error during emitEvent for ${eventName} (handler execution):`,
            error
          );
          // throw error; // Re-throw if necessary
        }
      }
    }
  }

  async ensureEmbeddingDimension() {
    this.runtimeLogger.debug(
      `[AgentRuntime][${this.character.name}] Starting ensureEmbeddingDimension`
    );

    if (!this.adapter) {
      throw new Error(
        `[AgentRuntime][${this.character.name}] Database adapter not initialized before ensureEmbeddingDimension`
      );
    }

    try {
      const model = this.getModel(ModelType.TEXT_EMBEDDING);
      if (!model) {
        throw new Error(
          `[AgentRuntime][${this.character.name}] No TEXT_EMBEDDING model registered`
        );
      }

      this.runtimeLogger.debug(
        `[AgentRuntime][${this.character.name}] Getting embedding dimensions`
      );
      const embedding = await this.useModel(ModelType.TEXT_EMBEDDING, null);

      if (!embedding || !embedding.length) {
        throw new Error(`[AgentRuntime][${this.character.name}] Invalid embedding received`);
      }

      this.runtimeLogger.debug(
        `[AgentRuntime][${this.character.name}] Setting embedding dimension: ${embedding.length}`
      );
      await this.adapter.ensureEmbeddingDimension(embedding.length);
      this.runtimeLogger.debug(
        `[AgentRuntime][${this.character.name}] Successfully set embedding dimension`
      );
    } catch (error) {
      this.runtimeLogger.debug(
        `[AgentRuntime][${this.character.name}] Error in ensureEmbeddingDimension:`,
        error
      );
      throw error;
    }
  }

  registerTaskWorker(taskHandler: TaskWorker): void {
    if (this.taskWorkers.has(taskHandler.name)) {
      this.runtimeLogger.warn(
        `Task definition ${taskHandler.name} already registered. Will be overwritten.`
      );
    }
    this.taskWorkers.set(taskHandler.name, taskHandler);
  }

  /**
   * Get a task worker by name
   */
  getTaskWorker(name: string): TaskWorker | undefined {
    return this.taskWorkers.get(name);
  }

  // Implement database adapter methods

  get db(): any {
    return this.adapter.db;
  }

  async init(): Promise<void> {
    await this.adapter.init();
  }

  async close(): Promise<void> {
    await this.adapter.close();
  }

  async getAgent(agentId: UUID): Promise<Agent | null> {
    return await this.adapter.getAgent(agentId);
  }

  async getAgents(): Promise<Partial<Agent>[]> {
    return await this.adapter.getAgents();
  }

  async createAgent(agent: Partial<Agent>): Promise<boolean> {
    return await this.adapter.createAgent(agent);
  }

  async updateAgent(agentId: UUID, agent: Partial<Agent>): Promise<boolean> {
    return await this.adapter.updateAgent(agentId, agent);
  }

  async deleteAgent(agentId: UUID): Promise<boolean> {
    return await this.adapter.deleteAgent(agentId);
  }

  async ensureAgentExists(agent: Partial<Agent>): Promise<Agent> {
    return await this.adapter.ensureAgentExists(agent);
  }

  async getEntityById(entityId: UUID): Promise<Entity | null> {
    return await this.adapter.getEntityById(entityId);
  }

  async getEntitiesForRoom(roomId: UUID, includeComponents?: boolean): Promise<Entity[]> {
    return await this.adapter.getEntitiesForRoom(roomId, includeComponents);
  }

  async createEntity(entity: Entity): Promise<boolean> {
    if (!entity.agentId) {
      entity.agentId = this.agentId;
    }
    return await this.adapter.createEntity(entity);
  }

  async updateEntity(entity: Entity): Promise<void> {
    await this.adapter.updateEntity(entity);
  }

  async getComponent(
    entityId: UUID,
    type: string,
    worldId?: UUID,
    sourceEntityId?: UUID
  ): Promise<Component | null> {
    return await this.adapter.getComponent(entityId, type, worldId, sourceEntityId);
  }

  async getComponents(entityId: UUID, worldId?: UUID, sourceEntityId?: UUID): Promise<Component[]> {
    return await this.adapter.getComponents(entityId, worldId, sourceEntityId);
  }

  async createComponent(component: Component): Promise<boolean> {
    return await this.adapter.createComponent(component);
  }

  async updateComponent(component: Component): Promise<void> {
    await this.adapter.updateComponent(component);
  }

  async deleteComponent(componentId: UUID): Promise<void> {
    await this.adapter.deleteComponent(componentId);
  }

  async addEmbeddingToMemory(memory: Memory): Promise<Memory> {
    // Return early if embedding already exists
    if (memory.embedding) {
      return memory;
    }

    const memoryText = memory.content.text;

    // Validate memory has text content
    if (!memoryText) {
      throw new Error('Cannot generate embedding: Memory content is empty');
    }

    try {
      // Generate embedding from text content
      memory.embedding = await this.useModel(ModelType.TEXT_EMBEDDING, {
        text: memoryText,
      });
    } catch (error) {
      logger.error('Failed to generate embedding:', error);
      // Fallback to zero vector if embedding fails
      memory.embedding = await this.useModel(ModelType.TEXT_EMBEDDING, null);
    }

    return memory;
  }

  async getMemories(params: {
    entityId?: UUID;
    agentId?: UUID;
    roomId?: UUID;
    count?: number;
    unique?: boolean;
    tableName: string;
    start?: number;
    end?: number;
  }): Promise<Memory[]> {
    return await this.adapter.getMemories(params);
  }

  async getMemoryById(id: UUID): Promise<Memory | null> {
    return await this.adapter.getMemoryById(id);
  }

  async getMemoriesByIds(ids: UUID[], tableName?: string): Promise<Memory[]> {
    return await this.adapter.getMemoriesByIds(ids, tableName);
  }

  async getMemoriesByRoomIds(params: {
    tableName: string;
    roomIds: UUID[];
    limit?: number;
  }): Promise<Memory[]> {
    return await this.adapter.getMemoriesByRoomIds(params);
  }

  async getCachedEmbeddings(params: {
    query_table_name: string;
    query_threshold: number;
    query_input: string;
    query_field_name: string;
    query_field_sub_name: string;
    query_match_count: number;
  }): Promise<{ embedding: number[]; levenshtein_score: number }[]> {
    return await this.adapter.getCachedEmbeddings(params);
  }

  async log(params: {
    body: { [key: string]: unknown };
    entityId: UUID;
    roomId: UUID;
    type: string;
  }): Promise<void> {
    await this.adapter.log(params);
  }

  async searchMemories(params: {
    embedding: number[];
    query?: string;
    match_threshold?: number;
    count?: number;
    roomId?: UUID;
    unique?: boolean;
    worldId?: UUID;
    entityId?: UUID;
    tableName: string;
  }): Promise<Memory[]> {
    const memories = await this.adapter.searchMemories(params);
    if (params.query) {
      const rerankedMemories = await this.rerankMemories(params.query, memories);
      return rerankedMemories;
    }
    return memories;
  }

  async rerankMemories(query: string, memories: Memory[]): Promise<Memory[]> {
    const docs = memories.map((memory) => ({
      title: memory.id,
      content: memory.content.text,
    }));

    // Create a new BM25 instance
    const bm25 = new BM25(docs);

    // Get search results
    const results = bm25.search(query, memories.length);

    return results.map((result) => memories[result.index]);
  }

  async createMemory(memory: Memory, tableName: string, unique?: boolean): Promise<UUID> {
    return await this.adapter.createMemory(memory, tableName, unique);
  }

  async updateMemory(
    memory: Partial<Memory> & { id: UUID; metadata?: MemoryMetadata }
  ): Promise<boolean> {
    return await this.adapter.updateMemory(memory);
  }

  async deleteMemory(memoryId: UUID): Promise<void> {
    await this.adapter.deleteMemory(memoryId);
  }

  async deleteAllMemories(roomId: UUID, tableName: string): Promise<void> {
    await this.adapter.deleteAllMemories(roomId, tableName);
  }

  async countMemories(roomId: UUID, unique?: boolean, tableName?: string): Promise<number> {
    return await this.adapter.countMemories(roomId, unique, tableName);
  }

  async getLogs(params: {
    entityId: UUID;
    roomId?: UUID;
    type?: string;
    count?: number;
    offset?: number;
  }): Promise<Log[]> {
    return await this.adapter.getLogs(params);
  }

  async deleteLog(logId: UUID): Promise<void> {
    await this.adapter.deleteLog(logId);
  }

  async createWorld(world: World): Promise<UUID> {
    return await this.adapter.createWorld(world);
  }

  async getWorld(id: UUID): Promise<World | null> {
    return await this.adapter.getWorld(id);
  }

  async removeWorld(worldId: UUID): Promise<void> {
    await this.adapter.removeWorld(worldId);
  }

  async getAllWorlds(): Promise<World[]> {
    return await this.adapter.getAllWorlds();
  }

  async updateWorld(world: World): Promise<void> {
    await this.adapter.updateWorld(world);
  }

  async getRoom(roomId: UUID): Promise<Room | null> {
    return await this.adapter.getRoom(roomId);
  }

  async createRoom({ id, name, source, type, channelId, serverId, worldId }: Room): Promise<UUID> {
    if (!worldId) throw new Error('worldId is required');
    return await this.adapter.createRoom({
      id,
      name,
      source,
      type,
      channelId,
      serverId,
      worldId,
    });
  }

  async deleteRoom(roomId: UUID): Promise<void> {
    await this.adapter.deleteRoom(roomId);
  }

  async deleteRoomsByServerId(serverId: UUID): Promise<void> {
    await this.adapter.deleteRoomsByServerId(serverId);
  }

  async updateRoom(room: Room): Promise<void> {
    await this.adapter.updateRoom(room);
  }

  async getRoomsForParticipant(entityId: UUID): Promise<UUID[]> {
    return await this.adapter.getRoomsForParticipant(entityId);
  }

  async getRoomsForParticipants(userIds: UUID[]): Promise<UUID[]> {
    return await this.adapter.getRoomsForParticipants(userIds);
  }

  async getRooms(worldId: UUID): Promise<Room[]> {
    return await this.adapter.getRooms(worldId);
  }

  async getParticipantUserState(
    roomId: UUID,
    entityId: UUID
  ): Promise<'FOLLOWED' | 'MUTED' | null> {
    return await this.adapter.getParticipantUserState(roomId, entityId);
  }

  async setParticipantUserState(
    roomId: UUID,
    entityId: UUID,
    state: 'FOLLOWED' | 'MUTED' | null
  ): Promise<void> {
    await this.adapter.setParticipantUserState(roomId, entityId, state);
  }

  async createRelationship(params: {
    sourceEntityId: UUID;
    targetEntityId: UUID;
    tags?: string[];
    metadata?: { [key: string]: any };
  }): Promise<boolean> {
    return await this.adapter.createRelationship(params);
  }

  async updateRelationship(relationship: Relationship): Promise<void> {
    await this.adapter.updateRelationship(relationship);
  }

  async getRelationship(params: {
    sourceEntityId: UUID;
    targetEntityId: UUID;
  }): Promise<Relationship | null> {
    return await this.adapter.getRelationship(params);
  }

  async getRelationships(params: { entityId: UUID; tags?: string[] }): Promise<Relationship[]> {
    return await this.adapter.getRelationships(params);
  }

  async getCache<T>(key: string): Promise<T | undefined> {
    return await this.adapter.getCache<T>(key);
  }

  async setCache<T>(key: string, value: T): Promise<boolean> {
    return await this.adapter.setCache<T>(key, value);
  }

  async deleteCache(key: string): Promise<boolean> {
    return await this.adapter.deleteCache(key);
  }

  async createTask(task: Task): Promise<UUID> {
    return await this.adapter.createTask(task);
  }

  async getTasks(params: { roomId?: UUID; tags?: string[]; entityId?: UUID }): Promise<Task[]> {
    return await this.adapter.getTasks(params);
  }

  async getTask(id: UUID): Promise<Task | null> {
    return await this.adapter.getTask(id);
  }

  async getTasksByName(name: string): Promise<Task[]> {
    return await this.adapter.getTasksByName(name);
  }

  async updateTask(id: UUID, task: Partial<Task>): Promise<void> {
    await this.adapter.updateTask(id, task);
  }

  async deleteTask(id: UUID): Promise<void> {
    await this.adapter.deleteTask(id);
  }

  // Event emitter methods
  on(event: string, callback: (data: any) => void): void {
    if (!this.eventHandlers.has(event)) {
      this.eventHandlers.set(event, []);
    }
    this.eventHandlers.get(event)!.push(callback);
  }

  off(event: string, callback: (data: any) => void): void {
    if (!this.eventHandlers.has(event)) {
      return;
    }
    const handlers = this.eventHandlers.get(event)!;
    const index = handlers.indexOf(callback);
    if (index !== -1) {
      handlers.splice(index, 1);
    }
  }

  emit(event: string, data: any): void {
    if (!this.eventHandlers.has(event)) {
      return;
    }
    for (const handler of this.eventHandlers.get(event)!) {
      handler(data);
    }
  }

  /**
   * Sends a control message to the frontend to enable or disable input
   * @param {Object} params - Parameters for the control message
   * @param {UUID} params.roomId - The ID of the room to send the control message to
   * @param {'enable_input' | 'disable_input'} params.action - The action to perform
   * @param {string} [params.target] - Optional target element identifier
   * @returns {Promise<void>}
   */
  async sendControlMessage(params: {
    roomId: UUID;
    action: 'enable_input' | 'disable_input';
    target?: string;
  }): Promise<void> {
    try {
      const { roomId, action, target } = params;

      // Create the control message
      const controlMessage = {
        type: 'control',
        payload: {
          action,
          target,
        },
        roomId,
      };

      // Emit an event that can be handled by the websocket service or other handlers
      await this.emitEvent('CONTROL_MESSAGE', {
        runtime: this,
        message: controlMessage,
        source: 'agent',
      });

      this.runtimeLogger.debug(`Sent control message: ${action} to room ${roomId}`);
    } catch (error) {
      this.runtimeLogger.error(`Error sending control message: ${error}`);
    }
  }

  /**
   * Registers a handler function for sending messages to a specific source.
   * @param source - The unique identifier for the source.
   * @param handler - The SendHandlerFunction to register.
   */
  registerSendHandler(source: string, handler: SendHandlerFunction): void {
    if (this.sendHandlers.has(source)) {
      this.runtimeLogger.warn(
        `Send handler for source '${source}' already registered. Overwriting.`
      );
    }
    this.sendHandlers.set(source, handler);
    this.runtimeLogger.info(`Registered send handler for source: ${source}`);
  }

  /**
   * Sends a message to a target using the registered handler for the target's source.
   * @param target - Information about the message target.
   * @param content - The message content.
   */
  async sendMessageToTarget(target: TargetInfo, content: Content): Promise<void> {
    return this.startSpan('AgentRuntime.sendMessageToTarget', async (span) => {
      span.setAttributes({
        'message.target.source': target.source,
        'message.target.roomId': target.roomId,
        'message.target.channelId': target.channelId,
        'message.target.serverId': target.serverId,
        'message.target.entityId': target.entityId,
        'message.target.threadId': target.threadId,
        'agent.id': this.agentId,
      });

      const handler = this.sendHandlers.get(target.source);
      if (!handler) {
        const errorMsg = `No send handler registered for source: ${target.source}`;
        span.setStatus({ code: SpanStatusCode.ERROR, message: errorMsg });
        this.runtimeLogger.error(errorMsg);
        // Optionally throw or just log the error
        throw new Error(errorMsg);
      }

      try {
        span.addEvent('executing_send_handler');
        await handler(this, target, content);
        span.addEvent('send_handler_executed');
        span.setStatus({ code: SpanStatusCode.OK });
      } catch (error) {
        const errorMsg = error instanceof Error ? error.message : String(error);
        span.recordException(error as Error);
        span.setStatus({ code: SpanStatusCode.ERROR, message: errorMsg });
        this.runtimeLogger.error(
          `Error executing send handler for source ${target.source}:`,
          error
        );
        throw error; // Re-throw error after logging and tracing
      }
    });
  }
}<|MERGE_RESOLUTION|>--- conflicted
+++ resolved
@@ -448,16 +448,16 @@
         }
       }
 
-      if (plugin.services) {
-        span.addEvent('registering_services');
-        for (const service of plugin.services) {
-          if (this.isInitialized) {
-            await this.registerService(service);
-          } else {
-            this.servicesInitQueue.add(service);
-          }
-        }
-      }
+      // if (plugin.services) {
+      //   span.addEvent('registering_services');
+      //   for (const service of plugin.services) {
+      //     if (this.isInitialized) {
+      //       await this.registerService(service);
+      //     } else {
+      //       this.servicesInitQueue.add(service);
+      //     }
+      //   }
+      // }
 
       span.addEvent('plugin_registration_complete');
     });
@@ -1880,11 +1880,9 @@
         // Add the service to the services map
         this.services.set(serviceType, serviceInstance);
 
-        // --- NEW: Check for and call static send handler registration ---
         if (typeof (service as any).registerSendHandlers === 'function') {
           (service as any).registerSendHandlers(this, serviceInstance);
         }
-        // --- END NEW ---
 
         span.addEvent('service_registered');
         this.runtimeLogger.debug(
@@ -2011,11 +2009,7 @@
       // Log input parameters (keep debug log if useful)
       this.runtimeLogger.debug(
         `[useModel] ${modelKey} input:`,
-<<<<<<< HEAD
         JSON.stringify(params, safeReplacer(), 2).replace(/\\n/g, '\n')
-=======
-        JSON.stringify(params, safeReplacer(), 2)
->>>>>>> a32e49ab
       );
 
       // Handle different parameter formats
@@ -2700,6 +2694,7 @@
    * @param handler - The SendHandlerFunction to register.
    */
   registerSendHandler(source: string, handler: SendHandlerFunction): void {
+    console.trace('registerSendHandler', source, handler);
     if (this.sendHandlers.has(source)) {
       this.runtimeLogger.warn(
         `Send handler for source '${source}' already registered. Overwriting.`
