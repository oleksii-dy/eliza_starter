import { readFile } from "fs/promises";
import { join } from "path";
import { names, uniqueNamesGenerator } from "unique-names-generator";
import { v4 as uuidv4 } from "uuid";
import {
    composeActionExamples,
    formatActionNames,
    formatActions,
} from "./actions.ts";
import { addHeader, composeContext } from "./context.ts";
import { defaultCharacter } from "./defaultCharacter.ts";
import {
    evaluationTemplate,
    formatEvaluatorExamples,
    formatEvaluatorNames,
    formatEvaluators,
} from "./evaluators.ts";
import { generateText } from "./generation.ts";
import { formatGoalsAsString, getGoals } from "./goals.ts";
import { elizaLogger } from "./index.ts";
import knowledge from "./knowledge.ts";
import { MemoryManager } from "./memory.ts";
import { formatActors, formatMessages, getActorDetails } from "./messages.ts";
import { parseJsonArrayFromText } from "./parsing.ts";
import { formatPosts } from "./posts.ts";
import { getProviders } from "./providers.ts";
import { RAGKnowledgeManager } from "./ragknowledge.ts";
import settings from "./settings.ts";
import {
    Character,
    Goal,
    HandlerCallback,
    IAgentRuntime,
    ICacheManager,
    IDatabaseAdapter,
    IMemoryManager,
    IRAGKnowledgeManager,
    IVerifiableInferenceAdapter,
    KnowledgeItem,
    //RAGKnowledgeItem,
    //Media,
    ModelClass,
    ModelProviderName,
    Plugin,
    Provider,
    Service,
    ServiceType,
    State,
    UUID,
    type Action,
    type Actor,
    type Evaluator,
    type Memory,
} from "./types.ts";
import { stringToUuid } from "./uuid.ts";

/**
 * Represents the runtime environment for an agent, handling message processing,
 * action registration, and interaction with external services like OpenAI and Supabase.
 */
export class AgentRuntime implements IAgentRuntime {
    /**
     * Default count for recent messages to be kept in memory.
     * @private
     */
    readonly #conversationLength = 32 as number;
    /**
     * The ID of the agent
     */
    agentId: UUID;
    /**
     * The base URL of the server where the agent's requests are processed.
     */
    serverUrl = "http://localhost:7998";

    /**
     * The database adapter used for interacting with the database.
     */
    databaseAdapter: IDatabaseAdapter;

    /**
     * Authentication token used for securing requests.
     */
    token: string | null;

    /**
     * Custom actions that the agent can perform.
     */
    actions: Action[] = [];

    /**
     * Evaluators used to assess and guide the agent's responses.
     */
    evaluators: Evaluator[] = [];

    /**
     * Context providers used to provide context for message generation.
     */
    providers: Provider[] = [];

    plugins: Plugin[] = [];

    /**
     * The model to use for generateText.
     */
    modelProvider: ModelProviderName;

    /**
     * The model to use for generateImage.
     */
    imageModelProvider: ModelProviderName;

    /**
     * The model to use for describing images.
     */
    imageVisionModelProvider: ModelProviderName;

    /**
     * Fetch function to use
     * Some environments may not have access to the global fetch function and need a custom fetch override.
     */
    fetch = fetch;

    /**
     * The character to use for the agent
     */
    character: Character;

    /**
     * Store messages that are sent and received by the agent.
     */
    messageManager: IMemoryManager;

    /**
     * Store and recall descriptions of users based on conversations.
     */
    descriptionManager: IMemoryManager;

    /**
     * Manage the creation and recall of static information (documents, historical game lore, etc)
     */
    loreManager: IMemoryManager;

    /**
     * Hold large documents that can be referenced
     */
    documentsManager: IMemoryManager;

    /**
     * Searchable document fragments
     */
    knowledgeManager: IMemoryManager;

    ragKnowledgeManager: IRAGKnowledgeManager;

    services: Map<ServiceType, Service> = new Map();
    memoryManagers: Map<string, IMemoryManager> = new Map();
    cacheManager: ICacheManager;
    clients: Record<string, any>;

    verifiableInferenceAdapter?: IVerifiableInferenceAdapter;

    registerMemoryManager(manager: IMemoryManager): void {
        if (!manager.tableName) {
            throw new Error("Memory manager must have a tableName");
        }

        if (this.memoryManagers.has(manager.tableName)) {
            elizaLogger.warn(
                `Memory manager ${manager.tableName} is already registered. Skipping registration.`
            );
            return;
        }

        this.memoryManagers.set(manager.tableName, manager);
    }

    getMemoryManager(tableName: string): IMemoryManager | null {
        return this.memoryManagers.get(tableName) || null;
    }

    getService<T extends Service>(service: ServiceType): T | null {
        const serviceInstance = this.services.get(service);
        if (!serviceInstance) {
            elizaLogger.error(`Service ${service} not found`);
            return null;
        }
        return serviceInstance as T;
    }

    async registerService(service: Service): Promise<void> {
        const serviceType = service.serviceType;
        elizaLogger.log("Registering service:", serviceType);

        if (this.services.has(serviceType)) {
            elizaLogger.warn(
                `Service ${serviceType} is already registered. Skipping registration.`
            );
            return;
        }

        // Add the service to the services map
        this.services.set(serviceType, service);
        elizaLogger.success(`Service ${serviceType} registered successfully`);
    }

    /**
     * Creates an instance of AgentRuntime.
     * @param opts - The options for configuring the AgentRuntime.
     * @param opts.conversationLength - The number of messages to hold in the recent message cache.
     * @param opts.token - The JWT token, can be a JWT token if outside worker, or an OpenAI token if inside worker.
     * @param opts.serverUrl - The URL of the worker.
     * @param opts.actions - Optional custom actions.
     * @param opts.evaluators - Optional custom evaluators.
     * @param opts.services - Optional custom services.
     * @param opts.memoryManagers - Optional custom memory managers.
     * @param opts.providers - Optional context providers.
     * @param opts.model - The model to use for generateText.
     * @param opts.embeddingModel - The model to use for embedding.
     * @param opts.agentId - Optional ID of the agent.
     * @param opts.databaseAdapter - The database adapter used for interacting with the database.
     * @param opts.fetch - Custom fetch function to use for making requests.
     */

    constructor(opts: {
        conversationLength?: number; // number of messages to hold in the recent message cache
        agentId?: UUID; // ID of the agent
        character?: Character; // The character to use for the agent
        token: string; // JWT token, can be a JWT token if outside worker, or an OpenAI token if inside worker
        serverUrl?: string; // The URL of the worker
        actions?: Action[]; // Optional custom actions
        evaluators?: Evaluator[]; // Optional custom evaluators
        plugins?: Plugin[];
        providers?: Provider[];
        modelProvider: ModelProviderName;

        services?: Service[]; // Map of service name to service instance
        managers?: IMemoryManager[]; // Map of table name to memory manager
        databaseAdapter: IDatabaseAdapter; // The database adapter used for interacting with the database
        fetch?: typeof fetch | unknown;
        speechModelPath?: string;
        cacheManager: ICacheManager;
        logging?: boolean;
        verifiableInferenceAdapter?: IVerifiableInferenceAdapter;
    }) {
        elizaLogger.info("Initializing AgentRuntime with options:", {
            character: opts.character?.name,
            modelProvider: opts.modelProvider,
            characterModelProvider: opts.character?.modelProvider,
        });

        this.#conversationLength =
            opts.conversationLength ?? this.#conversationLength;

        if (!opts.databaseAdapter) {
            throw new Error("No database adapter provided");
        }
        this.databaseAdapter = opts.databaseAdapter;
        // use the character id if it exists, otherwise use the agentId if it is passed in, otherwise use the character name
        this.agentId =
            opts.character?.id ??
            opts?.agentId ??
            stringToUuid(opts.character?.name ?? uuidv4());
        this.character = opts.character || defaultCharacter;

        // By convention, we create a user and room using the agent id.
        // Memories related to it are considered global context for the agent.
        this.ensureRoomExists(this.agentId).then(() => {
            this.ensureUserExists(
                this.agentId,
                this.character.name,
                this.character.name
            ).then(() => {
                // postgres needs the user to exist before you can add a participant
                this.ensureParticipantExists(this.agentId, this.agentId);
            });
        });

        elizaLogger.success(`Agent ID: ${this.agentId}`);

        this.fetch = (opts.fetch as typeof fetch) ?? this.fetch;

        this.cacheManager = opts.cacheManager;

        this.messageManager = new MemoryManager({
            runtime: this,
            tableName: "messages",
        });

        this.descriptionManager = new MemoryManager({
            runtime: this,
            tableName: "descriptions",
        });

        this.loreManager = new MemoryManager({
            runtime: this,
            tableName: "lore",
        });

        this.documentsManager = new MemoryManager({
            runtime: this,
            tableName: "documents",
        });

        this.knowledgeManager = new MemoryManager({
            runtime: this,
            tableName: "fragments",
        });

        this.ragKnowledgeManager = new RAGKnowledgeManager({
            runtime: this,
            tableName: "knowledge",
        });

        (opts.managers ?? []).forEach((manager: IMemoryManager) => {
            this.registerMemoryManager(manager);
        });

        (opts.services ?? []).forEach((service: Service) => {
            this.registerService(service);
        });

        this.serverUrl = opts.serverUrl ?? this.serverUrl;

        elizaLogger.info("Setting model provider...");
        elizaLogger.info("Model Provider Selection:", {
            characterModelProvider: this.character.modelProvider,
            optsModelProvider: opts.modelProvider,
            currentModelProvider: this.modelProvider,
            finalSelection:
                this.character.modelProvider ??
                opts.modelProvider ??
                this.modelProvider,
        });

        this.modelProvider =
            this.character.modelProvider ??
            opts.modelProvider ??
            this.modelProvider;

        this.imageModelProvider =
            this.character.imageModelProvider ?? this.modelProvider;

        elizaLogger.info("Selected model provider:", this.modelProvider);
        elizaLogger.info(
            "Selected image model provider:",
            this.imageModelProvider
        );

        this.imageVisionModelProvider =
            this.character.imageVisionModelProvider ?? this.modelProvider;

        elizaLogger.info("Selected model provider:", this.modelProvider);
        elizaLogger.info(
            "Selected image model provider:",
            this.imageVisionModelProvider
        );

        // Validate model provider
        if (!Object.values(ModelProviderName).includes(this.modelProvider)) {
            elizaLogger.error("Invalid model provider:", this.modelProvider);
            elizaLogger.error(
                "Available providers:",
                Object.values(ModelProviderName)
            );
            throw new Error(`Invalid model provider: ${this.modelProvider}`);
        }

        if (!this.serverUrl) {
            elizaLogger.warn("No serverUrl provided, defaulting to localhost");
        }

        this.token = opts.token;

        this.plugins = [
            ...(opts.character?.plugins ?? []),
            ...(opts.plugins ?? []),
        ].filter(p => !!p);

        this.plugins.forEach((plugin) => {
            plugin.actions?.forEach((action) => {
                this.registerAction(action);
            });

            plugin.evaluators?.forEach((evaluator) => {
                this.registerEvaluator(evaluator);
            });

            plugin.services?.forEach((service) => {
                this.registerService(service);
            });

            plugin.providers?.forEach((provider) => {
                this.registerContextProvider(provider);
            });
        });

        (opts.actions ?? []).forEach((action) => {
            this.registerAction(action);
        });

        (opts.providers ?? []).forEach((provider) => {
            this.registerContextProvider(provider);
        });

        (opts.evaluators ?? []).forEach((evaluator: Evaluator) => {
            this.registerEvaluator(evaluator);
        });

        this.verifiableInferenceAdapter = opts.verifiableInferenceAdapter;
    }

    async initialize() {
        for (const [serviceType, service] of this.services.entries()) {
            try {
                await service.initialize(this);
                this.services.set(serviceType, service);
                elizaLogger.success(
                    `Service ${serviceType} initialized successfully`
                );
            } catch (error) {
                elizaLogger.error(
                    `Failed to initialize service ${serviceType}:`,
                    error
                );
                throw error;
            }
        }

        for (const plugin of this.plugins) {
            if (plugin.services)
                await Promise.all(
                    plugin.services?.map((service) => service.initialize(this))
                );
        }

        if (
            this.character &&
            this.character.knowledge &&
            this.character.knowledge.length > 0
        ) {
            if (this.character.settings.ragKnowledge) {
                await this.processCharacterRAGKnowledge(
                    this.character.knowledge
                );
            } else {
                const stringKnowledge = this.character.knowledge.filter(
                    (item): item is string => typeof item === "string"
                );

                await this.processCharacterKnowledge(stringKnowledge);
            }
        }
    }

    async stop() {
        elizaLogger.debug("runtime::stop - character", this.character);
        // stop services, they don't have a stop function
        // just initialize

        // plugins
        // have actions, providers, evaluators (no start/stop)
        // services (just initialized), clients

<<<<<<< HEAD
        // client have a start
        for (const cStr in this.clients) {
            const c = this.clients[cStr];
            elizaLogger.log(
                "runtime::stop - requesting",
                cStr,
                "client stop for",
                this.character.name
            );
            c.stop();
        }
        // we don't need to unregister with directClient
        // don't need to worry about knowledge
=======
      // client have a start
      for(const cStr in this.clients) {
        // in telegram c is not the interface but TelegramClient
        const c = this.clients[cStr]
        elizaLogger.log('runtime::stop - requesting', cStr, 'client stop for', this.character.name)
        if (c.stop) {
          await c.stop()
        } else {
          elizaLogger.error('runtime::stop - no stop for', cStr)
        }
      }
      // we don't need to unregister with directClient
      // don't need to worry about knowledge
>>>>>>> 2d3a7463
    }

    /**
     * Processes character knowledge by creating document memories and fragment memories.
     * This function takes an array of knowledge items, creates a document memory for each item if it doesn't exist,
     * then chunks the content into fragments, embeds each fragment, and creates fragment memories.
     * @param knowledge An array of knowledge items containing id, path, and content.
     */
    private async processCharacterKnowledge(items: string[]) {
        for (const item of items) {
            const knowledgeId = stringToUuid(item);
            const existingDocument =
                await this.documentsManager.getMemoryById(knowledgeId);
            if (existingDocument) {
                continue;
            }

            elizaLogger.info(
                "Processing knowledge for ",
                this.character.name,
                " - ",
                item.slice(0, 100)
            );

            await knowledge.set(this, {
                id: knowledgeId,
                content: {
                    text: item,
                },
            });
        }
    }

    /**
     * Processes character knowledge by creating document memories and fragment memories.
     * This function takes an array of knowledge items, creates a document knowledge for each item if it doesn't exist,
     * then chunks the content into fragments, embeds each fragment, and creates fragment knowledge.
     * An array of knowledge items or objects containing id, path, and content.
     */
    private async processCharacterRAGKnowledge(
        items: (string | { path: string; shared?: boolean })[]
    ) {
        let hasError = false;

        for (const item of items) {
            if (!item) continue;

            try {
                // Check if item is marked as shared
                let isShared = false;
                let contentItem = item;

                // Only treat as shared if explicitly marked
                if (typeof item === "object" && "path" in item) {
                    isShared = item.shared === true;
                    contentItem = item.path;
                } else {
                    contentItem = item;
                }

                const knowledgeId = stringToUuid(contentItem);
                const fileExtension = contentItem
                    .split(".")
                    .pop()
                    ?.toLowerCase();

                // Check if it's a file or direct knowledge
                if (
                    fileExtension &&
                    ["md", "txt", "pdf"].includes(fileExtension)
                ) {
                    try {
                        const rootPath = join(process.cwd(), "..");
                        const filePath = join(
                            rootPath,
                            "characters",
                            "knowledge",
                            contentItem
                        );
                        elizaLogger.info(
                            "Attempting to read file from:",
                            filePath
                        );

                        // Get existing knowledge first
                        const existingKnowledge =
                            await this.ragKnowledgeManager.getKnowledge({
                                id: knowledgeId,
                                agentId: this.agentId,
                            });

                        const content: string = await readFile(
                            filePath,
                            "utf8"
                        );
                        if (!content) {
                            hasError = true;
                            continue;
                        }

                        // If the file exists in DB, check if content has changed
                        if (existingKnowledge.length > 0) {
                            const existingContent =
                                existingKnowledge[0].content.text;
                            if (existingContent === content) {
                                elizaLogger.info(
                                    `File ${contentItem} unchanged, skipping`
                                );
                                continue;
                            } else {
                                // If content changed, remove old knowledge before adding new
                                await this.ragKnowledgeManager.removeKnowledge(
                                    knowledgeId
                                );
                                // Also remove any associated chunks - this is needed for non-PostgreSQL adapters
                                // PostgreSQL adapter handles chunks internally via foreign keys
                                await this.ragKnowledgeManager.removeKnowledge(
                                    `${knowledgeId}-chunk-*` as UUID
                                );
                            }
                        }

                        elizaLogger.info(
                            `Successfully read ${fileExtension.toUpperCase()} file content for`,
                            this.character.name,
                            "-",
                            contentItem
                        );

                        await this.ragKnowledgeManager.processFile({
                            path: contentItem,
                            content: content,
                            type: fileExtension as "pdf" | "md" | "txt",
                            isShared: isShared,
                        });
                    } catch (error: any) {
                        hasError = true;
                        elizaLogger.error(
                            `Failed to read knowledge file ${contentItem}. Error details:`,
                            error?.message || error || "Unknown error"
                        );
                        continue; // Continue to next item even if this one fails
                    }
                } else {
                    // Handle direct knowledge string
                    elizaLogger.info(
                        "Processing direct knowledge for",
                        this.character.name,
                        "-",
                        contentItem.slice(0, 100)
                    );

                    const existingKnowledge =
                        await this.ragKnowledgeManager.getKnowledge({
                            id: knowledgeId,
                            agentId: this.agentId,
                        });

                    if (existingKnowledge.length > 0) {
                        elizaLogger.info(
                            `Direct knowledge ${knowledgeId} already exists, skipping`
                        );
                        continue;
                    }

                    await this.ragKnowledgeManager.createKnowledge({
                        id: knowledgeId,
                        agentId: this.agentId,
                        content: {
                            text: contentItem,
                            metadata: {
                                type: "direct",
                            },
                        },
                    });
                }
            } catch (error: any) {
                hasError = true;
                elizaLogger.error(
                    `Error processing knowledge item ${item}:`,
                    error?.message || error || "Unknown error"
                );
                continue; // Continue to next item even if this one fails
            }
        }

        if (hasError) {
            elizaLogger.warn(
                "Some knowledge items failed to process, but continuing with available knowledge"
            );
        }
    }

    getSetting(key: string) {
        // check if the key is in the character.settings.secrets object
        if (this.character.settings?.secrets?.[key]) {
            return this.character.settings.secrets[key];
        }
        // if not, check if it's in the settings object
        if (this.character.settings?.[key]) {
            return this.character.settings[key];
        }

        // if not, check if it's in the settings object
        if (settings[key]) {
            return settings[key];
        }

        return null;
    }

    /**
     * Get the number of messages that are kept in the conversation buffer.
     * @returns The number of recent messages to be kept in memory.
     */
    getConversationLength() {
        return this.#conversationLength;
    }

    /**
     * Register an action for the agent to perform.
     * @param action The action to register.
     */
    registerAction(action: Action) {
        elizaLogger.success(`Registering action: ${action.name}`);
        this.actions.push(action);
    }

    /**
     * Register an evaluator to assess and guide the agent's responses.
     * @param evaluator The evaluator to register.
     */
    registerEvaluator(evaluator: Evaluator) {
        this.evaluators.push(evaluator);
    }

    /**
     * Register a context provider to provide context for message generation.
     * @param provider The context provider to register.
     */
    registerContextProvider(provider: Provider) {
        this.providers.push(provider);
    }

    /**
     * Process the actions of a message.
     * @param message The message to process.
     * @param content The content of the message to process actions from.
     */
    async processActions(
        message: Memory,
        responses: Memory[],
        state?: State,
        callback?: HandlerCallback
    ): Promise<void> {
        for (const response of responses) {
            if (!response.content?.action) {
                elizaLogger.warn("No action found in the response content.");
                continue;
            }

            const normalizedAction = response.content.action
                .toLowerCase()
                .replace("_", "");

            elizaLogger.success(`Normalized action: ${normalizedAction}`);

            let action = this.actions.find(
                (a: { name: string }) =>
                    a.name
                        .toLowerCase()
                        .replace("_", "")
                        .includes(normalizedAction) ||
                    normalizedAction.includes(
                        a.name.toLowerCase().replace("_", "")
                    )
            );

            if (!action) {
                elizaLogger.info("Attempting to find action in similes.");
                for (const _action of this.actions) {
                    const simileAction = _action.similes.find(
                        (simile) =>
                            simile
                                .toLowerCase()
                                .replace("_", "")
                                .includes(normalizedAction) ||
                            normalizedAction.includes(
                                simile.toLowerCase().replace("_", "")
                            )
                    );
                    if (simileAction) {
                        action = _action;
                        elizaLogger.success(
                            `Action found in similes: ${action.name}`
                        );
                        break;
                    }
                }
            }

            if (!action) {
                elizaLogger.error(
                    "No action found for",
                    response.content.action
                );
                continue;
            }

            if (!action.handler) {
                elizaLogger.error(`Action ${action.name} has no handler.`);
                continue;
            }

            try {
                elizaLogger.info(
                    `Executing handler for action: ${action.name}`
                );
                await action.handler(this, message, state, {}, callback);
            } catch (error) {
                elizaLogger.error(error);
            }
        }
    }

    /**
     * Evaluate the message and state using the registered evaluators.
     * @param message The message to evaluate.
     * @param state The state of the agent.
     * @param didRespond Whether the agent responded to the message.~
     * @param callback The handler callback
     * @returns The results of the evaluation.
     */
    async evaluate(
        message: Memory,
        state: State,
        didRespond?: boolean,
        callback?: HandlerCallback
    ) {
        const evaluatorPromises = this.evaluators.map(
            async (evaluator: Evaluator) => {
                elizaLogger.log("Evaluating", evaluator.name);
                if (!evaluator.handler) {
                    return null;
                }
                if (!didRespond && !evaluator.alwaysRun) {
                    return null;
                }
                const result = await evaluator.validate(this, message, state);
                if (result) {
                    return evaluator;
                }
                return null;
            }
        );

        const resolvedEvaluators = await Promise.all(evaluatorPromises);
        const evaluatorsData = resolvedEvaluators.filter(
            (evaluator): evaluator is Evaluator => evaluator !== null
        );

        // if there are no evaluators this frame, return
        if (!evaluatorsData || evaluatorsData.length === 0) {
            return [];
        }

        const context = composeContext({
            state: {
                ...state,
                evaluators: formatEvaluators(evaluatorsData),
                evaluatorNames: formatEvaluatorNames(evaluatorsData),
            },
            template:
                this.character.templates?.evaluationTemplate ||
                evaluationTemplate,
            runtime: this,
            modelProvider: this.modelProvider,
            modelSize: ModelClass.SMALL,
        });
        console.log('composeState after composeContext')

        const result = await generateText({
            runtime: this,
            context,
            modelClass: ModelClass.SMALL,
            verifiableInferenceAdapter: this.verifiableInferenceAdapter,
        });

        const evaluators = parseJsonArrayFromText(
            result
        ) as unknown as string[];

        for (const evaluator of this.evaluators) {
            if (!evaluators?.includes(evaluator.name)) continue;

            if (evaluator.handler)
                await evaluator.handler(this, message, state, {}, callback);
        }

        return evaluators;
    }

    /**
     * Ensure the existence of a participant in the room. If the participant does not exist, they are added to the room.
     * @param userId - The user ID to ensure the existence of.
     * @throws An error if the participant cannot be added.
     */
    async ensureParticipantExists(userId: UUID, roomId: UUID) {
        const participants =
            await this.databaseAdapter.getParticipantsForAccount(userId);

        if (participants?.length === 0) {
            await this.databaseAdapter.addParticipant(userId, roomId);
        }
    }

    /**
     * Ensure the existence of a user in the database. If the user does not exist, they are added to the database.
     * @param userId - The user ID to ensure the existence of.
     * @param userName - The user name to ensure the existence of.
     * @returns
     */

    async ensureUserExists(
        userId: UUID,
        userName: string | null,
        name: string | null,
        email?: string | null,
        source?: string | null
    ) {
        const account = await this.databaseAdapter.getAccountById(userId);
        if (!account) {
            await this.databaseAdapter.createAccount({
                id: userId,
                name: name || userName || "Unknown User",
                username: userName || name || "Unknown",
                email: email || (userName || "Bot") + "@" + source || "Unknown", // Temporary
                details: { summary: "" },
            });
            elizaLogger.success(`User ${userName} created successfully.`);
        }
    }

    async ensureParticipantInRoom(userId: UUID, roomId: UUID) {
        const participants =
            await this.databaseAdapter.getParticipantsForRoom(roomId);
        if (!participants.includes(userId)) {
            await this.databaseAdapter.addParticipant(userId, roomId);
            if (userId === this.agentId) {
                elizaLogger.log(
                    `Agent ${this.character.name} linked to room ${roomId} successfully.`
                );
            } else {
                elizaLogger.log(
                    `User ${userId} linked to room ${roomId} successfully.`
                );
            }
        }
    }

    async ensureConnection(
        userId: UUID,
        roomId: UUID,
        userName?: string,
        userScreenName?: string,
        source?: string
    ) {
        await Promise.all([
            this.ensureUserExists(
                this.agentId,
                this.character.name ?? "Agent",
                this.character.name ?? "Agent",
                source
            ),
            this.ensureUserExists(
                userId,
                userName ?? "User" + userId,
                userScreenName ?? "User" + userId,
                source
            ),
            this.ensureRoomExists(roomId),
        ]);

        await Promise.all([
            this.ensureParticipantInRoom(userId, roomId),
            this.ensureParticipantInRoom(this.agentId, roomId),
        ]);
    }

    /**
     * Ensure the existence of a room between the agent and a user. If no room exists, a new room is created and the user
     * and agent are added as participants. The room ID is returned.
     * @param userId - The user ID to create a room with.
     * @returns The room ID of the room between the agent and the user.
     * @throws An error if the room cannot be created.
     */
    async ensureRoomExists(roomId: UUID) {
        const room = await this.databaseAdapter.getRoom(roomId);
        if (!room) {
            await this.databaseAdapter.createRoom(roomId);
            elizaLogger.log(`Room ${roomId} created successfully.`);
        }
    }

    /**
     * Compose the state of the agent into an object that can be passed or used for response generation.
     * @param message The message to compose the state from.
     * @returns The state of the agent.
     */
    async composeState(
        message: Memory,
        additionalKeys: { [key: string]: unknown } = {}
    ) {
        const { userId, roomId } = message;

        const conversationLength = this.getConversationLength();

        const [actorsData, recentMessagesData, goalsData]: [
            Actor[],
            Memory[],
            Goal[],
        ] = await Promise.all([
            getActorDetails({ runtime: this, roomId }),
            this.messageManager.getMemories({
                roomId,
                count: conversationLength,
                unique: false,
            }),
            getGoals({
                runtime: this,
                count: 10,
                onlyInProgress: false,
                roomId,
            }),
        ]);

        const goals = formatGoalsAsString({ goals: goalsData });

        const actors = formatActors({ actors: actorsData ?? [] });

        const recentMessages = formatMessages({
            messages: recentMessagesData,
            actors: actorsData,
        });

        const recentPosts = formatPosts({
            messages: recentMessagesData,
            actors: actorsData,
            conversationHeader: false,
        });

        // const lore = formatLore(loreData);

        const senderName = actorsData?.find(
            (actor: Actor) => actor.id === userId
        )?.name;

        // TODO: We may wish to consolidate and just accept character.name here instead of the actor name
        const agentName =
            actorsData?.find((actor: Actor) => actor.id === this.agentId)
                ?.name || this.character.name;

        let allAttachments = message.content.attachments || [];

        if (recentMessagesData && Array.isArray(recentMessagesData)) {
            const lastMessageWithAttachment = recentMessagesData.find(
                (msg) =>
                    msg.content.attachments &&
                    msg.content.attachments.length > 0
            );

            if (lastMessageWithAttachment) {
                const lastMessageTime =
                    lastMessageWithAttachment?.createdAt ?? Date.now();
                const oneHourBeforeLastMessage =
                    lastMessageTime - 60 * 60 * 1000; // 1 hour before last message

                allAttachments = recentMessagesData
                    .reverse()
                    .map((msg) => {
                        const msgTime = msg.createdAt ?? Date.now();
                        const isWithinTime =
                            msgTime >= oneHourBeforeLastMessage;
                        const attachments = msg.content.attachments || [];
                        if (!isWithinTime) {
                            attachments.forEach((attachment) => {
                                attachment.text = "[Hidden]";
                            });
                        }
                        return attachments;
                    })
                    .flat();
            }
        }

        const formattedAttachments = allAttachments
            .map(
                (attachment) =>
                    `ID: ${attachment.id}
Name: ${attachment.title}
URL: ${attachment.url}
Type: ${attachment.source}
Description: ${attachment.description}
Text: ${attachment.text}
  `
            )
            .join("\n");

        // randomly get 3 bits of lore and join them into a paragraph, divided by \n
        let lore = "";
        // Assuming this.lore is an array of lore bits
        if (this.character.lore && this.character.lore.length > 0) {
            const shuffledLore = [...this.character.lore].sort(
                () => Math.random() - 0.5
            );
            const selectedLore = shuffledLore.slice(0, 10);
            lore = selectedLore.join("\n");
        }

        const formattedCharacterPostExamples = this.character.postExamples
            .sort(() => 0.5 - Math.random())
            .map((post) => {
                const messageString = `${post}`;
                return messageString;
            })
            .slice(0, 50)
            .join("\n");

        const formattedCharacterMessageExamples = this.character.messageExamples
            .sort(() => 0.5 - Math.random())
            .slice(0, 5)
            .map((example) => {
                const exampleNames = Array.from({ length: 5 }, () =>
                    uniqueNamesGenerator({ dictionaries: [names] })
                );

                return example
                    .map((message) => {
                        let messageString = `${message.user}: ${message.content.text}`;
                        exampleNames.forEach((name, index) => {
                            const placeholder = `{{user${index + 1}}}`;
                            messageString = messageString.replaceAll(
                                placeholder,
                                name
                            );
                        });
                        return messageString;
                    })
                    .join("\n");
            })
            .join("\n\n");

        const getRecentInteractions = async (
            userA: UUID,
            userB: UUID
        ): Promise<Memory[]> => {
            // Find all rooms where userA and userB are participants
            const rooms = await this.databaseAdapter.getRoomsForParticipants([
                userA,
                userB,
            ]);

            // Check the existing memories in the database
            return this.messageManager.getMemoriesByRoomIds({
                // filter out the current room id from rooms
                roomIds: rooms.filter((room) => room !== roomId),
                limit: 20,
            });
        };

        const recentInteractions =
            userId !== this.agentId
                ? await getRecentInteractions(userId, this.agentId)
                : [];

        const getRecentMessageInteractions = async (
            recentInteractionsData: Memory[]
        ): Promise<string> => {
            // Format the recent messages
            const formattedInteractions = await Promise.all(
                recentInteractionsData.map(async (message) => {
                    const isSelf = message.userId === this.agentId;
                    let sender: string;
                    if (isSelf) {
                        sender = this.character.name;
                    } else {
                        const accountId =
                            await this.databaseAdapter.getAccountById(
                                message.userId
                            );
                        sender = accountId?.username || "unknown";
                    }
                    return `${sender}: ${message.content.text}`;
                })
            );

            return formattedInteractions.join("\n");
        };

        const formattedMessageInteractions =
            await getRecentMessageInteractions(recentInteractions);

        const getRecentPostInteractions = async (
            recentInteractionsData: Memory[],
            actors: Actor[]
        ): Promise<string> => {
            const formattedInteractions = formatPosts({
                messages: recentInteractionsData,
                actors,
                conversationHeader: true,
            });

            return formattedInteractions;
        };

        const formattedPostInteractions = await getRecentPostInteractions(
            recentInteractions,
            actorsData
        );

        // if bio is a string, use it. if its an array, pick one at random
        let bio = this.character.bio || "";
        if (Array.isArray(bio)) {
            // get three random bio strings and join them with " "
            bio = bio
                .sort(() => 0.5 - Math.random())
                .slice(0, 3)
                .join(" ");
        }

        let knowledgeData = [];
        let formattedKnowledge = "";

        if (this.character.settings?.ragKnowledge) {
            const recentContext = recentMessagesData
                .slice(-3) // Last 3 messages
                .map((msg) => msg.content.text)
                .join(" ");

            knowledgeData = await this.ragKnowledgeManager.getKnowledge({
                query: message.content.text,
                conversationContext: recentContext,
                limit: 5,
            });

            formattedKnowledge = formatKnowledge(knowledgeData);
        } else {
            knowledgeData = await knowledge.get(this, message);

            formattedKnowledge = formatKnowledge(knowledgeData);
        }

        const initialState = {
            agentId: this.agentId,
            agentName,
            bio,
            lore,
            adjective:
                this.character.adjectives &&
                this.character.adjectives.length > 0
                    ? this.character.adjectives[
                          Math.floor(
                              Math.random() * this.character.adjectives.length
                          )
                      ]
                    : "",
            knowledge: formattedKnowledge,
            knowledgeData: knowledgeData,
            ragKnowledgeData: knowledgeData,
            // Recent interactions between the sender and receiver, formatted as messages
            recentMessageInteractions: formattedMessageInteractions,
            // Recent interactions between the sender and receiver, formatted as posts
            recentPostInteractions: formattedPostInteractions,
            // Raw memory[] array of interactions
            recentInteractionsData: recentInteractions,
            // randomly pick one topic
            topic:
                this.character.topics && this.character.topics.length > 0
                    ? this.character.topics[
                          Math.floor(
                              Math.random() * this.character.topics.length
                          )
                      ]
                    : null,
            topics:
                this.character.topics && this.character.topics.length > 0
                    ? `${this.character.name} is interested in ` +
                      this.character.topics
                          .sort(() => 0.5 - Math.random())
                          .slice(0, 5)
                          .map((topic, index) => {
                              if (index === this.character.topics.length - 2) {
                                  return topic + " and ";
                              }
                              // if last topic, don't add a comma
                              if (index === this.character.topics.length - 1) {
                                  return topic;
                              }
                              return topic + ", ";
                          })
                          .join("")
                    : "",
            characterPostExamples:
                formattedCharacterPostExamples &&
                formattedCharacterPostExamples.replaceAll("\n", "").length > 0
                    ? addHeader(
                          `# Example Posts for ${this.character.name}`,
                          formattedCharacterPostExamples
                      )
                    : "",
            characterMessageExamples:
                formattedCharacterMessageExamples &&
                formattedCharacterMessageExamples.replaceAll("\n", "").length >
                    0
                    ? addHeader(
                          `# Example Conversations for ${this.character.name}`,
                          formattedCharacterMessageExamples
                      )
                    : "",
            messageDirections:
                this.character?.style?.all?.length > 0 ||
                this.character?.style?.chat.length > 0
                    ? addHeader(
                          "# Message Directions for " + this.character.name,
                          (() => {
                              const all = this.character?.style?.all || [];
                              const chat = this.character?.style?.chat || [];
                              return [...all, ...chat].join("\n");
                          })()
                      )
                    : "",

            postDirections:
                this.character?.style?.all?.length > 0 ||
                this.character?.style?.post.length > 0
                    ? addHeader(
                          "# Post Directions for " + this.character.name,
                          (() => {
                              const all = this.character?.style?.all || [];
                              const post = this.character?.style?.post || [];
                              return [...all, ...post].join("\n");
                          })()
                      )
                    : "",

            //old logic left in for reference
            //food for thought. how could we dynamically decide what parts of the character to add to the prompt other than random? rag? prompt the llm to decide?
            /*
            postDirections:
                this.character?.style?.all?.length > 0 ||
                this.character?.style?.post.length > 0
                    ? addHeader(
                            "# Post Directions for " + this.character.name,
                            (() => {
                                const all = this.character?.style?.all || [];
                                const post = this.character?.style?.post || [];
                                const shuffled = [...all, ...post].sort(
                                    () => 0.5 - Math.random()
                                );
                                return shuffled
                                    .slice(0, conversationLength / 2)
                                    .join("\n");
                            })()
                        )
                    : "",*/
            // Agent runtime stuff
            senderName,
            actors:
                actors && actors.length > 0
                    ? addHeader("# Actors", actors)
                    : "",
            actorsData,
            roomId,
            goals:
                goals && goals.length > 0
                    ? addHeader(
                          "# Goals\n{{agentName}} should prioritize accomplishing the objectives that are in progress.",
                          goals
                      )
                    : "",
            goalsData,
            recentMessages:
                recentMessages && recentMessages.length > 0
                    ? addHeader("# Conversation Messages", recentMessages)
                    : "",
            recentPosts:
                recentPosts && recentPosts.length > 0
                    ? addHeader("# Posts in Thread", recentPosts)
                    : "",
            recentMessagesData,
            attachments:
                formattedAttachments && formattedAttachments.length > 0
                    ? addHeader("# Attachments", formattedAttachments)
                    : "",
            ...additionalKeys,
        } as State;

        const actionPromises = this.actions.map(async (action: Action) => {
            const result = await action.validate(this, message, initialState);
            if (result) {
                return action;
            }
            return null;
        });

        const evaluatorPromises = this.evaluators.map(async (evaluator) => {
            const result = await evaluator.validate(
                this,
                message,
                initialState
            );
            if (result) {
                return evaluator;
            }
            return null;
        });

        const [resolvedEvaluators, resolvedActions, providers] =
            await Promise.all([
                Promise.all(evaluatorPromises),
                Promise.all(actionPromises),
                getProviders(this, message, initialState),
            ]);

        const evaluatorsData = resolvedEvaluators.filter(
            Boolean
        ) as Evaluator[];
        const actionsData = resolvedActions.filter(Boolean) as Action[];

        const actionState = {
            actionNames:
                "Possible response actions: " + formatActionNames(actionsData),
            actions:
                actionsData.length > 0
                    ? addHeader(
                          "# Available Actions",
                          formatActions(actionsData)
                      )
                    : "",
            actionExamples:
                actionsData.length > 0
                    ? addHeader(
                          "# Action Examples",
                          composeActionExamples(actionsData, 10)
                      )
                    : "",
            evaluatorsData,
            evaluators:
                evaluatorsData.length > 0
                    ? formatEvaluators(evaluatorsData)
                    : "",
            evaluatorNames:
                evaluatorsData.length > 0
                    ? formatEvaluatorNames(evaluatorsData)
                    : "",
            evaluatorExamples:
                evaluatorsData.length > 0
                    ? formatEvaluatorExamples(evaluatorsData)
                    : "",
            providers: addHeader(
                `# Additional Information About ${this.character.name} and The World`,
                providers
            ),
        };

        return { ...initialState, ...actionState } as State;
    }

    async updateRecentMessageState(state: State): Promise<State> {
        const conversationLength = this.getConversationLength();
        const recentMessagesData = await this.messageManager.getMemories({
            roomId: state.roomId,
            count: conversationLength,
            unique: false,
        });

        const recentMessages = formatMessages({
            actors: state.actorsData ?? [],
            messages: recentMessagesData.map((memory: Memory) => {
                const newMemory = { ...memory };
                delete newMemory.embedding;
                return newMemory;
            }),
        });

        let allAttachments = [];

        if (recentMessagesData && Array.isArray(recentMessagesData)) {
            const lastMessageWithAttachment = recentMessagesData.find(
                (msg) =>
                    msg.content.attachments &&
                    msg.content.attachments.length > 0
            );

            if (lastMessageWithAttachment) {
                const lastMessageTime =
                    lastMessageWithAttachment?.createdAt ?? Date.now();
                const oneHourBeforeLastMessage =
                    lastMessageTime - 60 * 60 * 1000; // 1 hour before last message

                allAttachments = recentMessagesData
                    .filter((msg) => {
                        const msgTime = msg.createdAt ?? Date.now();
                        return msgTime >= oneHourBeforeLastMessage;
                    })
                    .flatMap((msg) => msg.content.attachments || []);
            }
        }

        const formattedAttachments = allAttachments
            .map(
                (attachment) =>
                    `ID: ${attachment.id}
Name: ${attachment.title}
URL: ${attachment.url}
Type: ${attachment.source}
Description: ${attachment.description}
Text: ${attachment.text}
    `
            )
            .join("\n");

        return {
            ...state,
            recentMessages: addHeader(
                "# Conversation Messages",
                recentMessages
            ),
            recentMessagesData,
            attachments: formattedAttachments,
        } as State;
    }

    getVerifiableInferenceAdapter(): IVerifiableInferenceAdapter | undefined {
        return this.verifiableInferenceAdapter;
    }

    setVerifiableInferenceAdapter(adapter: IVerifiableInferenceAdapter): void {
        this.verifiableInferenceAdapter = adapter;
    }
}

const formatKnowledge = (knowledge: KnowledgeItem[]) => {
    return knowledge
        .map((knowledge) => `- ${knowledge.content.text}`)
        .join("\n");
};<|MERGE_RESOLUTION|>--- conflicted
+++ resolved
@@ -462,35 +462,19 @@
         // have actions, providers, evaluators (no start/stop)
         // services (just initialized), clients
 
-<<<<<<< HEAD
         // client have a start
         for (const cStr in this.clients) {
+            // in telegram c is not the interface but TelegramClient
             const c = this.clients[cStr];
-            elizaLogger.log(
-                "runtime::stop - requesting",
-                cStr,
-                "client stop for",
-                this.character.name
-            );
-            c.stop();
+            elizaLogger.log('runtime::stop - requesting', cStr, 'client stop for', this.character.name)
+            if (c.stop) {
+              await c.stop()
+            } else {
+              elizaLogger.error('runtime::stop - no stop for', cStr)
+            }
         }
         // we don't need to unregister with directClient
         // don't need to worry about knowledge
-=======
-      // client have a start
-      for(const cStr in this.clients) {
-        // in telegram c is not the interface but TelegramClient
-        const c = this.clients[cStr]
-        elizaLogger.log('runtime::stop - requesting', cStr, 'client stop for', this.character.name)
-        if (c.stop) {
-          await c.stop()
-        } else {
-          elizaLogger.error('runtime::stop - no stop for', cStr)
-        }
-      }
-      // we don't need to unregister with directClient
-      // don't need to worry about knowledge
->>>>>>> 2d3a7463
     }
 
     /**
