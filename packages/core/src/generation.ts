import { createAnthropic } from "@ai-sdk/anthropic";
import { createGoogleGenerativeAI } from "@ai-sdk/google";
import { createMistral } from "@ai-sdk/mistral";
import { createGroq } from "@ai-sdk/groq";
import { createOpenAI } from "@ai-sdk/openai";
import { bedrock } from "@ai-sdk/amazon-bedrock";
import { RecursiveCharacterTextSplitter } from "langchain/text_splitter";
import {
    generateObject as aiGenerateObject,
    generateText as aiGenerateText,
    type CoreTool,
    type GenerateObjectResult,
    type StepResult as AIStepResult,
} from "ai";
import { Buffer } from "buffer";
import { createOllama } from "ollama-ai-provider";
import OpenAI from "openai";
import { encodingForModel, type TiktokenModel } from "js-tiktoken";
import { AutoTokenizer } from "@huggingface/transformers";
import Together from "together-ai";
import type { ZodSchema } from "zod";
import { elizaLogger } from "./index.ts";
import {
    models,
    getModelSettings,
    getImageModelSettings,
    getEndpoint,
} from "./models.ts";
import {
    parseBooleanFromText,
    parseJsonArrayFromText,
    parseJSONObjectFromText,
    parseShouldRespondFromText,
    parseActionResponseFromText,
} from "./parsing.ts";
import settings from "./settings.ts";
import {
    type Content,
    type IAgentRuntime,
    type IImageDescriptionService,
    type ITextGenerationService,
    ModelClass,
    ModelProviderName,
    ServiceType,
    type ActionResponse,
    type IVerifiableInferenceAdapter,
    type VerifiableInferenceOptions,
    type VerifiableInferenceResult,
    //VerifiableInferenceProvider,
    type TelemetrySettings,
    TokenizerType,
} from "./types.ts";
import { fal } from "@fal-ai/client";

import BigNumber from "bignumber.js";
import { createPublicClient, http } from "viem";

type Tool = CoreTool<any, any>;
type StepResult = AIStepResult<any>;

/**
 * Trims the provided text context to a specified token limit using a tokenizer model and type.
 *
 * The function dynamically determines the truncation method based on the tokenizer settings
 * provided by the runtime. If no tokenizer settings are defined, it defaults to using the
 * TikToken truncation method with the "gpt-4o" model.
 *
 * @async
 * @function trimTokens
 * @param {string} context - The text to be tokenized and trimmed.
 * @param {number} maxTokens - The maximum number of tokens allowed after truncation.
 * @param {IAgentRuntime} runtime - The runtime interface providing tokenizer settings.
 *
 * @returns {Promise<string>} A promise that resolves to the trimmed text.
 *
 * @throws {Error} Throws an error if the runtime settings are invalid or missing required fields.
 *
 * @example
 * const trimmedText = await trimTokens("This is an example text", 50, runtime);
 * console.log(trimmedText); // Output will be a truncated version of the input text.
 */
export async function trimTokens(
    context: string,
    maxTokens: number,
    runtime: IAgentRuntime
) {
    if (!context) return "";
    if (maxTokens <= 0) throw new Error("maxTokens must be positive");

    const tokenizerModel = runtime.getSetting("TOKENIZER_MODEL");
    const tokenizerType = runtime.getSetting("TOKENIZER_TYPE");

    if (!tokenizerModel || !tokenizerType) {
        // Default to TikToken truncation using the "gpt-4o" model if tokenizer settings are not defined
        return truncateTiktoken("gpt-4o", context, maxTokens);
    }

    // Choose the truncation method based on tokenizer type
    if (tokenizerType === TokenizerType.Auto) {
        return truncateAuto(tokenizerModel, context, maxTokens);
    }

    if (tokenizerType === TokenizerType.TikToken) {
        return truncateTiktoken(
            tokenizerModel as TiktokenModel,
            context,
            maxTokens
        );
    }

    elizaLogger.warn(`Unsupported tokenizer type: ${tokenizerType}`);
    return truncateTiktoken("gpt-4o", context, maxTokens);
}

async function truncateAuto(
    modelPath: string,
    context: string,
    maxTokens: number
) {
    try {
        const tokenizer = await AutoTokenizer.from_pretrained(modelPath);
        const tokens = tokenizer.encode(context);

        // If already within limits, return unchanged
        if (tokens.length <= maxTokens) {
            return context;
        }

        // Keep the most recent tokens by slicing from the end
        const truncatedTokens = tokens.slice(-maxTokens);

        // Decode back to text - js-tiktoken decode() returns a string directly
        return tokenizer.decode(truncatedTokens);
    } catch (error) {
        elizaLogger.error("Error in trimTokens:", error);
        // Return truncated string if tokenization fails
        return context.slice(-maxTokens * 4); // Rough estimate of 4 chars per token
    }
}

async function truncateTiktoken(
    model: TiktokenModel,
    context: string,
    maxTokens: number
) {
    try {
        const encoding = encodingForModel(model);

        // Encode the text into tokens
        const tokens = encoding.encode(context);

        // If already within limits, return unchanged
        if (tokens.length <= maxTokens) {
            return context;
        }

        // Keep the most recent tokens by slicing from the end
        const truncatedTokens = tokens.slice(-maxTokens);

        // Decode back to text - js-tiktoken decode() returns a string directly
        return encoding.decode(truncatedTokens);
    } catch (error) {
        elizaLogger.error("Error in trimTokens:", error);
        // Return truncated string if tokenization fails
        return context.slice(-maxTokens * 4); // Rough estimate of 4 chars per token
    }
}

/**
 * Get OnChain EternalAI System Prompt
 * @returns System Prompt
 */
async function getOnChainEternalAISystemPrompt(
    runtime: IAgentRuntime
): Promise<string> | undefined {
    const agentId = runtime.getSetting("ETERNALAI_AGENT_ID");
    const providerUrl = runtime.getSetting("ETERNALAI_RPC_URL");
    const contractAddress = runtime.getSetting(
        "ETERNALAI_AGENT_CONTRACT_ADDRESS"
    );
    if (agentId && providerUrl && contractAddress) {
        // get on-chain system-prompt
        const contractABI = [
            {
                inputs: [
                    {
                        internalType: "uint256",
                        name: "_agentId",
                        type: "uint256",
                    },
                ],
                name: "getAgentSystemPrompt",
                outputs: [
                    { internalType: "bytes[]", name: "", type: "bytes[]" },
                ],
                stateMutability: "view",
                type: "function",
            },
        ];

        const publicClient = createPublicClient({
            transport: http(providerUrl),
        });

        try {
            const validAddress: `0x${string}` =
                contractAddress as `0x${string}`;
            const result = await publicClient.readContract({
                address: validAddress,
                abi: contractABI,
                functionName: "getAgentSystemPrompt",
                args: [new BigNumber(agentId)],
            });
            if (result) {
                elizaLogger.info("on-chain system-prompt response", result[0]);
                const value = result[0].toString().replace("0x", "");
                const content = Buffer.from(value, "hex").toString("utf-8");
                elizaLogger.info("on-chain system-prompt", content);
                return await fetchEternalAISystemPrompt(runtime, content);
            } else {
                return undefined;
            }
        } catch (error) {
            elizaLogger.error(error);
            elizaLogger.error("err", error);
        }
    }
    return undefined;
}

/**
 * Fetch EternalAI System Prompt
 * @returns System Prompt
 */
async function fetchEternalAISystemPrompt(
    runtime: IAgentRuntime,
    content: string
): Promise<string> | undefined {
    const IPFS = "ipfs://";
    const containsSubstring: boolean = content.includes(IPFS);
    if (containsSubstring) {
        const lightHouse = content.replace(
            IPFS,
            "https://gateway.lighthouse.storage/ipfs/"
        );
        elizaLogger.info("fetch lightHouse", lightHouse);
        const responseLH = await fetch(lightHouse, {
            method: "GET",
        });
        elizaLogger.info("fetch lightHouse resp", responseLH);
        if (responseLH.ok) {
            const data = await responseLH.text();
            return data;
        } else {
            const gcs = content.replace(
                IPFS,
                "https://cdn.eternalai.org/upload/"
            );
            elizaLogger.info("fetch gcs", gcs);
            const responseGCS = await fetch(gcs, {
                method: "GET",
            });
            elizaLogger.info("fetch lightHouse gcs", responseGCS);
            if (responseGCS.ok) {
                const data = await responseGCS.text();
                return data;
            } else {
                throw new Error("invalid on-chain system prompt");
            }
        }
    } else {
        return content;
    }
}

/**
 * Gets the Cloudflare Gateway base URL for a specific provider if enabled
 * @param runtime The runtime environment
 * @param provider The model provider name
 * @returns The Cloudflare Gateway base URL if enabled, undefined otherwise
 */
function getCloudflareGatewayBaseURL(
    runtime: IAgentRuntime,
    provider: string
): string | undefined {
    const isCloudflareEnabled =
        runtime.getSetting("CLOUDFLARE_GW_ENABLED") === "true";
    const cloudflareAccountId = runtime.getSetting("CLOUDFLARE_AI_ACCOUNT_ID");
    const cloudflareGatewayId = runtime.getSetting("CLOUDFLARE_AI_GATEWAY_ID");

    elizaLogger.debug("Cloudflare Gateway Configuration:", {
        isEnabled: isCloudflareEnabled,
        hasAccountId: !!cloudflareAccountId,
        hasGatewayId: !!cloudflareGatewayId,
        provider: provider,
    });

    if (!isCloudflareEnabled) {
        elizaLogger.debug("Cloudflare Gateway is not enabled");
        return undefined;
    }

    if (!cloudflareAccountId) {
        elizaLogger.warn(
            "Cloudflare Gateway is enabled but CLOUDFLARE_AI_ACCOUNT_ID is not set"
        );
        return undefined;
    }

    if (!cloudflareGatewayId) {
        elizaLogger.warn(
            "Cloudflare Gateway is enabled but CLOUDFLARE_AI_GATEWAY_ID is not set"
        );
        return undefined;
    }

    const baseURL = `https://gateway.ai.cloudflare.com/v1/${cloudflareAccountId}/${cloudflareGatewayId}/${provider.toLowerCase()}`;
    elizaLogger.info("Using Cloudflare Gateway:", {
        provider,
        baseURL,
        accountId: cloudflareAccountId,
        gatewayId: cloudflareGatewayId,
    });

    return baseURL;
}

/**
 * Send a message to the model for a text generateText - receive a string back and parse how you'd like
 * @param opts - The options for the generateText request.
 * @param opts.context The context of the message to be completed.
 * @param opts.stop A list of strings to stop the generateText at.
 * @param opts.model The model to use for generateText.
 * @param opts.frequency_penalty The frequency penalty to apply to the generateText.
 * @param opts.presence_penalty The presence penalty to apply to the generateText.
 * @param opts.temperature The temperature to apply to the generateText.
 * @param opts.max_context_length The maximum length of the context to apply to the generateText.
 * @returns The completed message.
 */

export async function generateText({
    runtime,
    context,
    modelClass,
    tools = {},
    onStepFinish,
    maxSteps = 1,
    stop,
    customSystemPrompt,
    verifiableInference = process.env.VERIFIABLE_INFERENCE_ENABLED === "true",
    verifiableInferenceOptions,
}: {
    runtime: IAgentRuntime;
    context: string;
    modelClass: ModelClass;
    tools?: Record<string, Tool>;
    onStepFinish?: (event: StepResult) => Promise<void> | void;
    maxSteps?: number;
    stop?: string[];
    customSystemPrompt?: string;
    verifiableInference?: boolean;
    verifiableInferenceAdapter?: IVerifiableInferenceAdapter;
    verifiableInferenceOptions?: VerifiableInferenceOptions;
}): Promise<string> {
    if (!context) {
        console.error("generateText context is empty");
        return "";
    }

    elizaLogger.log("Generating text...");

    elizaLogger.info("Generating text with options:", {
        modelProvider: runtime.modelProvider,
        model: modelClass,
        verifiableInference,
    });
    elizaLogger.log("Using provider:", runtime.modelProvider);
    // If verifiable inference is requested and adapter is provided, use it
    if (verifiableInference && runtime.verifiableInferenceAdapter) {
        elizaLogger.log(
            "Using verifiable inference adapter:",
            runtime.verifiableInferenceAdapter
        );
        try {
            const result: VerifiableInferenceResult =
                await runtime.verifiableInferenceAdapter.generateText(
                    context,
                    modelClass,
                    verifiableInferenceOptions
                );
            elizaLogger.log("Verifiable inference result:", result);
            // Verify the proof
            const isValid =
                await runtime.verifiableInferenceAdapter.verifyProof(result);
            if (!isValid) {
                throw new Error("Failed to verify inference proof");
            }

            return result.text;
        } catch (error) {
            elizaLogger.error("Error in verifiable inference:", error);
            throw error;
        }
    }

    const provider = runtime.modelProvider;
    elizaLogger.debug("Provider settings:", {
        provider,
        hasRuntime: !!runtime,
        runtimeSettings: {
            CLOUDFLARE_GW_ENABLED: runtime.getSetting("CLOUDFLARE_GW_ENABLED"),
            CLOUDFLARE_AI_ACCOUNT_ID: runtime.getSetting(
                "CLOUDFLARE_AI_ACCOUNT_ID"
            ),
            CLOUDFLARE_AI_GATEWAY_ID: runtime.getSetting(
                "CLOUDFLARE_AI_GATEWAY_ID"
            ),
        },
    });

    const endpoint =
        runtime.character.modelEndpointOverride || getEndpoint(provider);
    const modelSettings = getModelSettings(runtime.modelProvider, modelClass);
    let model = modelSettings.name;

    // allow character.json settings => secrets to override models
    // FIXME: add MODEL_MEDIUM support
    switch (provider) {
        // if runtime.getSetting("LLAMACLOUD_MODEL_LARGE") is true and modelProvider is LLAMACLOUD, then use the large model
        case ModelProviderName.LLAMACLOUD:
            {
                switch (modelClass) {
                    case ModelClass.LARGE:
                        {
                            model =
                                runtime.getSetting("LLAMACLOUD_MODEL_LARGE") ||
                                model;
                        }
                        break;
                    case ModelClass.SMALL:
                        {
                            model =
                                runtime.getSetting("LLAMACLOUD_MODEL_SMALL") ||
                                model;
                        }
                        break;
                }
            }
            break;
        case ModelProviderName.TOGETHER:
            {
                switch (modelClass) {
                    case ModelClass.LARGE:
                        {
                            model =
                                runtime.getSetting("TOGETHER_MODEL_LARGE") ||
                                model;
                        }
                        break;
                    case ModelClass.SMALL:
                        {
                            model =
                                runtime.getSetting("TOGETHER_MODEL_SMALL") ||
                                model;
                        }
                        break;
                }
            }
            break;
        case ModelProviderName.OPENROUTER:
            {
                switch (modelClass) {
                    case ModelClass.LARGE:
                        {
                            model =
                                runtime.getSetting("LARGE_OPENROUTER_MODEL") ||
                                model;
                        }
                        break;
                    case ModelClass.SMALL:
                        {
                            model =
                                runtime.getSetting("SMALL_OPENROUTER_MODEL") ||
                                model;
                        }
                        break;
                }
            }
            break;
    }

    elizaLogger.info("Selected model:", model);

    const modelConfiguration = runtime.character?.settings?.modelConfig;
    const temperature =
        modelConfiguration?.temperature || modelSettings.temperature;
    const frequency_penalty =
        modelConfiguration?.frequency_penalty ||
        modelSettings.frequency_penalty;
    const presence_penalty =
        modelConfiguration?.presence_penalty || modelSettings.presence_penalty;
    const max_context_length =
        modelConfiguration?.maxInputTokens || modelSettings.maxInputTokens;
    const max_response_length =
        modelConfiguration?.max_response_length ||
        modelSettings.maxOutputTokens;
    const experimental_telemetry =
        modelConfiguration?.experimental_telemetry ||
        modelSettings.experimental_telemetry;

    const apiKey = runtime.token;

    try {
        elizaLogger.debug(
            `Trimming context to max length of ${max_context_length} tokens.`
        );

        context = await trimTokens(context, max_context_length, runtime);

        let response: string;

        const _stop = stop || modelSettings.stop;
        elizaLogger.debug(
            `Using provider: ${provider}, model: ${model}, temperature: ${temperature}, max response length: ${max_response_length}`
        );

        switch (provider) {
            // OPENAI & LLAMACLOUD shared same structure.
            case ModelProviderName.OPENAI:
            case ModelProviderName.ALI_BAILIAN:
            case ModelProviderName.VOLENGINE:
            case ModelProviderName.LLAMACLOUD:
            case ModelProviderName.NANOGPT:
            case ModelProviderName.HYPERBOLIC:
            case ModelProviderName.TOGETHER:
            case ModelProviderName.NINETEEN_AI:
            case ModelProviderName.AKASH_CHAT_API: {
                elizaLogger.debug(
                    "Initializing OpenAI model with Cloudflare check"
                );
                const baseURL =
                    getCloudflareGatewayBaseURL(runtime, "openai") || endpoint;

                //elizaLogger.debug("OpenAI baseURL result:", { baseURL });
                const openai = createOpenAI({
                    apiKey,
                    baseURL,
                    fetch: runtime.fetch,
                });

                const { text: openaiResponse } = await aiGenerateText({
                    model: openai.languageModel(model),
                    prompt: context,
                    system:
                        runtime.character.system ??
                        settings.SYSTEM_PROMPT ??
                        undefined,
                    tools: tools,
                    onStepFinish: onStepFinish,
                    maxSteps: maxSteps,
                    temperature: temperature,
                    maxTokens: max_response_length,
                    frequencyPenalty: frequency_penalty,
                    presencePenalty: presence_penalty,
                    experimental_telemetry: experimental_telemetry,
                });

                response = openaiResponse;
                console.log("Received response from OpenAI model.");
                break;
            }

            case ModelProviderName.ETERNALAI: {
                elizaLogger.debug("Initializing EternalAI model.");
                const openai = createOpenAI({
                    apiKey,
                    baseURL: endpoint,
                    fetch: async (
                        input: RequestInfo | URL,
                        init?: RequestInit
                    ): Promise<Response> => {
                        const url =
                            typeof input === "string"
                                ? input
                                : input.toString();
                        const chain_id =
                            runtime.getSetting("ETERNALAI_CHAIN_ID") || "45762";

                        const options: RequestInit = { ...init };
                        if (options?.body) {
                            const body = JSON.parse(options.body as string);
                            body.chain_id = chain_id;
                            options.body = JSON.stringify(body);
                        }

                        const fetching = await runtime.fetch(url, options);

                        if (
                            parseBooleanFromText(
                                runtime.getSetting("ETERNALAI_LOG")
                            )
                        ) {
                            elizaLogger.info(
                                "Request data: ",
                                JSON.stringify(options, null, 2)
                            );
                            const clonedResponse = fetching.clone();
                            try {
                                clonedResponse.json().then((data) => {
                                    elizaLogger.info(
                                        "Response data: ",
                                        JSON.stringify(data, null, 2)
                                    );
                                });
                            } catch (e) {
                                elizaLogger.debug(e);
                            }
                        }
                        return fetching;
                    },
                });

                let system_prompt =
                    runtime.character.system ??
                    settings.SYSTEM_PROMPT ??
                    undefined;
                try {
                    const on_chain_system_prompt =
                        await getOnChainEternalAISystemPrompt(runtime);
                    if (!on_chain_system_prompt) {
                        elizaLogger.error(
                            new Error("invalid on_chain_system_prompt")
                        );
                    } else {
                        system_prompt = on_chain_system_prompt;
                        elizaLogger.info(
                            "new on-chain system prompt",
                            system_prompt
                        );
                    }
                } catch (e) {
                    elizaLogger.error(e);
                }

                const { text: openaiResponse } = await aiGenerateText({
                    model: openai.languageModel(model),
                    prompt: context,
                    system: system_prompt,
                    temperature: temperature,
                    maxTokens: max_response_length,
                    frequencyPenalty: frequency_penalty,
                    presencePenalty: presence_penalty,
                });

                response = openaiResponse;
                elizaLogger.debug("Received response from EternalAI model.");
                break;
            }

            case ModelProviderName.GOOGLE: {
                const google = createGoogleGenerativeAI({
                    apiKey,
                    fetch: runtime.fetch,
                });

                const { text: googleResponse } = await aiGenerateText({
                    model: google(model),
                    prompt: context,
                    system:
                        runtime.character.system ??
                        settings.SYSTEM_PROMPT ??
                        undefined,
                    tools: tools,
                    onStepFinish: onStepFinish,
                    maxSteps: maxSteps,
                    temperature: temperature,
                    maxTokens: max_response_length,
                    frequencyPenalty: frequency_penalty,
                    presencePenalty: presence_penalty,
                    experimental_telemetry: experimental_telemetry,
                });

                response = googleResponse;
                elizaLogger.debug("Received response from Google model.");
                break;
            }

            case ModelProviderName.MISTRAL: {
                const mistral = createMistral();

                const { text: mistralResponse } = await aiGenerateText({
                    model: mistral(model),
                    prompt: context,
                    system:
                        runtime.character.system ??
                        settings.SYSTEM_PROMPT ??
                        undefined,
                    temperature: temperature,
                    maxTokens: max_response_length,
                    frequencyPenalty: frequency_penalty,
                    presencePenalty: presence_penalty,
                });

                response = mistralResponse;
                elizaLogger.debug("Received response from Mistral model.");
                break;
            }

            case ModelProviderName.ANTHROPIC: {
                elizaLogger.debug(
                    "Initializing Anthropic model with Cloudflare check"
                );
                const baseURL =
                    getCloudflareGatewayBaseURL(runtime, "anthropic") ||
                    "https://api.anthropic.com/v1";
                elizaLogger.debug("Anthropic baseURL result:", { baseURL });

                const anthropic = createAnthropic({
                    apiKey,
                    baseURL,
                    fetch: runtime.fetch,
                });
                const { text: anthropicResponse } = await aiGenerateText({
                    model: anthropic.languageModel(model),
                    prompt: context,
                    system:
                        runtime.character.system ??
                        settings.SYSTEM_PROMPT ??
                        undefined,
                    tools: tools,
                    onStepFinish: onStepFinish,
                    maxSteps: maxSteps,
                    temperature: temperature,
                    maxTokens: max_response_length,
                    frequencyPenalty: frequency_penalty,
                    presencePenalty: presence_penalty,
                    experimental_telemetry: experimental_telemetry,
                });

                response = anthropicResponse;
                elizaLogger.debug("Received response from Anthropic model.");
                break;
            }

            case ModelProviderName.CLAUDE_VERTEX: {
                elizaLogger.debug("Initializing Claude Vertex model.");

                const anthropic = createAnthropic({
                    apiKey,
                    fetch: runtime.fetch,
                });

                const { text: anthropicResponse } = await aiGenerateText({
                    model: anthropic.languageModel(model),
                    prompt: context,
                    system:
                        runtime.character.system ??
                        settings.SYSTEM_PROMPT ??
                        undefined,
                    tools: tools,
                    onStepFinish: onStepFinish,
                    maxSteps: maxSteps,
                    temperature: temperature,
                    maxTokens: max_response_length,
                    frequencyPenalty: frequency_penalty,
                    presencePenalty: presence_penalty,
                    experimental_telemetry: experimental_telemetry,
                });

                response = anthropicResponse;
                elizaLogger.debug(
                    "Received response from Claude Vertex model."
                );
                break;
            }

            case ModelProviderName.GROK: {
                elizaLogger.debug("Initializing Grok model.");
                const grok = createOpenAI({
                    apiKey,
                    baseURL: endpoint,
                    fetch: runtime.fetch,
                });

                const { text: grokResponse } = await aiGenerateText({
                    model: grok.languageModel(model, {
                        parallelToolCalls: false,
                    }),
                    prompt: context,
                    system:
                        runtime.character.system ??
                        settings.SYSTEM_PROMPT ??
                        undefined,
                    tools: tools,
                    onStepFinish: onStepFinish,
                    maxSteps: maxSteps,
                    temperature: temperature,
                    maxTokens: max_response_length,
                    frequencyPenalty: frequency_penalty,
                    presencePenalty: presence_penalty,
                    experimental_telemetry: experimental_telemetry,
                });

                response = grokResponse;
                elizaLogger.debug("Received response from Grok model.");
                break;
            }

            case ModelProviderName.GROQ: {
                elizaLogger.debug(
                    "Initializing Groq model with Cloudflare check"
                );
                const baseURL = getCloudflareGatewayBaseURL(runtime, "groq");
                elizaLogger.debug("Groq baseURL result:", { baseURL });
                const groq = createGroq({
                    apiKey,
                    fetch: runtime.fetch,
                    baseURL,
                });

                const { text: groqResponse } = await aiGenerateText({
                    model: groq.languageModel(model),
                    prompt: context,
                    temperature,
                    system:
                        runtime.character.system ??
                        settings.SYSTEM_PROMPT ??
                        undefined,
                    tools,
                    onStepFinish: onStepFinish,
                    maxSteps,
                    maxTokens: max_response_length,
                    frequencyPenalty: frequency_penalty,
                    presencePenalty: presence_penalty,
                    experimental_telemetry,
                });

                response = groqResponse;
                elizaLogger.debug("Received response from Groq model.");
                break;
            }

            case ModelProviderName.LLAMALOCAL: {
                elizaLogger.debug(
                    "Using local Llama model for text completion."
                );
                const textGenerationService =
                    runtime.getService<ITextGenerationService>(
                        ServiceType.TEXT_GENERATION
                    );

                if (!textGenerationService) {
                    throw new Error("Text generation service not found");
                }

                response = await textGenerationService.queueTextCompletion(
                    context,
                    temperature,
                    _stop,
                    frequency_penalty,
                    presence_penalty,
                    max_response_length
                );
                elizaLogger.debug("Received response from local Llama model.");
                break;
            }

            case ModelProviderName.REDPILL: {
                elizaLogger.debug("Initializing RedPill model.");
                const serverUrl = getEndpoint(provider);
                const openai = createOpenAI({
                    apiKey,
                    baseURL: serverUrl,
                    fetch: runtime.fetch,
                });

                const { text: redpillResponse } = await aiGenerateText({
                    model: openai.languageModel(model),
                    prompt: context,
                    temperature: temperature,
                    system:
                        runtime.character.system ??
                        settings.SYSTEM_PROMPT ??
                        undefined,
                    tools: tools,
                    onStepFinish: onStepFinish,
                    maxSteps: maxSteps,
                    maxTokens: max_response_length,
                    frequencyPenalty: frequency_penalty,
                    presencePenalty: presence_penalty,
                    experimental_telemetry: experimental_telemetry,
                });

                response = redpillResponse;
                elizaLogger.debug("Received response from redpill model.");
                break;
            }

            case ModelProviderName.OPENROUTER: {
                elizaLogger.debug("Initializing OpenRouter model.");
                const serverUrl = getEndpoint(provider);
                const openrouter = createOpenAI({
                    apiKey,
                    baseURL: serverUrl,
                    fetch: runtime.fetch,
                });

                const { text: openrouterResponse } = await aiGenerateText({
                    model: openrouter.languageModel(model),
                    prompt: context,
                    temperature: temperature,
                    system:
                        runtime.character.system ??
                        settings.SYSTEM_PROMPT ??
                        undefined,
                    tools: tools,
                    onStepFinish: onStepFinish,
                    maxSteps: maxSteps,
                    maxTokens: max_response_length,
                    frequencyPenalty: frequency_penalty,
                    presencePenalty: presence_penalty,
                    experimental_telemetry: experimental_telemetry,
                });

                response = openrouterResponse;
                elizaLogger.debug("Received response from OpenRouter model.");
                break;
            }

            case ModelProviderName.OLLAMA:
                {
                    elizaLogger.debug("Initializing Ollama model.");

                    const ollamaProvider = createOllama({
                        baseURL: getEndpoint(provider) + "/api",
                        fetch: runtime.fetch,
                    });
                    const ollama = ollamaProvider(model);

                    elizaLogger.debug("****** MODEL\n", model);

                    const { text: ollamaResponse } = await aiGenerateText({
                        model: ollama,
                        prompt: context,
                        tools: tools,
                        onStepFinish: onStepFinish,
                        temperature: temperature,
                        maxSteps: maxSteps,
                        maxTokens: max_response_length,
                        frequencyPenalty: frequency_penalty,
                        presencePenalty: presence_penalty,
                        experimental_telemetry: experimental_telemetry,
                    });

                    response = ollamaResponse;
                }
                elizaLogger.debug("Received response from Ollama model.");
                break;

            case ModelProviderName.HEURIST: {
                elizaLogger.debug("Initializing Heurist model.");
                const heurist = createOpenAI({
                    apiKey: apiKey,
                    baseURL: endpoint,
                    fetch: runtime.fetch,
                });

                const { text: heuristResponse } = await aiGenerateText({
                    model: heurist.languageModel(model),
                    prompt: context,
                    system:
                        customSystemPrompt ??
                        runtime.character.system ??
                        settings.SYSTEM_PROMPT ??
                        undefined,
                    tools: tools,
                    onStepFinish: onStepFinish,
                    temperature: temperature,
                    maxTokens: max_response_length,
                    maxSteps: maxSteps,
                    frequencyPenalty: frequency_penalty,
                    presencePenalty: presence_penalty,
                    experimental_telemetry: experimental_telemetry,
                });

                response = heuristResponse;
                elizaLogger.debug("Received response from Heurist model.");
                break;
            }
            case ModelProviderName.GAIANET: {
                elizaLogger.debug("Initializing GAIANET model.");

                var baseURL = getEndpoint(provider);
                if (!baseURL) {
                    switch (modelClass) {
                        case ModelClass.SMALL:
                            baseURL =
                                settings.SMALL_GAIANET_SERVER_URL ||
                                "https://llama3b.gaia.domains/v1";
                            break;
                        case ModelClass.MEDIUM:
                            baseURL =
                                settings.MEDIUM_GAIANET_SERVER_URL ||
                                "https://llama8b.gaia.domains/v1";
                            break;
                        case ModelClass.LARGE:
                            baseURL =
                                settings.LARGE_GAIANET_SERVER_URL ||
                                "https://qwen72b.gaia.domains/v1";
                            break;
                    }
                }

                elizaLogger.debug("Using GAIANET model with baseURL:", baseURL);

                const openai = createOpenAI({
                    apiKey,
                    baseURL: endpoint,
                    fetch: runtime.fetch,
                });

                const { text: openaiResponse } = await aiGenerateText({
                    model: openai.languageModel(model),
                    prompt: context,
                    system:
                        runtime.character.system ??
                        settings.SYSTEM_PROMPT ??
                        undefined,
                    tools: tools,
                    onStepFinish: onStepFinish,
                    maxSteps: maxSteps,
                    temperature: temperature,
                    maxTokens: max_response_length,
                    frequencyPenalty: frequency_penalty,
                    presencePenalty: presence_penalty,
                    experimental_telemetry: experimental_telemetry,
                });

                response = openaiResponse;
                elizaLogger.debug("Received response from GAIANET model.");
                break;
            }

            case ModelProviderName.ATOMA: {
                elizaLogger.debug("Initializing Atoma model.");
                const atoma = createOpenAI({
                    apiKey,
                    baseURL: endpoint,
                    fetch: runtime.fetch,
                });

                const { text: atomaResponse } = await aiGenerateText({
                    model: atoma.languageModel(model),
                    prompt: context,
                    system:
                        runtime.character.system ??
                        settings.SYSTEM_PROMPT ??
                        undefined,
                    tools: tools,
                    onStepFinish: onStepFinish,
                    maxSteps: maxSteps,
                    temperature: temperature,
                    maxTokens: max_response_length,
                    frequencyPenalty: frequency_penalty,
                    presencePenalty: presence_penalty,
                    experimental_telemetry: experimental_telemetry,
                });

                response = atomaResponse;
                elizaLogger.debug("Received response from Atoma model.");
                break;
            }

            case ModelProviderName.GALADRIEL: {
                elizaLogger.debug("Initializing Galadriel model.");
                const headers = {};
                const fineTuneApiKey = runtime.getSetting(
                    "GALADRIEL_FINE_TUNE_API_KEY"
                );
                if (fineTuneApiKey) {
                    headers["Fine-Tune-Authentication"] = fineTuneApiKey;
                }
                const galadriel = createOpenAI({
                    headers,
                    apiKey: apiKey,
                    baseURL: endpoint,
                    fetch: runtime.fetch,
                });

                const { text: galadrielResponse } = await aiGenerateText({
                    model: galadriel.languageModel(model),
                    prompt: context,
                    system:
                        runtime.character.system ??
                        settings.SYSTEM_PROMPT ??
                        undefined,
                    tools: tools,
                    onStepFinish: onStepFinish,
                    maxSteps: maxSteps,
                    temperature: temperature,
                    maxTokens: max_response_length,
                    frequencyPenalty: frequency_penalty,
                    presencePenalty: presence_penalty,
                    experimental_telemetry: experimental_telemetry,
                });

                response = galadrielResponse;
                elizaLogger.debug("Received response from Galadriel model.");
                break;
            }

            case ModelProviderName.INFERA: {
                elizaLogger.debug("Initializing Infera model.");

                const apiKey = settings.INFERA_API_KEY || runtime.token;

                const infera = createOpenAI({
                    apiKey,
                    baseURL: endpoint,
                    headers: {
                        api_key: apiKey,
                        "Content-Type": "application/json",
                    },
                });

                const { text: inferaResponse } = await aiGenerateText({
                    model: infera.languageModel(model),
                    prompt: context,
                    system:
                        runtime.character.system ??
                        settings.SYSTEM_PROMPT ??
                        undefined,
                    temperature: temperature,
                    maxTokens: max_response_length,
                    frequencyPenalty: frequency_penalty,
                    presencePenalty: presence_penalty,
                });
                response = inferaResponse;
                elizaLogger.debug("Received response from Infera model.");
                break;
            }

            case ModelProviderName.VENICE: {
                elizaLogger.debug("Initializing Venice model.");
                const venice = createOpenAI({
                    apiKey: apiKey,
                    baseURL: endpoint,
                });

                const { text: veniceResponse } = await aiGenerateText({
                    model: venice.languageModel(model),
                    prompt: context,
                    system:
                        runtime.character.system ??
                        settings.SYSTEM_PROMPT ??
                        undefined,
                    tools: tools,
                    onStepFinish: onStepFinish,
                    temperature: temperature,
                    maxSteps: maxSteps,
                    maxTokens: max_response_length,
                });

                response = veniceResponse;
                elizaLogger.debug("Received response from Venice model.");
                break;
            }

            case ModelProviderName.NVIDIA: {
                elizaLogger.debug("Initializing NVIDIA model.");
                const nvidia = createOpenAI({
                    apiKey: apiKey,
                    baseURL: endpoint,
                });

                const { text: nvidiaResponse } = await aiGenerateText({
                    model: nvidia.languageModel(model),
                    prompt: context,
                    system:
                        runtime.character.system ??
                        settings.SYSTEM_PROMPT ??
                        undefined,
                    tools: tools,
                    onStepFinish: onStepFinish,
                    temperature: temperature,
                    maxSteps: maxSteps,
                    maxTokens: max_response_length,
                });

                response = nvidiaResponse;
                elizaLogger.debug("Received response from NVIDIA model.");
                break;
            }

            case ModelProviderName.DEEPSEEK: {
                elizaLogger.debug("Initializing Deepseek model.");
                const serverUrl = models[provider].endpoint;
                const deepseek = createOpenAI({
                    apiKey,
                    baseURL: serverUrl,
                    fetch: runtime.fetch,
                });

                const { text: deepseekResponse } = await aiGenerateText({
                    model: deepseek.languageModel(model),
                    prompt: context,
                    temperature: temperature,
                    system:
                        runtime.character.system ??
                        settings.SYSTEM_PROMPT ??
                        undefined,
                    tools: tools,
                    onStepFinish: onStepFinish,
                    maxSteps: maxSteps,
                    maxTokens: max_response_length,
                    frequencyPenalty: frequency_penalty,
                    presencePenalty: presence_penalty,
                    experimental_telemetry: experimental_telemetry,
                });

                response = deepseekResponse;
                elizaLogger.debug("Received response from Deepseek model.");
                break;
            }

            case ModelProviderName.LIVEPEER: {
                elizaLogger.debug("Initializing Livepeer model.");

                if (!endpoint) {
                    throw new Error("Livepeer Gateway URL is not defined");
                }

                const requestBody = {
                    model: model,
                    messages: [
                        {
                            role: "system",
                            content:
                                runtime.character.system ??
                                settings.SYSTEM_PROMPT ??
                                "You are a helpful assistant",
                        },
                        {
                            role: "user",
                            content: context,
                        },
                    ],
                    max_tokens: max_response_length,
                    stream: false,
                };

                const fetchResponse = await runtime.fetch(endpoint + "/llm", {
                    method: "POST",
                    headers: {
                        accept: "text/event-stream",
                        "Content-Type": "application/json",
                        Authorization: "Bearer eliza-app-llm",
                    },
                    body: JSON.stringify(requestBody),
                });

                if (!fetchResponse.ok) {
                    const errorText = await fetchResponse.text();
                    throw new Error(
                        `Livepeer request failed (${fetchResponse.status}): ${errorText}`
                    );
                }

                const json = await fetchResponse.json();

                if (!json?.choices?.[0]?.message?.content) {
                    throw new Error("Invalid response format from Livepeer");
                }

                response = json.choices[0].message.content.replace(
                    /<\|start_header_id\|>assistant<\|end_header_id\|>\n\n/,
                    ""
                );
                elizaLogger.debug(
                    "Successfully received response from Livepeer model"
                );
                break;
            }

            default: {
                const errorMessage = `Unsupported provider: ${provider}`;
                elizaLogger.error(errorMessage);
                throw new Error(errorMessage);
            }
        }

        return response;
    } catch (error) {
        elizaLogger.error("Error in generateText:", error);
        throw error;
    }
}

/**
 * Sends a message to the model to determine if it should respond to the given context.
 * @param opts - The options for the generateText request
 * @param opts.context The context to evaluate for response
 * @param opts.stop A list of strings to stop the generateText at
 * @param opts.model The model to use for generateText
 * @param opts.frequency_penalty The frequency penalty to apply (0.0 to 2.0)
 * @param opts.presence_penalty The presence penalty to apply (0.0 to 2.0)
 * @param opts.temperature The temperature to control randomness (0.0 to 2.0)
 * @param opts.serverUrl The URL of the API server
 * @param opts.max_context_length Maximum allowed context length in tokens
 * @param opts.max_response_length Maximum allowed response length in tokens
 * @returns Promise resolving to "RESPOND", "IGNORE", "STOP" or null
 */
export async function generateShouldRespond({
    runtime,
    context,
    modelClass,
}: {
    runtime: IAgentRuntime;
    context: string;
    modelClass: ModelClass;
}): Promise<"RESPOND" | "IGNORE" | "STOP" | null> {
    let retryDelay = 1000;
    while (true) {
        try {
            elizaLogger.debug(
                "Attempting to generate text with context:",
                context
            );
            const response = await generateText({
                runtime,
                context,
                modelClass,
            });

            elizaLogger.debug("Received response from generateText:", response);
            const parsedResponse = parseShouldRespondFromText(response.trim());
            if (parsedResponse) {
                elizaLogger.debug("Parsed response:", parsedResponse);
                return parsedResponse;
            } else {
                elizaLogger.debug("generateShouldRespond no response");
            }
        } catch (error) {
            elizaLogger.error("Error in generateShouldRespond:", error);
            if (
                error instanceof TypeError &&
                error.message.includes("queueTextCompletion")
            ) {
                elizaLogger.error(
                    "TypeError: Cannot read properties of null (reading 'queueTextCompletion')"
                );
            }
        }

        elizaLogger.log(`Retrying in ${retryDelay}ms...`);
        await new Promise((resolve) => setTimeout(resolve, retryDelay));
        retryDelay *= 2;
    }
}

/**
 * Splits content into chunks of specified size with optional overlapping bleed sections
 * @param content - The text content to split into chunks
 * @param chunkSize - The maximum size of each chunk in tokens
 * @param bleed - Number of characters to overlap between chunks (default: 100)
 * @returns Promise resolving to array of text chunks with bleed sections
 */
export async function splitChunks(
    content: string,
    chunkSize = 512,
    bleed = 20
): Promise<string[]> {
    elizaLogger.debug(`[splitChunks] Starting text split`);

    const textSplitter = new RecursiveCharacterTextSplitter({
        chunkSize: Number(chunkSize),
        chunkOverlap: Number(bleed),
    });

    const chunks = await textSplitter.splitText(content);
    elizaLogger.debug(`[splitChunks] Split complete:`, {
        numberOfChunks: chunks.length,
        averageChunkSize:
            chunks.reduce((acc, chunk) => acc + chunk.length, 0) /
            chunks.length,
    });

    return chunks;
}

/**
 * Sends a message to the model and parses the response as a boolean value
 * @param opts - The options for the generateText request
 * @param opts.context The context to evaluate for the boolean response
 * @param opts.stop A list of strings to stop the generateText at
 * @param opts.model The model to use for generateText
 * @param opts.frequency_penalty The frequency penalty to apply (0.0 to 2.0)
 * @param opts.presence_penalty The presence penalty to apply (0.0 to 2.0)
 * @param opts.temperature The temperature to control randomness (0.0 to 2.0)
 * @param opts.serverUrl The URL of the API server
 * @param opts.max_context_length Maximum allowed context length in tokens
 * @param opts.max_response_length Maximum allowed response length in tokens
 * @returns Promise resolving to a boolean value parsed from the model's response
 */
export async function generateTrueOrFalse({
    runtime,
    context = "",
    modelClass,
}: {
    runtime: IAgentRuntime;
    context: string;
    modelClass: ModelClass;
}): Promise<boolean> {
    let retryDelay = 1000;
    const modelSettings = getModelSettings(runtime.modelProvider, modelClass);
    const stop = Array.from(
        new Set([...(modelSettings.stop || []), ["\n"]])
    ) as string[];

    while (true) {
        try {
            const response = await generateText({
                stop,
                runtime,
                context,
                modelClass,
            });

            const parsedResponse = parseBooleanFromText(response.trim());
            if (parsedResponse !== null) {
                return parsedResponse;
            }
        } catch (error) {
            elizaLogger.error("Error in generateTrueOrFalse:", error);
        }

        await new Promise((resolve) => setTimeout(resolve, retryDelay));
        retryDelay *= 2;
    }
}

/**
 * Send a message to the model and parse the response as a string array
 * @param opts - The options for the generateText request
 * @param opts.context The context/prompt to send to the model
 * @param opts.stop Array of strings that will stop the model's generation if encountered
 * @param opts.model The language model to use
 * @param opts.frequency_penalty The frequency penalty to apply (0.0 to 2.0)
 * @param opts.presence_penalty The presence penalty to apply (0.0 to 2.0)
 * @param opts.temperature The temperature to control randomness (0.0 to 2.0)
 * @param opts.serverUrl The URL of the API server
 * @param opts.token The API token for authentication
 * @param opts.max_context_length Maximum allowed context length in tokens
 * @param opts.max_response_length Maximum allowed response length in tokens
 * @returns Promise resolving to an array of strings parsed from the model's response
 */
export async function generateTextArray({
    runtime,
    context,
    modelClass,
}: {
    runtime: IAgentRuntime;
    context: string;
    modelClass: ModelClass;
}): Promise<string[]> {
    if (!context) {
        elizaLogger.error("generateTextArray context is empty");
        return [];
    }
    let retryDelay = 1000;

    while (true) {
        try {
            const response = await generateText({
                runtime,
                context,
                modelClass,
            });

            const parsedResponse = parseJsonArrayFromText(response);
            if (parsedResponse) {
                return parsedResponse;
            }
        } catch (error) {
            elizaLogger.error("Error in generateTextArray:", error);
        }

        await new Promise((resolve) => setTimeout(resolve, retryDelay));
        retryDelay *= 2;
    }
}

export async function generateObjectDeprecated({
    runtime,
    context,
    modelClass,
}: {
    runtime: IAgentRuntime;
    context: string;
    modelClass: ModelClass;
}): Promise<any> {
    if (!context) {
        elizaLogger.error("generateObjectDeprecated context is empty");
        return null;
    }
    let retryDelay = 1000;

    while (true) {
        try {
            // this is slightly different than generateObjectArray, in that we parse object, not object array
            const response = await generateText({
                runtime,
                context,
                modelClass,
            });
            const parsedResponse = parseJSONObjectFromText(response);
            if (parsedResponse) {
                return parsedResponse;
            }
        } catch (error) {
            elizaLogger.error("Error in generateObject:", error);
        }

        await new Promise((resolve) => setTimeout(resolve, retryDelay));
        retryDelay *= 2;
    }
}

export async function generateObjectArray({
    runtime,
    context,
    modelClass,
}: {
    runtime: IAgentRuntime;
    context: string;
    modelClass: ModelClass;
}): Promise<any[]> {
    if (!context) {
        elizaLogger.error("generateObjectArray context is empty");
        return [];
    }
    let retryDelay = 1000;

    while (true) {
        try {
            const response = await generateText({
                runtime,
                context,
                modelClass,
            });

            const parsedResponse = parseJsonArrayFromText(response);
            if (parsedResponse) {
                return parsedResponse;
            }
        } catch (error) {
            elizaLogger.error("Error in generateTextArray:", error);
        }

        await new Promise((resolve) => setTimeout(resolve, retryDelay));
        retryDelay *= 2;
    }
}

/**
 * Send a message to the model for generateText.
 * @param opts - The options for the generateText request.
 * @param opts.context The context of the message to be completed.
 * @param opts.stop A list of strings to stop the generateText at.
 * @param opts.model The model to use for generateText.
 * @param opts.frequency_penalty The frequency penalty to apply to the generateText.
 * @param opts.presence_penalty The presence penalty to apply to the generateText.
 * @param opts.temperature The temperature to apply to the generateText.
 * @param opts.max_context_length The maximum length of the context to apply to the generateText.
 * @returns The completed message.
 */
export async function generateMessageResponse({
    runtime,
    context,
    modelClass,
}: {
    runtime: IAgentRuntime;
    context: string;
    modelClass: ModelClass;
}): Promise<Content> {
    const modelSettings = getModelSettings(runtime.modelProvider, modelClass);
    const max_context_length = modelSettings.maxInputTokens;

    context = await trimTokens(context, max_context_length, runtime);
    elizaLogger.debug("Context:", context);
    let retryLength = 1000; // exponential backoff
    while (true) {
        try {
            elizaLogger.log("Generating message response..");

            const response = await generateText({
                runtime,
                context,
                modelClass,
            });

            // try parsing the response as JSON, if null then try again
            const parsedContent = parseJSONObjectFromText(response) as Content;
            if (!parsedContent) {
                elizaLogger.debug("parsedContent is null, retrying");
                continue;
            }

            return parsedContent;
        } catch (error) {
            elizaLogger.error("ERROR:", error);
            // wait for 2 seconds
            retryLength *= 2;
            await new Promise((resolve) => setTimeout(resolve, retryLength));
            elizaLogger.debug("Retrying...");
        }
    }
}

export const generateImage = async (
    data: {
        prompt: string;
        width: number;
        height: number;
        count?: number;
        negativePrompt?: string;
        numIterations?: number;
        guidanceScale?: number;
        seed?: number;
        modelId?: string;
        jobId?: string;
        stylePreset?: string;
        hideWatermark?: boolean;
        safeMode?: boolean;
        cfgScale?: number;
    },
    runtime: IAgentRuntime
): Promise<{
    success: boolean;
    data?: string[];
    error?: any;
}> => {
    const modelSettings = getImageModelSettings(runtime.imageModelProvider);
    const model = modelSettings.name;
    elizaLogger.info("Generating image with options:", {
        imageModelProvider: model,
    });

    const apiKey =
        runtime.imageModelProvider === runtime.modelProvider
            ? runtime.token
            : (() => {
                  // First try to match the specific provider
                  switch (runtime.imageModelProvider) {
                      case ModelProviderName.HEURIST:
                          return runtime.getSetting("HEURIST_API_KEY");
                      case ModelProviderName.TOGETHER:
                          return runtime.getSetting("TOGETHER_API_KEY");
                      case ModelProviderName.FAL:
                          return runtime.getSetting("FAL_API_KEY");
                      case ModelProviderName.OPENAI:
                          return runtime.getSetting("OPENAI_API_KEY");
                      case ModelProviderName.VENICE:
                          return runtime.getSetting("VENICE_API_KEY");
                      case ModelProviderName.LIVEPEER:
                          return runtime.getSetting("LIVEPEER_GATEWAY_URL");
                      default:
                          // If no specific match, try the fallback chain
                          return (
                              runtime.getSetting("HEURIST_API_KEY") ??
                              runtime.getSetting("NINETEEN_AI_API_KEY") ??
                              runtime.getSetting("TOGETHER_API_KEY") ??
                              runtime.getSetting("FAL_API_KEY") ??
                              runtime.getSetting("OPENAI_API_KEY") ??
                              runtime.getSetting("VENICE_API_KEY") ??
                              runtime.getSetting("LIVEPEER_GATEWAY_URL")
                          );
                  }
              })();
    try {
        if (runtime.imageModelProvider === ModelProviderName.HEURIST) {
            const response = await fetch(
                "http://sequencer.heurist.xyz/submit_job",
                {
                    method: "POST",
                    headers: {
                        Authorization: `Bearer ${apiKey}`,
                        "Content-Type": "application/json",
                    },
                    body: JSON.stringify({
                        job_id: data.jobId || crypto.randomUUID(),
                        model_input: {
                            SD: {
                                prompt: data.prompt,
                                neg_prompt: data.negativePrompt,
                                num_iterations: data.numIterations || 20,
                                width: data.width || 512,
                                height: data.height || 512,
                                guidance_scale: data.guidanceScale || 3,
                                seed: data.seed || -1,
                            },
                        },
                        model_id: model,
                        deadline: 60,
                        priority: 1,
                    }),
                }
            );

            if (!response.ok) {
                throw new Error(
                    `Heurist image generation failed: ${response.statusText}`
                );
            }

            const imageURL = await response.json();
            return { success: true, data: [imageURL] };
        } else if (
            runtime.imageModelProvider === ModelProviderName.TOGETHER ||
            // for backwards compat
            runtime.imageModelProvider === ModelProviderName.LLAMACLOUD
        ) {
            const together = new Together({ apiKey: apiKey as string });
            const response = await together.images.create({
                model: model,
                prompt: data.prompt,
                width: data.width,
                height: data.height,
                steps: modelSettings?.steps ?? 4,
                n: data.count,
            });

            // Add type assertion to handle the response properly
            const togetherResponse =
                response as unknown as TogetherAIImageResponse;

            if (
                !togetherResponse.data ||
                !Array.isArray(togetherResponse.data)
            ) {
                throw new Error("Invalid response format from Together AI");
            }

            // Rest of the code remains the same...
            const base64s = await Promise.all(
                togetherResponse.data.map(async (image) => {
                    if (!image.url) {
                        elizaLogger.error("Missing URL in image data:", image);
                        throw new Error("Missing URL in Together AI response");
                    }

                    // Fetch the image from the URL
                    const imageResponse = await fetch(image.url);
                    if (!imageResponse.ok) {
                        throw new Error(
                            `Failed to fetch image: ${imageResponse.statusText}`
                        );
                    }

                    // Convert to blob and then to base64
                    const blob = await imageResponse.blob();
                    const arrayBuffer = await blob.arrayBuffer();
                    const base64 = Buffer.from(arrayBuffer).toString("base64");

                    // Return with proper MIME type
                    return `data:image/jpeg;base64,${base64}`;
                })
            );

            if (base64s.length === 0) {
                throw new Error("No images generated by Together AI");
            }

            elizaLogger.debug(`Generated ${base64s.length} images`);
            return { success: true, data: base64s };
        } else if (runtime.imageModelProvider === ModelProviderName.FAL) {
            fal.config({
                credentials: apiKey as string,
            });

            // Prepare the input parameters according to their schema
            const input = {
                prompt: data.prompt,
                image_size: "square" as const,
                num_inference_steps: modelSettings?.steps ?? 50,
                guidance_scale: data.guidanceScale || 3.5,
                num_images: data.count,
                enable_safety_checker:
                    runtime.getSetting("FAL_AI_ENABLE_SAFETY_CHECKER") ===
                    "true",
                safety_tolerance: Number(
                    runtime.getSetting("FAL_AI_SAFETY_TOLERANCE") || "2"
                ),
                output_format: "png" as const,
                seed: data.seed ?? 6252023,
                ...(runtime.getSetting("FAL_AI_LORA_PATH")
                    ? {
                          loras: [
                              {
                                  path: runtime.getSetting("FAL_AI_LORA_PATH"),
                                  scale: 1,
                              },
                          ],
                      }
                    : {}),
            };

            // Subscribe to the model
            const result = await fal.subscribe(model, {
                input,
                logs: true,
                onQueueUpdate: (update) => {
                    if (update.status === "IN_PROGRESS") {
                        elizaLogger.info(update.logs.map((log) => log.message));
                    }
                },
            });
            // Convert the returned image URLs to base64 to match existing functionality
            const base64Promises = result.data.images.map(async (image) => {
                const response = await fetch(image.url);
                const blob = await response.blob();
                const buffer = await blob.arrayBuffer();
                const base64 = Buffer.from(buffer).toString("base64");
                return `data:${image.content_type};base64,${base64}`;
            });

            const base64s = await Promise.all(base64Promises);
            return { success: true, data: base64s };
        } else if (runtime.imageModelProvider === ModelProviderName.VENICE) {
            const response = await fetch(
                "https://api.venice.ai/api/v1/image/generate",
                {
                    method: "POST",
                    headers: {
                        Authorization: `Bearer ${apiKey}`,
                        "Content-Type": "application/json",
                    },
                    body: JSON.stringify({
                        model: model,
                        prompt: data.prompt,
                        cfg_scale: data.guidanceScale,
                        negative_prompt: data.negativePrompt,
                        width: data.width,
                        height: data.height,
                        steps: data.numIterations,
                        safe_mode: data.safeMode,
                        seed: data.seed,
                        style_preset: data.stylePreset,
                        hide_watermark: data.hideWatermark,
                    }),
                }
            );

            const result = await response.json();

            if (!result.images || !Array.isArray(result.images)) {
                throw new Error("Invalid response format from Venice AI");
            }

            const base64s = result.images.map((base64String) => {
                if (!base64String) {
                    throw new Error(
                        "Empty base64 string in Venice AI response"
                    );
                }
                return `data:image/png;base64,${base64String}`;
            });

            return { success: true, data: base64s };
        } else if (
            runtime.imageModelProvider === ModelProviderName.NINETEEN_AI
        ) {
            const response = await fetch(
                "https://api.nineteen.ai/v1/text-to-image",
                {
                    method: "POST",
                    headers: {
                        Authorization: `Bearer ${apiKey}`,
                        "Content-Type": "application/json",
                    },
                    body: JSON.stringify({
                        model: model,
                        prompt: data.prompt,
                        negative_prompt: data.negativePrompt,
                        width: data.width,
                        height: data.height,
                        steps: data.numIterations,
                        cfg_scale: data.guidanceScale || 3,
                    }),
                }
            );

            const result = await response.json();

            if (!result.images || !Array.isArray(result.images)) {
                throw new Error("Invalid response format from Nineteen AI");
            }

            const base64s = result.images.map((base64String) => {
                if (!base64String) {
                    throw new Error(
                        "Empty base64 string in Nineteen AI response"
                    );
                }
                return `data:image/png;base64,${base64String}`;
            });

            return { success: true, data: base64s };
        } else if (runtime.imageModelProvider === ModelProviderName.LIVEPEER) {
            if (!apiKey) {
                throw new Error("Livepeer Gateway is not defined");
            }
            try {
                const baseUrl = new URL(apiKey);
                if (!baseUrl.protocol.startsWith("http")) {
                    throw new Error("Invalid Livepeer Gateway URL protocol");
                }

                const response = await fetch(
                    `${baseUrl.toString()}text-to-image`,
                    {
                        method: "POST",
                        headers: {
                            "Content-Type": "application/json",
                            Authorization: "Bearer eliza-app-img",
                        },
                        body: JSON.stringify({
                            model_id:
                                data.modelId || "ByteDance/SDXL-Lightning",
                            prompt: data.prompt,
                            width: data.width || 1024,
                            height: data.height || 1024,
                        }),
                    }
                );
                const result = await response.json();
                if (!result.images?.length) {
                    throw new Error("No images generated");
                }
                const base64Images = await Promise.all(
                    result.images.map(async (image) => {
                        console.log("imageUrl console log", image.url);
                        let imageUrl;
                        if (image.url.includes("http")) {
                            imageUrl = image.url;
                        } else {
                            imageUrl = `${apiKey}${image.url}`;
                        }
                        const imageResponse = await fetch(imageUrl);
                        if (!imageResponse.ok) {
                            throw new Error(
                                `Failed to fetch image: ${imageResponse.statusText}`
                            );
                        }
                        const blob = await imageResponse.blob();
                        const arrayBuffer = await blob.arrayBuffer();
                        const base64 =
                            Buffer.from(arrayBuffer).toString("base64");
                        return `data:image/jpeg;base64,${base64}`;
                    })
                );
                return {
                    success: true,
                    data: base64Images,
                };
            } catch (error) {
                console.error(error);
                return { success: false, error: error };
            }
        } else {
            let targetSize = `${data.width}x${data.height}`;
            if (
                targetSize !== "1024x1024" &&
                targetSize !== "1792x1024" &&
                targetSize !== "1024x1792"
            ) {
                targetSize = "1024x1024";
            }
            const openaiApiKey = runtime.getSetting("OPENAI_API_KEY") as string;
            if (!openaiApiKey) {
                throw new Error("OPENAI_API_KEY is not set");
            }
            const openai = new OpenAI({
                apiKey: openaiApiKey as string,
            });
            const response = await openai.images.generate({
                model,
                prompt: data.prompt,
                size: targetSize as "1024x1024" | "1792x1024" | "1024x1792",
                n: data.count,
                response_format: "b64_json",
            });
            const base64s = response.data.map(
                (image) => `data:image/png;base64,${image.b64_json}`
            );
            return { success: true, data: base64s };
        }
    } catch (error) {
        console.error(error);
        return { success: false, error: error };
    }
};

export const generateCaption = async (
    data: { imageUrl: string },
    runtime: IAgentRuntime
): Promise<{
    title: string;
    description: string;
}> => {
    const { imageUrl } = data;
    const imageDescriptionService =
        runtime.getService<IImageDescriptionService>(
            ServiceType.IMAGE_DESCRIPTION
        );

    if (!imageDescriptionService) {
        throw new Error("Image description service not found");
    }

    const resp = await imageDescriptionService.describeImage(imageUrl);
    return {
        title: resp.title.trim(),
        description: resp.description.trim(),
    };
};

/**
 * Configuration options for generating objects with a model.
 */
export interface GenerationOptions {
    runtime: IAgentRuntime;
    context: string;
    modelClass: ModelClass;
    schema?: ZodSchema;
    schemaName?: string;
    schemaDescription?: string;
    stop?: string[];
    mode?: "auto" | "json" | "tool";
    experimental_providerMetadata?: Record<string, unknown>;
    verifiableInference?: boolean;
    verifiableInferenceAdapter?: IVerifiableInferenceAdapter;
    verifiableInferenceOptions?: VerifiableInferenceOptions;
}

/**
 * Base settings for model generation.
 */
interface ModelSettings {
    prompt: string;
    temperature: number;
    maxTokens: number;
    frequencyPenalty: number;
    presencePenalty: number;
    stop?: string[];
    experimental_telemetry?: TelemetrySettings;
}

/**
 * Generates structured objects from a prompt using specified AI models and configuration options.
 *
 * @param {GenerationOptions} options - Configuration options for generating objects.
 * @returns {Promise<any[]>} - A promise that resolves to an array of generated objects.
 * @throws {Error} - Throws an error if the provider is unsupported or if generation fails.
 */
export const generateObject = async ({
    runtime,
    context,
    modelClass,
    schema,
    schemaName,
    schemaDescription,
    stop,
    mode = "json",
    verifiableInference = false,
    verifiableInferenceAdapter,
    verifiableInferenceOptions,
}: GenerationOptions): Promise<GenerateObjectResult<unknown>> => {
    if (!context) {
        const errorMessage = "generateObject context is empty";
        console.error(errorMessage);
        throw new Error(errorMessage);
    }

    const provider = runtime.modelProvider;
    const modelSettings = getModelSettings(runtime.modelProvider, modelClass);
    const model = modelSettings.name;
    const temperature = modelSettings.temperature;
    const frequency_penalty = modelSettings.frequency_penalty;
    const presence_penalty = modelSettings.presence_penalty;
    const max_context_length = modelSettings.maxInputTokens;
    const max_response_length = modelSettings.maxOutputTokens;
    const experimental_telemetry = modelSettings.experimental_telemetry;
    const apiKey = runtime.token;

    try {
        context = await trimTokens(context, max_context_length, runtime);

        const modelOptions: ModelSettings = {
            prompt: context,
            temperature,
            maxTokens: max_response_length,
            frequencyPenalty: frequency_penalty,
            presencePenalty: presence_penalty,
            stop: stop || modelSettings.stop,
            experimental_telemetry: experimental_telemetry,
        };

        const response = await handleProvider({
            provider,
            model,
            apiKey,
            schema,
            schemaName,
            schemaDescription,
            mode,
            modelOptions,
            runtime,
            context,
            modelClass,
            verifiableInference,
            verifiableInferenceAdapter,
            verifiableInferenceOptions,
        });

        return response;
    } catch (error) {
        console.error("Error in generateObject:", error);
        throw error;
    }
};

/**
 * Interface for provider-specific generation options.
 */
interface ProviderOptions {
    runtime: IAgentRuntime;
    provider: ModelProviderName;
    model: any;
    apiKey: string;
    schema?: ZodSchema;
    schemaName?: string;
    schemaDescription?: string;
    mode?: "auto" | "json" | "tool";
    experimental_providerMetadata?: Record<string, unknown>;
    modelOptions: ModelSettings;
    modelClass: ModelClass;
    context: string;
    verifiableInference?: boolean;
    verifiableInferenceAdapter?: IVerifiableInferenceAdapter;
    verifiableInferenceOptions?: VerifiableInferenceOptions;
}

/**
 * Handles AI generation based on the specified provider.
 *
 * @param {ProviderOptions} options - Configuration options specific to the provider.
 * @returns {Promise<any[]>} - A promise that resolves to an array of generated objects.
 */
export async function handleProvider(
    options: ProviderOptions
): Promise<GenerateObjectResult<unknown>> {
    const {
        provider,
        runtime,
        context,
        modelClass,
        //verifiableInference,
        //verifiableInferenceAdapter,
        //verifiableInferenceOptions,
    } = options;
    switch (provider) {
        case ModelProviderName.OPENAI:
        case ModelProviderName.ETERNALAI:
        case ModelProviderName.ALI_BAILIAN:
        case ModelProviderName.VOLENGINE:
        case ModelProviderName.LLAMACLOUD:
        case ModelProviderName.TOGETHER:
        case ModelProviderName.NANOGPT:
        case ModelProviderName.AKASH_CHAT_API:
            return await handleOpenAI(options);
        case ModelProviderName.ANTHROPIC:
        case ModelProviderName.CLAUDE_VERTEX:
            return await handleAnthropic(options);
        case ModelProviderName.GROK:
            return await handleGrok(options);
        case ModelProviderName.GROQ:
            return await handleGroq(options);
        case ModelProviderName.LLAMALOCAL:
            return await generateObjectDeprecated({
                runtime,
                context,
                modelClass,
            });
        case ModelProviderName.GOOGLE:
            return await handleGoogle(options);
        case ModelProviderName.MISTRAL:
            return await handleMistral(options);
        case ModelProviderName.REDPILL:
            return await handleRedPill(options);
        case ModelProviderName.OPENROUTER:
            return await handleOpenRouter(options);
        case ModelProviderName.OLLAMA:
            return await handleOllama(options);
        case ModelProviderName.DEEPSEEK:
            return await handleDeepSeek(options);
        case ModelProviderName.LIVEPEER:
            return await handleLivepeer(options);
        default: {
            const errorMessage = `Unsupported provider: ${provider}`;
            elizaLogger.error(errorMessage);
            throw new Error(errorMessage);
        }
    }
}
/**
 * Handles object generation for OpenAI.
 *
 * @param {ProviderOptions} options - Options specific to OpenAI.
 * @returns {Promise<GenerateObjectResult<unknown>>} - A promise that resolves to generated objects.
 */
async function handleOpenAI({
    model,
    apiKey,
    schema,
    schemaName,
    schemaDescription,
    mode = "json",
    modelOptions,
    provider: _provider,
    runtime,
}: ProviderOptions): Promise<GenerateObjectResult<unknown>> {
    const baseURL =
        getCloudflareGatewayBaseURL(runtime, "openai") ||
        models.openai.endpoint;
    const openai = createOpenAI({ apiKey, baseURL });
    return await aiGenerateObject({
        model: openai.languageModel(model),
        schema,
        schemaName,
        schemaDescription,
        mode,
        ...modelOptions,
    });
}

/**
 * Handles object generation for Anthropic models.
 *
 * @param {ProviderOptions} options - Options specific to Anthropic.
 * @returns {Promise<GenerateObjectResult<unknown>>} - A promise that resolves to generated objects.
 */
async function handleAnthropic({
    model,
    apiKey,
    schema,
    schemaName,
    schemaDescription,
    mode = "json",
    modelOptions,
    runtime,
}: ProviderOptions): Promise<GenerateObjectResult<unknown>> {
    elizaLogger.debug("Handling Anthropic request with Cloudflare check");
    const baseURL = getCloudflareGatewayBaseURL(runtime, "anthropic");
    elizaLogger.debug("Anthropic handleAnthropic baseURL:", { baseURL });

    const anthropic = createAnthropic({ apiKey, baseURL });
    return await aiGenerateObject({
        model: anthropic.languageModel(model),
        schema,
        schemaName,
        schemaDescription,
        mode,
        ...modelOptions,
    });
}

/**
 * Handles object generation for Grok models.
 *
 * @param {ProviderOptions} options - Options specific to Grok.
 * @returns {Promise<GenerateObjectResult<unknown>>} - A promise that resolves to generated objects.
 */
async function handleGrok({
    model,
    apiKey,
    schema,
    schemaName,
    schemaDescription,
    mode = "json",
    modelOptions,
}: ProviderOptions): Promise<GenerateObjectResult<unknown>> {
    const grok = createOpenAI({ apiKey, baseURL: models.grok.endpoint });
    return await aiGenerateObject({
        model: grok.languageModel(model, { parallelToolCalls: false }),
        schema,
        schemaName,
        schemaDescription,
        mode,
        ...modelOptions,
    });
}

/**
 * Handles object generation for Groq models.
 *
 * @param {ProviderOptions} options - Options specific to Groq.
 * @returns {Promise<GenerateObjectResult<unknown>>} - A promise that resolves to generated objects.
 */
async function handleGroq({
    model,
    apiKey,
    schema,
    schemaName,
    schemaDescription,
    mode = "json",
    modelOptions,
    runtime,
}: ProviderOptions): Promise<GenerateObjectResult<unknown>> {
    elizaLogger.debug("Handling Groq request with Cloudflare check");
    const baseURL = getCloudflareGatewayBaseURL(runtime, "groq");
    elizaLogger.debug("Groq handleGroq baseURL:", { baseURL });

    const groq = createGroq({ apiKey, baseURL });
    return await aiGenerateObject({
        model: groq.languageModel(model),
        schema,
        schemaName,
        schemaDescription,
        mode,
        ...modelOptions,
    });
}

/**
 * Handles object generation for Google models.
 *
 * @param {ProviderOptions} options - Options specific to Google.
 * @returns {Promise<GenerateObjectResult<unknown>>} - A promise that resolves to generated objects.
 */
async function handleGoogle({
    model,
    apiKey: _apiKey,
    schema,
    schemaName,
    schemaDescription,
    mode = "json",
    modelOptions,
}: ProviderOptions): Promise<GenerateObjectResult<unknown>> {
    const google = createGoogleGenerativeAI();
    return await aiGenerateObject({
        model: google(model),
        schema,
        schemaName,
        schemaDescription,
        mode,
        ...modelOptions,
    });
}

/**
 * Handles object generation for Mistral models.
 *
 * @param {ProviderOptions} options - Options specific to Mistral.
 * @returns {Promise<GenerateObjectResult<unknown>>} - A promise that resolves to generated objects.
 */
async function handleMistral({
    model,
    schema,
    schemaName,
    schemaDescription,
    mode,
    modelOptions,
}: ProviderOptions): Promise<GenerateObjectResult<unknown>> {
    const mistral = createMistral();
    return await aiGenerateObject({
        model: mistral(model),
        schema,
        schemaName,
        schemaDescription,
        mode,
        ...modelOptions,
    });
}

/**
 * Handles object generation for Redpill models.
 *
 * @param {ProviderOptions} options - Options specific to Redpill.
 * @returns {Promise<GenerateObjectResult<unknown>>} - A promise that resolves to generated objects.
 */
async function handleRedPill({
    model,
    apiKey,
    schema,
    schemaName,
    schemaDescription,
    mode = "json",
    modelOptions,
}: ProviderOptions): Promise<GenerateObjectResult<unknown>> {
    const redPill = createOpenAI({ apiKey, baseURL: models.redpill.endpoint });
    return await aiGenerateObject({
        model: redPill.languageModel(model),
        schema,
        schemaName,
        schemaDescription,
        mode,
        ...modelOptions,
    });
}

/**
 * Handles object generation for OpenRouter models.
 *
 * @param {ProviderOptions} options - Options specific to OpenRouter.
 * @returns {Promise<GenerateObjectResult<unknown>>} - A promise that resolves to generated objects.
 */
async function handleOpenRouter({
    model,
    apiKey,
    schema,
    schemaName,
    schemaDescription,
    mode = "json",
    modelOptions,
}: ProviderOptions): Promise<GenerateObjectResult<unknown>> {
    const openRouter = createOpenAI({
        apiKey,
        baseURL: models.openrouter.endpoint,
    });
    return await aiGenerateObject({
        model: openRouter.languageModel(model),
        schema,
        schemaName,
        schemaDescription,
        mode,
        ...modelOptions,
    });
}

/**
 * Handles object generation for Ollama models.
 *
 * @param {ProviderOptions} options - Options specific to Ollama.
 * @returns {Promise<GenerateObjectResult<unknown>>} - A promise that resolves to generated objects.
 */
async function handleOllama({
    model,
    schema,
    schemaName,
    schemaDescription,
    mode = "json",
    modelOptions,
    provider,
}: ProviderOptions): Promise<GenerateObjectResult<unknown>> {
    const ollamaProvider = createOllama({
        baseURL: getEndpoint(provider) + "/api",
    });
    const ollama = ollamaProvider(model);
    return await aiGenerateObject({
        model: ollama,
        schema,
        schemaName,
        schemaDescription,
        mode,
        ...modelOptions,
    });
}

/**
 * Handles object generation for DeepSeek models.
 *
 * @param {ProviderOptions} options - Options specific to DeepSeek.
 * @returns {Promise<GenerateObjectResult<unknown>>} - A promise that resolves to generated objects.
 */
async function handleDeepSeek({
    model,
    apiKey,
    schema,
    schemaName,
    schemaDescription,
    mode,
    modelOptions,
}: ProviderOptions): Promise<GenerateObjectResult<unknown>> {
    const openai = createOpenAI({ apiKey, baseURL: models.deepseek.endpoint });
    return await aiGenerateObject({
        model: openai.languageModel(model),
        schema,
        schemaName,
        schemaDescription,
        mode,
        ...modelOptions,
    });
}

<<<<<<< HEAD
/**
 * Handles object generation for Amazon Bedrock models.
 *
 * @param {ProviderOptions} options - Options specific to Amazon Bedrock.
 * @returns {Promise<GenerateObjectResult<unknown>>} - A promise that resolves to generated objects.
 */
async function handleBedrock({
    model,
=======
async function handleLivepeer({
    model,
    apiKey,
>>>>>>> 131d8846
    schema,
    schemaName,
    schemaDescription,
    mode,
    modelOptions,
<<<<<<< HEAD
    provider,
}: ProviderOptions): Promise<GenerateObjectResult<unknown>> {
    return await aiGenerateObject({
        model: bedrock(model),
=======
}: ProviderOptions): Promise<GenerateObjectResult<unknown>> {
    console.log("Livepeer provider api key:", apiKey);
    if (!apiKey) {
        throw new Error(
            "Livepeer provider requires LIVEPEER_GATEWAY_URL to be configured"
        );
    }

    const livepeerClient = createOpenAI({
        apiKey,
        baseURL: apiKey, // Use the apiKey as the baseURL since it contains the gateway URL
    });

    return await aiGenerateObject({
        model: livepeerClient.languageModel(model),
>>>>>>> 131d8846
        schema,
        schemaName,
        schemaDescription,
        mode,
        ...modelOptions,
    });
}

// Add type definition for Together AI response
interface TogetherAIImageResponse {
    data: Array<{
        url: string;
        content_type?: string;
        image_type?: string;
    }>;
}

export async function generateTweetActions({
    runtime,
    context,
    modelClass,
}: {
    runtime: IAgentRuntime;
    context: string;
    modelClass: ModelClass;
}): Promise<ActionResponse | null> {
    let retryDelay = 1000;
    while (true) {
        try {
            const response = await generateText({
                runtime,
                context,
                modelClass,
            });
            console.debug(
                "Received response from generateText for tweet actions:",
                response
            );
            const { actions } = parseActionResponseFromText(response.trim());
            if (actions) {
                console.debug("Parsed tweet actions:", actions);
                return actions;
            } else {
                elizaLogger.debug("generateTweetActions no valid response");
            }
        } catch (error) {
            elizaLogger.error("Error in generateTweetActions:", error);
            if (
                error instanceof TypeError &&
                error.message.includes("queueTextCompletion")
            ) {
                elizaLogger.error(
                    "TypeError: Cannot read properties of null (reading 'queueTextCompletion')"
                );
            }
        }
        elizaLogger.log(`Retrying in ${retryDelay}ms...`);
        await new Promise((resolve) => setTimeout(resolve, retryDelay));
        retryDelay *= 2;
    }
}<|MERGE_RESOLUTION|>--- conflicted
+++ resolved
@@ -2493,7 +2493,6 @@
     });
 }
 
-<<<<<<< HEAD
 /**
  * Handles object generation for Amazon Bedrock models.
  *
@@ -2502,22 +2501,31 @@
  */
 async function handleBedrock({
     model,
-=======
-async function handleLivepeer({
-    model,
-    apiKey,
->>>>>>> 131d8846
     schema,
     schemaName,
     schemaDescription,
     mode,
     modelOptions,
-<<<<<<< HEAD
     provider,
 }: ProviderOptions): Promise<GenerateObjectResult<unknown>> {
     return await aiGenerateObject({
         model: bedrock(model),
-=======
+        schema,
+        schemaName,
+        schemaDescription,
+        mode,
+        ...modelOptions,
+    });
+}
+
+async function handleLivepeer({
+    model,
+    apiKey,
+    schema,
+    schemaName,
+    schemaDescription,
+    mode,
+    modelOptions,
 }: ProviderOptions): Promise<GenerateObjectResult<unknown>> {
     console.log("Livepeer provider api key:", apiKey);
     if (!apiKey) {
@@ -2533,7 +2541,6 @@
 
     return await aiGenerateObject({
         model: livepeerClient.languageModel(model),
->>>>>>> 131d8846
         schema,
         schemaName,
         schemaDescription,
