--- conflicted
+++ resolved
@@ -1536,7 +1536,6 @@
     return chunks;
 }
 
-<<<<<<< HEAD
 function containsPartialUrl(text: string): boolean {
     // Check for common URL patterns or fragments
     return /https?:\/\/[^\s]*$/.test(text) || // URL at the end
@@ -1544,35 +1543,28 @@
         /\b[a-z0-9]+(\.com|\.org|\.io|\.eth)\b/.test(text); // Common TLDs
 }
 
+
+function estimateTokensFromEnglishLength(stringLength) {
+    return Math.round(stringLength / 4); // Rough estimate: 1 token ≈ 4 characters in English
+}
+
+function estimateEnglishLengthFromTokens(tokenCount) {
+    return tokenCount * 4; // Reverse estimate: 1 token ≈ 4 characters in English
+}
+
 /// The splitText tries to respect the chunkSize, but to maintain the semantic meaning of the text (eg. URLs) we can go over the chunkSize by 50%
-export function splitText(
-    content: string,
-    chunkSize: number,
-    bleed: number
-): string[] {
+export function splitText(content: string, chunkSize: number, bleed: number): string[] {
     // try to split by double newlines
     const paragraphs = content.split(/\n\s*\n/);
-=======
-
-function estimateTokensFromEnglishLength(stringLength) {
-    return Math.round(stringLength / 4); // Rough estimate: 1 token ≈ 4 characters in English
-}
-
-function estimateEnglishLengthFromTokens(tokenCount) {
-    return tokenCount * 4; // Reverse estimate: 1 token ≈ 4 characters in English
-}
-
-export function splitText(content: string, chunkSize: number, bleed: number): string[] {
+
     // Convert chunk size and bleed from tokens to approximate character length
     const chunkCharSize = estimateEnglishLengthFromTokens(chunkSize);
-    const bleedCharSize = estimateEnglishLengthFromTokens(bleed);
 
     // If content is smaller than estimated chunk size, return it as a single chunk
     if (content.length <= chunkCharSize) {
         return [content];
     }
 
->>>>>>> ee468909
     const chunks: string[] = [];
     let currentChunk = "";
 
@@ -1587,7 +1579,6 @@
             continue;
         }
 
-<<<<<<< HEAD
         // if current chunk has content, flush it first
         if (currentChunk.length > 0) {
             // Check if current chunk ends with a partial URL or next paragraph starts with one
@@ -1645,18 +1636,6 @@
             // is too large for current chunk but fits in a chunk by itself
             chunks.push(trimmedParagraph);
         }
-=======
-    while (start < content.length) {
-        const end = Math.min(start + chunkCharSize, content.length);
-        chunks.push(content.substring(start, end));
-
-        // Move forward by (chunkSize - bleed), converted to character length
-        const nextStart = start + (chunkCharSize - bleedCharSize);
-        if (nextStart >= content.length || nextStart <= start) {
-            break; // Stop if no progress is made
-        }
-        start = nextStart;
->>>>>>> ee468909
     }
 
     // add the last chunk if it has content
