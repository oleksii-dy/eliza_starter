--- conflicted
+++ resolved
@@ -473,12 +473,8 @@
             case ModelProviderName.HYPERBOLIC:
             case ModelProviderName.TOGETHER:
             case ModelProviderName.NINETEEN_AI:
-<<<<<<< HEAD
-            case ModelProviderName.AKASH_CHAT_API: {
-=======
             case ModelProviderName.AKASH_CHAT_API:
             case ModelProviderName.LMSTUDIO: {
->>>>>>> c7152f90
                 elizaLogger.debug(
                     "Initializing OpenAI model with Cloudflare check"
                 );
@@ -589,14 +585,7 @@
                 const { text: openaiResponse } = await aiGenerateText({
                     model: openai.languageModel(model),
                     prompt: context,
-<<<<<<< HEAD
-                    system:
-                        runtime.character.system ??
-                        settings.SYSTEM_PROMPT ??
-                        undefined,
-=======
                     system: system_prompt,
->>>>>>> c7152f90
                     temperature: temperature,
                     maxTokens: max_response_length,
                     frequencyPenalty: frequency_penalty,
@@ -1606,18 +1595,14 @@
     data?: string[];
     error?: any;
 }> => {
-<<<<<<< HEAD
     const modelSettings = getImageModelSettings(
         runtime,
         runtime.imageModelProvider
     );
-=======
-    const modelSettings = getImageModelSettings(runtime.imageModelProvider);
     if (!modelSettings) {
         elizaLogger.warn("No model settings found for the image model provider.");
         return { success: false, error: "No model settings available" };
     }
->>>>>>> c7152f90
     const model = modelSettings.name;
     elizaLogger.info("Generating image with options:", {
         imageModelProvider: model,
@@ -2212,16 +2197,10 @@
     provider,
     runtime,
 }: ProviderOptions): Promise<GenerateObjectResult<unknown>> {
-<<<<<<< HEAD
-    const baseURL =
-        getCloudflareGatewayBaseURL(runtime, "openai") ||
-        getEndpoint(runtime, _provider);
-=======
     const endpoint =
-        runtime.character.modelEndpointOverride || getEndpoint(provider);
+        runtime.character.modelEndpointOverride || getEndpoint(runtime, provider);
     const baseURL =
         getCloudflareGatewayBaseURL(runtime, "openai") || endpoint;
->>>>>>> c7152f90
     const openai = createOpenAI({ apiKey, baseURL });
     return await aiGenerateObject({
         model: openai.languageModel(model),
@@ -2250,13 +2229,10 @@
     runtime,
 }: ProviderOptions): Promise<GenerateObjectResult<unknown>> {
     elizaLogger.debug("Handling Anthropic request with Cloudflare check");
-<<<<<<< HEAD
-=======
     if (mode === "json") {
         elizaLogger.warn("Anthropic mode is set to json, changing to auto");
         mode = "auto";
     }
->>>>>>> c7152f90
     const baseURL = getCloudflareGatewayBaseURL(runtime, "anthropic");
     elizaLogger.debug("Anthropic handleAnthropic baseURL:", { baseURL });
 
