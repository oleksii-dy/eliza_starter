--- conflicted
+++ resolved
@@ -18,17 +18,6 @@
 
 // --- Mocks ---
 
-<<<<<<< HEAD
-// Use hoisted for prompts mock
-const mockSplitChunks = mock();
-mock.module('../src/utils', () => ({
-  splitChunks: mockSplitChunks,
-}));
-
-// Use hoisted for ./index mock (safeReplacer)
-const mockSafeReplacer = mock((_key, value) => value); // Simple replacer mock
-// Don't mock the entire index module to avoid interfering with other tests
-=======
 // Mock utils module
 vi.mock('../utils', async (importOriginal) => {
   const original = (await importOriginal()) as any;
@@ -46,7 +35,6 @@
     safeReplacer: () => vi.fn((key, value) => value), // Simple replacer mock
   };
 });
->>>>>>> 487271dc
 
 // Mock IDatabaseAdapter (inline style matching your example)
 const mockDatabaseAdapter: IDatabaseAdapter = {
