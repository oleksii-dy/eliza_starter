--- conflicted
+++ resolved
@@ -615,8 +615,17 @@
  * Client instance
  */
 export type ClientInstance = {
+//export type Client = {
+    runtime?: any;
+
     /** Client name */
     // name: string;
+
+    /** Start client connection */
+    start: (runtime: IAgentRuntime) => Promise<unknown>;
+
+    /** validate config */
+    validate?: (any) => Promise<{ success: boolean; message: string }>;
 
     /** Stop client connection */
     stop: (runtime: IAgentRuntime) => Promise<unknown>;
@@ -626,34 +635,22 @@
  * Client interface for platform connections
  */
 export type Client = {
-<<<<<<< HEAD
-    runtime?: any;
-=======
     /** Client name */
     name: string;
 
     /** Client configuration */
     config?: { [key: string]: any };
->>>>>>> 908fff3a
 
     /** Start client connection */
     start: (runtime: IAgentRuntime) => Promise<ClientInstance>;
 };
 
-<<<<<<< HEAD
-    /** validate config */
-    validate?: (any) => Promise<{ success: boolean; message: string }>;
-
-    /** Stop client connection */
-    stop: (runtime: IAgentRuntime) => Promise<unknown>;
-=======
 /**
  * Database adapter initialization
  */
 export type Adapter = {
     /** Initialize the adapter */
     init: (runtime: IAgentRuntime) => IDatabaseAdapter & IDatabaseCacheAdapter;
->>>>>>> 908fff3a
 };
 
 /**
