--- conflicted
+++ resolved
@@ -235,11 +235,8 @@
     [ModelProviderName.ATOMA]: Model;
     [ModelProviderName.SECRETAI]: Model;
     [ModelProviderName.NEARAI]: Model;
-<<<<<<< HEAD
     [ModelProviderName.KLUSTERAI]: Model;
-=======
     [ModelProviderName.MEM0]: Model;
->>>>>>> 793dccfa
 };
 
 /**
@@ -281,11 +278,8 @@
     ATOMA = "atoma",
     SECRETAI = "secret_ai",
     NEARAI = "nearai",
-<<<<<<< HEAD
     KLUSTERAI = "kluster_ai",
-=======
     MEM0 = "mem0",
->>>>>>> 793dccfa
 }
 
 /**
