import type { Readable } from "stream";

/**
 * Represents a UUID string in the format "xxxxxxxx-xxxx-xxxx-xxxx-xxxxxxxxxxxx"
 */
export type UUID = `${string}-${string}-${string}-${string}-${string}`;

/**
 * Represents the content of a message or communication
 */
export interface Content {
    /** The main text content */
    text: string;

    /** Optional action associated with the message */
    action?: string;

    /** Optional source/origin of the content */
    source?: string;

    /** URL of the original message/post (e.g. tweet URL, Discord message link) */
    url?: string;

    /** UUID of parent message if this is a reply/thread */
    inReplyTo?: UUID;

    /** Array of media attachments */
    attachments?: Media[];

    /** Additional dynamic properties */
    [key: string]: unknown;
}

/**
 * Example content with associated user for demonstration purposes
 */
export interface ActionExample {
    /** User associated with the example */
    user: string;

    /** Content of the example */
    content: Content;
}

/**
 * Example conversation content with user ID
 */
export interface ConversationExample {
    /** UUID of user in conversation */
    userId: UUID;

    /** Content of the conversation */
    content: Content;
}

/**
 * Represents an actor/participant in a conversation
 */
export interface Actor {
    /** Display name */
    name: string;

    /** Username/handle */
    username: string;

    /** Additional profile details */
    details: {
        /** Short profile tagline */
        tagline: string;

        /** Longer profile summary */
        summary: string;

        /** Favorite quote */
        quote: string;
    };

    /** Unique identifier */
    id: UUID;
}

/**
 * Represents a single objective within a goal
 */
export interface Objective {
    /** Optional unique identifier */
    id?: string;

    /** Description of what needs to be achieved */
    description: string;

    /** Whether objective is completed */
    completed: boolean;
}

/**
 * Status enum for goals
 */
export enum GoalStatus {
    DONE = "DONE",
    FAILED = "FAILED",
    IN_PROGRESS = "IN_PROGRESS",
}

/**
 * Represents a high-level goal composed of objectives
 */
export interface Goal {
    /** Optional unique identifier */
    id?: UUID;

    /** Room ID where goal exists */
    roomId: UUID;

    /** User ID of goal owner */
    userId: UUID;

    /** Name/title of the goal */
    name: string;

    /** Current status */
    status: GoalStatus;

    /** Component objectives */
    objectives: Objective[];
}

/**
 * Model size/type classification
 */
export enum ModelClass {
    SMALL = "small",
    MEDIUM = "medium",
    LARGE = "large",
    EMBEDDING = "embedding",
    IMAGE = "image",
}

/**
 * Model settings
 */
export type ModelSettings = {
    /** Model name */
    name: string;

    /** Maximum input tokens */
    maxInputTokens: number;

    /** Maximum output tokens */
    maxOutputTokens: number;

    /** Optional frequency penalty */
    frequency_penalty?: number;

    /** Optional presence penalty */
    presence_penalty?: number;

    /** Optional repetition penalty */
    repetition_penalty?: number;

    /** Stop sequences */
    stop: string[];

    /** Temperature setting */
    temperature: number;

    /** Optional telemetry configuration (experimental) */
    experimental_telemetry?: TelemetrySettings;
};

/** Image model settings */
export type ImageModelSettings = {
    name: string;
    steps?: number;
};

/** Embedding model settings */
export type EmbeddingModelSettings = {
    name: string;
    dimensions?: number;
};

/**
 * Configuration for an AI model
 */
export type Model = {
    /** Optional API endpoint */
    endpoint?: string;

    /** Model names by size class */
    model: {
        [ModelClass.SMALL]?: ModelSettings;
        [ModelClass.MEDIUM]?: ModelSettings;
        [ModelClass.LARGE]?: ModelSettings;
        [ModelClass.EMBEDDING]?: EmbeddingModelSettings;
        [ModelClass.IMAGE]?: ImageModelSettings;
    };
};

/**
 * Model configurations by provider
 */
export type Models = {
    [ModelProviderName.OPENAI]: Model;
    [ModelProviderName.ETERNALAI]: Model;
    [ModelProviderName.ANTHROPIC]: Model;
    [ModelProviderName.GROK]: Model;
    [ModelProviderName.GROQ]: Model;
    [ModelProviderName.LLAMACLOUD]: Model;
    [ModelProviderName.TOGETHER]: Model;
    [ModelProviderName.LLAMALOCAL]: Model;
    [ModelProviderName.GOOGLE]: Model;
    [ModelProviderName.MISTRAL]: Model;
    [ModelProviderName.CLAUDE_VERTEX]: Model;
    [ModelProviderName.REDPILL]: Model;
    [ModelProviderName.OPENROUTER]: Model;
    [ModelProviderName.OLLAMA]: Model;
    [ModelProviderName.HEURIST]: Model;
    [ModelProviderName.GALADRIEL]: Model;
    [ModelProviderName.FAL]: Model;
    [ModelProviderName.GAIANET]: Model;
    [ModelProviderName.ALI_BAILIAN]: Model;
    [ModelProviderName.VOLENGINE]: Model;
    [ModelProviderName.NANOGPT]: Model;
    [ModelProviderName.HYPERBOLIC]: Model;
    [ModelProviderName.VENICE]: Model;
    [ModelProviderName.NVIDIA]: Model;
    [ModelProviderName.NINETEEN_AI]: Model;
    [ModelProviderName.AKASH_CHAT_API]: Model;
    [ModelProviderName.LIVEPEER]: Model;
    [ModelProviderName.DEEPSEEK]: Model;
    [ModelProviderName.INFERA]: Model;
    [ModelProviderName.ATOMA]: Model;
};

/**
 * Available model providers
 */
export enum ModelProviderName {
    OPENAI = "openai",
    ETERNALAI = "eternalai",
    ANTHROPIC = "anthropic",
    GROK = "grok",
    GROQ = "groq",
    LLAMACLOUD = "llama_cloud",
    TOGETHER = "together",
    LLAMALOCAL = "llama_local",
    GOOGLE = "google",
    MISTRAL = "mistral",
    CLAUDE_VERTEX = "claude_vertex",
    REDPILL = "redpill",
    OPENROUTER = "openrouter",
    OLLAMA = "ollama",
    HEURIST = "heurist",
    GALADRIEL = "galadriel",
    FAL = "falai",
    GAIANET = "gaianet",
    ALI_BAILIAN = "ali_bailian",
    VOLENGINE = "volengine",
    NANOGPT = "nanogpt",
    HYPERBOLIC = "hyperbolic",
    VENICE = "venice",
    NVIDIA = "nvidia",
    NINETEEN_AI = "nineteen_ai",
    AKASH_CHAT_API = "akash_chat_api",
    LIVEPEER = "livepeer",
    LETZAI = "letzai",
    DEEPSEEK = "deepseek",
    INFERA = "infera",
    ATOMA = "atoma",
}

/**
 * Represents the current state/context of a conversation
 */
export interface State {
    /** ID of user who sent current message */
    userId?: UUID;

    /** ID of agent in conversation */
    agentId?: UUID;

    /** Agent's biography */
    bio: string;

    /** Agent's background lore */
    lore: string;

    /** Message handling directions */
    messageDirections: string;

    /** Post handling directions */
    postDirections: string;

    /** Current room/conversation ID */
    roomId: UUID;

    /** Optional agent name */
    agentName?: string;

    /** Optional message sender name */
    senderName?: string;

    /** String representation of conversation actors */
    actors: string;

    /** Optional array of actor objects */
    actorsData?: Actor[];

    /** Optional string representation of goals */
    goals?: string;

    /** Optional array of goal objects */
    goalsData?: Goal[];

    /** Recent message history as string */
    recentMessages: string;

    /** Recent message objects */
    recentMessagesData: Memory[];

    /** Optional valid action names */
    actionNames?: string;

    /** Optional action descriptions */
    actions?: string;

    /** Optional action objects */
    actionsData?: Action[];

    /** Optional action examples */
    actionExamples?: string;

    /** Optional provider descriptions */
    providers?: string;

    /** Optional response content */
    responseData?: Content;

    /** Optional recent interaction objects */
    recentInteractionsData?: Memory[];

    /** Optional recent interactions string */
    recentInteractions?: string;

    /** Optional formatted conversation */
    formattedConversation?: string;

    /** Optional formatted knowledge */
    knowledge?: string;
    /** Optional knowledge data */
    knowledgeData?: KnowledgeItem[];
    /** Optional knowledge data */
    ragKnowledgeData?: RAGKnowledgeItem[];

    /** Additional dynamic properties */
    [key: string]: unknown;
}

/**
 * Represents a stored memory/message
 */
export interface Memory {
    /** Optional unique identifier */
    id?: UUID;

    /** Associated user ID */
    userId: UUID;

    /** Associated agent ID */
    agentId: UUID;

    /** Optional creation timestamp */
    createdAt?: number;

    /** Memory content */
    content: Content;

    /** Optional embedding vector */
    embedding?: number[];

    /** Associated room ID */
    roomId: UUID;

    /** Whether memory is unique */
    unique?: boolean;

    /** Embedding similarity score */
    similarity?: number;
}

/**
 * Example message for demonstration
 */
export interface MessageExample {
    /** Associated user */
    user: string;

    /** Message content */
    content: Content;
}

/**
 * Handler function type for processing messages
 */
export type Handler = (
    runtime: IAgentRuntime,
    message: Memory,
    state?: State,
    options?: { [key: string]: unknown },
    callback?: HandlerCallback
) => Promise<unknown>;

/**
 * Callback function type for handlers
 */
export type HandlerCallback = (
    response: Content,
    files?: any
) => Promise<Memory[]>;

/**
 * Validator function type for actions/evaluators
 */
export type Validator = (
    runtime: IAgentRuntime,
    message: Memory,
    state?: State
) => Promise<boolean>;

/**
 * Represents an action the agent can perform
 */
export interface Action {
    /** Similar action descriptions */
    similes: string[];

    /** Detailed description */
    description: string;

    /** Example usages */
    examples: ActionExample[][];

    /** Handler function */
    handler: Handler;

    /** Action name */
    name: string;

    /** Validation function */
    validate: Validator;

    /** Whether to suppress the initial message when this action is used */
    suppressInitialMessage?: boolean;
}

/**
 * Example for evaluating agent behavior
 */
export interface EvaluationExample {
    /** Evaluation context */
    context: string;

    /** Example messages */
    messages: Array<ActionExample>;

    /** Expected outcome */
    outcome: string;
}

/**
 * Evaluator for assessing agent responses
 */
export interface Evaluator {
    /** Whether to always run */
    alwaysRun?: boolean;

    /** Detailed description */
    description: string;

    /** Similar evaluator descriptions */
    similes: string[];

    /** Example evaluations */
    examples: EvaluationExample[];

    /** Handler function */
    handler: Handler;

    /** Evaluator name */
    name: string;

    /** Validation function */
    validate: Validator;
}

/**
 * Provider for external data/services
 */
export interface Provider {
    /** Data retrieval function */
    get: (
        runtime: IAgentRuntime,
        message: Memory,
        state?: State
    ) => Promise<any>;
}

/**
 * Represents a relationship between users
 */
export interface Relationship {
    /** Unique identifier */
    id: UUID;

    /** First user ID */
    userA: UUID;

    /** Second user ID */
    userB: UUID;

    /** Primary user ID */
    userId: UUID;

    /** Associated room ID */
    roomId: UUID;

    /** Relationship status */
    status: string;

    /** Optional creation timestamp */
    createdAt?: string;
}

/**
 * Represents a user account
 */
export interface Account {
    /** Unique identifier */
    id: UUID;

    /** Display name */
    name: string;

    /** Username */
    username: string;

    /** Optional additional details */
    details?: { [key: string]: any };

    /** Optional email */
    email?: string;

    /** Optional avatar URL */
    avatarUrl?: string;
}

/**
 * Room participant with account details
 */
export interface Participant {
    /** Unique identifier */
    id: UUID;

    /** Associated account */
    account: Account;
}

/**
 * Represents a conversation room
 */
export interface Room {
    /** Unique identifier */
    id: UUID;

    /** Room participants */
    participants: Participant[];
}

/**
 * Represents a media attachment
 */
export type Media = {
    /** Unique identifier */
    id: string;

    /** Media URL */
    url: string;

    /** Media title */
    title: string;

    /** Media source */
    source: string;

    /** Media description */
    description: string;

    /** Text content */
    text: string;

    /** Content type */
    contentType?: string;
};

/**
 * Client interface for platform connections
 */
export type Client = {
    /** Start client connection */
    start: (runtime: IAgentRuntime) => Promise<unknown>;

    /** Stop client connection */
    stop: (runtime: IAgentRuntime) => Promise<unknown>;
};

/**
 * Plugin for extending agent functionality
 */
export type Plugin = {
    /** Plugin name */
    name: string;

    /** Plugin description */
    description: string;

    /** Optional actions */
    actions?: Action[];

    /** Optional providers */
    providers?: Provider[];

    /** Optional evaluators */
    evaluators?: Evaluator[];

    /** Optional services */
    services?: Service[];

    /** Optional clients */
    clients?: Client[];
};

/**
 * Available client platforms
 */
export enum Clients {
    DISCORD = "discord",
    DIRECT = "direct",
    TWITTER = "twitter",
    TELEGRAM = "telegram",
    FARCASTER = "farcaster",
    LENS = "lens",
    AUTO = "auto",
    SLACK = "slack",
    GITHUB = "github",
    INSTAGRAM = "instagram",
}

export interface IAgentConfig {
    [key: string]: string;
}

export type TelemetrySettings = {
    /**
     * Enable or disable telemetry. Disabled by default while experimental.
     */
    isEnabled?: boolean;
    /**
     * Enable or disable input recording. Enabled by default.
     *
     * You might want to disable input recording to avoid recording sensitive
     * information, to reduce data transfers, or to increase performance.
     */
    recordInputs?: boolean;
    /**
     * Enable or disable output recording. Enabled by default.
     *
     * You might want to disable output recording to avoid recording sensitive
     * information, to reduce data transfers, or to increase performance.
     */
    recordOutputs?: boolean;
    /**
     * Identifier for this function. Used to group telemetry data by function.
     */
    functionId?: string;
};

export interface ModelConfiguration {
    temperature?: number;
    max_response_length?: number;
    frequency_penalty?: number;
    presence_penalty?: number;
    maxInputTokens?: number;
    experimental_telemetry?: TelemetrySettings;
}

export type TemplateType = string | ((options: { state: State }) => string);

/**
 * Configuration for an agent character
 */
export type Character = {
    /** Optional unique identifier */
    id?: UUID;

    /** Character name */
    name: string;

    /** Optional username */
    username?: string;

    /** Optional email */
    email?: string;

    /** Optional system prompt */
    system?: string;

    /** Model provider to use */
    modelProvider: ModelProviderName;

    /** Image model provider to use, if different from modelProvider */
    imageModelProvider?: ModelProviderName;

    /** Image Vision model provider to use, if different from modelProvider */
    imageVisionModelProvider?: ModelProviderName;

    /** Optional model endpoint override */
    modelEndpointOverride?: string;

    /** Optional prompt templates */
    templates?: {
        goalsTemplate?: TemplateType;
        factsTemplate?: TemplateType;
        messageHandlerTemplate?: TemplateType;
        shouldRespondTemplate?: TemplateType;
        continueMessageHandlerTemplate?: TemplateType;
        evaluationTemplate?: TemplateType;
        twitterSearchTemplate?: TemplateType;
        twitterActionTemplate?: TemplateType;
        twitterPostTemplate?: TemplateType;
        twitterMessageHandlerTemplate?: TemplateType;
        twitterShouldRespondTemplate?: TemplateType;
        twitterVoiceHandlerTemplate?: TemplateType;
        instagramPostTemplate?: TemplateType;
        instagramMessageHandlerTemplate?: TemplateType;
        instagramShouldRespondTemplate?: TemplateType;
        farcasterPostTemplate?: TemplateType;
        lensPostTemplate?: TemplateType;
        farcasterMessageHandlerTemplate?: TemplateType;
        lensMessageHandlerTemplate?: TemplateType;
        farcasterShouldRespondTemplate?: TemplateType;
        lensShouldRespondTemplate?: TemplateType;
        telegramMessageHandlerTemplate?: TemplateType;
        telegramShouldRespondTemplate?: TemplateType;
        telegramAutoPostTemplate?: string;
        telegramPinnedMessageTemplate?: string;
        discordAutoPostTemplate?: string;
        discordAnnouncementHypeTemplate?: string;
        discordVoiceHandlerTemplate?: TemplateType;
        discordShouldRespondTemplate?: TemplateType;
        discordMessageHandlerTemplate?: TemplateType;
        slackMessageHandlerTemplate?: TemplateType;
        slackShouldRespondTemplate?: TemplateType;
    };

    /** Character biography */
    bio: string | string[];

    /** Character background lore */
    lore: string[];

    /** Example messages */
    messageExamples: MessageExample[][];

    /** Example posts */
    postExamples: string[];

    /** Known topics */
    topics: string[];

    /** Character traits */
    adjectives: string[];

    /** Optional knowledge base */
    knowledge?: (string | { path: string; shared?: boolean })[];

    /** Supported client platforms */
    clients: Clients[];

    /** Available plugins */
    plugins: Plugin[];

    /** Optional configuration */
    settings?: {
        secrets?: { [key: string]: string };
        intiface?: boolean;
        imageSettings?: {
            steps?: number;
            width?: number;
            height?: number;
            cfgScale?: number;
            negativePrompt?: string;
            numIterations?: number;
            guidanceScale?: number;
            seed?: number;
            modelId?: string;
            jobId?: string;
            count?: number;
            stylePreset?: string;
            hideWatermark?: boolean;
            safeMode?: boolean;
        };
        voice?: {
            model?: string; // For VITS
            url?: string; // Legacy VITS support
            elevenlabs?: {
                // New structured ElevenLabs config
                voiceId: string;
                model?: string;
                stability?: string;
                similarityBoost?: string;
                style?: string;
                useSpeakerBoost?: string;
            };
        };
        model?: string;
        modelConfig?: ModelConfiguration;
        embeddingModel?: string;
        chains?: {
            evm?: any[];
            solana?: any[];
            [key: string]: any[];
        };
        transcription?: TranscriptionProvider;
        ragKnowledge?: boolean;
    };

    /** Optional client-specific config */
    clientConfig?: {
        discord?: {
            shouldIgnoreBotMessages?: boolean;
            shouldIgnoreDirectMessages?: boolean;
            shouldRespondOnlyToMentions?: boolean;
            messageSimilarityThreshold?: number;
            isPartOfTeam?: boolean;
            teamAgentIds?: string[];
            teamLeaderId?: string;
            teamMemberInterestKeywords?: string[];
            autoPost?: {
                enabled?: boolean;
                monitorTime?: number;
                inactivityThreshold?: number;
                mainChannelId?: string;
                announcementChannelIds?: string[];
                minTimeBetweenPosts?: number;
            };
        };
        telegram?: {
            shouldIgnoreBotMessages?: boolean;
            shouldIgnoreDirectMessages?: boolean;
            shouldRespondOnlyToMentions?: boolean;
            shouldOnlyJoinInAllowedGroups?: boolean;
            allowedGroupIds?: string[];
            messageSimilarityThreshold?: number;
            isPartOfTeam?: boolean;
            teamAgentIds?: string[];
            teamLeaderId?: string;
            teamMemberInterestKeywords?: string[];
            autoPost?: {
                enabled?: boolean;
                monitorTime?: number;
                inactivityThreshold?: number;
                mainChannelId?: string;
                pinnedMessagesGroups?: string[];
                minTimeBetweenPosts?: number;
            };
        };
        slack?: {
            shouldIgnoreBotMessages?: boolean;
            shouldIgnoreDirectMessages?: boolean;
        };
        gitbook?: {
            keywords?: {
                projectTerms?: string[];
                generalQueries?: string[];
            };
            documentTriggers?: string[];
        };
    };

    /** Writing style guides */
    style: {
        all: string[];
        chat: string[];
        post: string[];
    };

    /** Optional Twitter profile */
    twitterProfile?: {
        id: string;
        username: string;
        screenName: string;
        bio: string;
        nicknames?: string[];
    };

    /** Optional Instagram profile */
    instagramProfile?: {
        id: string;
        username: string;
        bio: string;
        nicknames?: string[];
    };

    /** Optional NFT prompt */
    nft?: {
        prompt: string;
    };

    /**Optinal Parent characters to inherit information from */
    extends?: string[];

    twitterSpaces?: TwitterSpaceDecisionOptions;
};

export interface TwitterSpaceDecisionOptions {
    maxSpeakers?: number;
    topics?: string[];
    typicalDurationMinutes?: number;
    idleKickTimeoutMs?: number;
    minIntervalBetweenSpacesMinutes?: number;
    businessHoursOnly?: boolean;
    randomChance?: number;
    enableIdleMonitor?: boolean;
    enableSttTts?: boolean;
    enableRecording?: boolean;
    voiceId?: string;
    sttLanguage?: string;
    speakerMaxDurationMs?: number;
}

/**
 * Interface for database operations
 */
export interface IDatabaseAdapter {
    /** Database instance */
    db: any;

    /** Optional initialization */
    init(): Promise<void>;

    /** Close database connection */
    close(): Promise<void>;

    /** Get account by ID */
    getAccountById(userId: UUID): Promise<Account | null>;

    /** Create new account */
    createAccount(account: Account): Promise<boolean>;

    /** Get memories matching criteria */
    getMemories(params: {
        roomId: UUID;
        count?: number;
        unique?: boolean;
        tableName: string;
        agentId: UUID;
        start?: number;
        end?: number;
    }): Promise<Memory[]>;

    getMemoryById(id: UUID): Promise<Memory | null>;

    getMemoriesByIds(ids: UUID[], tableName?: string): Promise<Memory[]>;

    getMemoriesByRoomIds(params: {
        tableName: string;
        agentId: UUID;
        roomIds: UUID[];
        limit?: number;
    }): Promise<Memory[]>;

    getCachedEmbeddings(params: {
        query_table_name: string;
        query_threshold: number;
        query_input: string;
        query_field_name: string;
        query_field_sub_name: string;
        query_match_count: number;
    }): Promise<{ embedding: number[]; levenshtein_score: number }[]>;

    log(params: {
        body: { [key: string]: unknown };
        userId: UUID;
        roomId: UUID;
        type: string;
    }): Promise<void>;

    getActorDetails(params: { roomId: UUID }): Promise<Actor[]>;

    searchMemories(params: {
        tableName: string;
        agentId: UUID;
        roomId: UUID;
        embedding: number[];
        match_threshold: number;
        match_count: number;
        unique: boolean;
    }): Promise<Memory[]>;

    updateGoalStatus(params: {
        goalId: UUID;
        status: GoalStatus;
    }): Promise<void>;

    searchMemoriesByEmbedding(
        embedding: number[],
        params: {
            match_threshold?: number;
            count?: number;
            roomId?: UUID;
            agentId?: UUID;
            unique?: boolean;
            tableName: string;
        }
    ): Promise<Memory[]>;

    createMemory(
        memory: Memory,
        tableName: string,
        unique?: boolean
    ): Promise<void>;

    removeMemory(memoryId: UUID, tableName: string): Promise<void>;

    removeAllMemories(roomId: UUID, tableName: string): Promise<void>;

    countMemories(
        roomId: UUID,
        unique?: boolean,
        tableName?: string
    ): Promise<number>;

    getGoals(params: {
        agentId: UUID;
        roomId: UUID;
        userId?: UUID | null;
        onlyInProgress?: boolean;
        count?: number;
    }): Promise<Goal[]>;

    updateGoal(goal: Goal): Promise<void>;

    createGoal(goal: Goal): Promise<void>;

    removeGoal(goalId: UUID): Promise<void>;

    removeAllGoals(roomId: UUID): Promise<void>;

    getRoom(roomId: UUID): Promise<UUID | null>;

    createRoom(roomId?: UUID): Promise<UUID>;

    removeRoom(roomId: UUID): Promise<void>;

    getRoomsForParticipant(userId: UUID): Promise<UUID[]>;

    getRoomsForParticipants(userIds: UUID[]): Promise<UUID[]>;

    addParticipant(userId: UUID, roomId: UUID): Promise<boolean>;

    removeParticipant(userId: UUID, roomId: UUID): Promise<boolean>;

    getParticipantsForAccount(userId: UUID): Promise<Participant[]>;

    getParticipantsForRoom(roomId: UUID): Promise<UUID[]>;

    getParticipantUserState(
        roomId: UUID,
        userId: UUID
    ): Promise<"FOLLOWED" | "MUTED" | null>;

    setParticipantUserState(
        roomId: UUID,
        userId: UUID,
        state: "FOLLOWED" | "MUTED" | null
    ): Promise<void>;

    createRelationship(params: { userA: UUID; userB: UUID }): Promise<boolean>;

    getRelationship(params: {
        userA: UUID;
        userB: UUID;
    }): Promise<Relationship | null>;

    getRelationships(params: { userId: UUID }): Promise<Relationship[]>;

    getKnowledge(params: {
        id?: UUID;
        agentId: UUID;
        limit?: number;
        query?: string;
        conversationContext?: string;
    }): Promise<RAGKnowledgeItem[]>;

    searchKnowledge(params: {
        agentId: UUID;
        embedding: Float32Array;
        match_threshold: number;
        match_count: number;
        searchText?: string;
    }): Promise<RAGKnowledgeItem[]>;

    createKnowledge(knowledge: RAGKnowledgeItem): Promise<void>;
    removeKnowledge(id: UUID): Promise<void>;
    clearKnowledge(agentId: UUID, shared?: boolean): Promise<void>;
}

export interface IDatabaseCacheAdapter {
    getCache(params: {
        agentId: UUID;
        key: string;
    }): Promise<string | undefined>;

    setCache(params: {
        agentId: UUID;
        key: string;
        value: string;
    }): Promise<boolean>;

    deleteCache(params: { agentId: UUID; key: string }): Promise<boolean>;
}

export interface IMemoryManager {
    runtime: IAgentRuntime;
    tableName: string;
    constructor: Function;

    addEmbeddingToMemory(memory: Memory): Promise<Memory>;

    getMemories(opts: {
        roomId: UUID;
        count?: number;
        unique?: boolean;
        start?: number;
        end?: number;
    }): Promise<Memory[]>;

    getCachedEmbeddings(
        content: string
    ): Promise<{ embedding: number[]; levenshtein_score: number }[]>;

    getMemoryById(id: UUID): Promise<Memory | null>;
    getMemoriesByRoomIds(params: {
        roomIds: UUID[];
        limit?: number;
    }): Promise<Memory[]>;
    searchMemoriesByEmbedding(
        embedding: number[],
        opts: {
            match_threshold?: number;
            count?: number;
            roomId: UUID;
            unique?: boolean;
        }
    ): Promise<Memory[]>;

    createMemory(memory: Memory, unique?: boolean): Promise<void>;

    removeMemory(memoryId: UUID): Promise<void>;

    removeAllMemories(roomId: UUID): Promise<void>;

    countMemories(roomId: UUID, unique?: boolean): Promise<number>;
}

export interface IRAGKnowledgeManager {
    runtime: IAgentRuntime;
    tableName: string;

    getKnowledge(params: {
        query?: string;
        id?: UUID;
        limit?: number;
        conversationContext?: string;
        agentId?: UUID;
    }): Promise<RAGKnowledgeItem[]>;
    createKnowledge(item: RAGKnowledgeItem): Promise<void>;
    removeKnowledge(id: UUID): Promise<void>;
    searchKnowledge(params: {
        agentId: UUID;
        embedding: Float32Array | number[];
        match_threshold?: number;
        match_count?: number;
        searchText?: string;
    }): Promise<RAGKnowledgeItem[]>;
    clearKnowledge(shared?: boolean): Promise<void>;
    processFile(file: {
        path: string;
        content: string;
        type: "pdf" | "md" | "txt";
        isShared: boolean;
    }): Promise<void>;
    cleanupDeletedKnowledgeFiles(): Promise<void>;
}

export type CacheOptions = {
    expires?: number;
};

export enum CacheStore {
    REDIS = "redis",
    DATABASE = "database",
    FILESYSTEM = "filesystem",
}

export interface ICacheManager {
    get<T = unknown>(key: string): Promise<T | undefined>;
    set<T>(key: string, value: T, options?: CacheOptions): Promise<void>;
    delete(key: string): Promise<void>;
}

export abstract class Service {
    private static instance: Service | null = null;

    static get serviceType(): ServiceType {
        throw new Error("Service must implement static serviceType getter");
    }

    public static getInstance<T extends Service>(): T {
        if (!Service.instance) {
            Service.instance = new (this as any)();
        }
        return Service.instance as T;
    }

    get serviceType(): ServiceType {
        return (this.constructor as typeof Service).serviceType;
    }

    // Add abstract initialize method that must be implemented by derived classes
    abstract initialize(runtime: IAgentRuntime): Promise<void>;
}

export interface IAgentRuntime {
    // Properties
    agentId: UUID;
    serverUrl: string;
    databaseAdapter: IDatabaseAdapter;
    token: string | null;
    modelProvider: ModelProviderName;
    imageModelProvider: ModelProviderName;
    imageVisionModelProvider: ModelProviderName;
    character: Character;
    providers: Provider[];
    actions: Action[];
    evaluators: Evaluator[];
    plugins: Plugin[];

    fetch?: typeof fetch | null;

    messageManager: IMemoryManager;
    descriptionManager: IMemoryManager;
    documentsManager: IMemoryManager;
    knowledgeManager: IMemoryManager;
    ragKnowledgeManager: IRAGKnowledgeManager;
    loreManager: IMemoryManager;

    cacheManager: ICacheManager;

    services: Map<ServiceType, Service>;
    // any could be EventEmitter
    // but I think the real solution is forthcoming as a base client interface
    clients: Record<string, any>;

    verifiableInferenceAdapter?: IVerifiableInferenceAdapter | null;

    initialize(): Promise<void>;

    registerMemoryManager(manager: IMemoryManager): void;

    getMemoryManager(name: string): IMemoryManager | null;

    getService<T extends Service>(service: ServiceType): T | null;

    registerService(service: Service): void;

    getSetting(key: string): string | null;

    // Methods
    getConversationLength(): number;

    processActions(
        message: Memory,
        responses: Memory[],
        state?: State,
        callback?: HandlerCallback
    ): Promise<void>;

    evaluate(
        message: Memory,
        state?: State,
        didRespond?: boolean,
        callback?: HandlerCallback
    ): Promise<string[] | null>;

    ensureParticipantExists(userId: UUID, roomId: UUID): Promise<void>;

    ensureUserExists(
        userId: UUID,
        userName: string | null,
        name: string | null,
        source: string | null
    ): Promise<void>;

    registerAction(action: Action): void;

    ensureConnection(
        userId: UUID,
        roomId: UUID,
        userName?: string,
        userScreenName?: string,
        source?: string
    ): Promise<void>;

    ensureParticipantInRoom(userId: UUID, roomId: UUID): Promise<void>;

    ensureRoomExists(roomId: UUID): Promise<void>;

    composeState(
        message: Memory,
        additionalKeys?: { [key: string]: unknown }
    ): Promise<State>;

    updateRecentMessageState(state: State): Promise<State>;
}

export interface IImageDescriptionService extends Service {
    describeImage(
        imageUrl: string
    ): Promise<{ title: string; description: string }>;
}

export interface ITranscriptionService extends Service {
    transcribeAttachment(audioBuffer: ArrayBuffer): Promise<string | null>;
    transcribeAttachmentLocally(
        audioBuffer: ArrayBuffer
    ): Promise<string | null>;
    transcribe(audioBuffer: ArrayBuffer): Promise<string | null>;
    transcribeLocally(audioBuffer: ArrayBuffer): Promise<string | null>;
}

export interface IVideoService extends Service {
    isVideoUrl(url: string): boolean;
    fetchVideoInfo(url: string): Promise<Media>;
    downloadVideo(videoInfo: Media): Promise<string>;
    processVideo(url: string, runtime: IAgentRuntime): Promise<Media>;
}

export interface ITextGenerationService extends Service {
    initializeModel(): Promise<void>;
    queueMessageCompletion(
        context: string,
        temperature: number,
        stop: string[],
        frequency_penalty: number,
        presence_penalty: number,
        max_tokens: number
    ): Promise<any>;
    queueTextCompletion(
        context: string,
        temperature: number,
        stop: string[],
        frequency_penalty: number,
        presence_penalty: number,
        max_tokens: number
    ): Promise<string>;
    getEmbeddingResponse(input: string): Promise<number[] | undefined>;
}

export interface IBrowserService extends Service {
    closeBrowser(): Promise<void>;
    getPageContent(
        url: string,
        runtime: IAgentRuntime
    ): Promise<{ title: string; description: string; bodyContent: string }>;
}

export interface ISpeechService extends Service {
    getInstance(): ISpeechService;
    generate(runtime: IAgentRuntime, text: string): Promise<Readable>;
}

export interface IPdfService extends Service {
    getInstance(): IPdfService;
    convertPdfToText(pdfBuffer: Buffer): Promise<string>;
}

export interface IAwsS3Service extends Service {
    uploadFile(
        imagePath: string,
        subDirectory: string,
        useSignedUrl: boolean,
        expiresIn: number
    ): Promise<{
        success: boolean;
        url?: string;
        error?: string;
    }>;
    generateSignedUrl(fileName: string, expiresIn: number): Promise<string>;
}

export interface UploadIrysResult {
    success: boolean;
    url?: string;
    error?: string;
    data?: any;
}

export interface DataIrysFetchedFromGQL {
    success: boolean;
    data: any;
    error?: string;
}

export interface GraphQLTag {
    name: string;
    values: any[];
}

export enum IrysMessageType {
    REQUEST = "REQUEST",
    DATA_STORAGE = "DATA_STORAGE",
    REQUEST_RESPONSE = "REQUEST_RESPONSE",
}

export enum IrysDataType {
    FILE = "FILE",
    IMAGE = "IMAGE",
    OTHER = "OTHER",
}

export interface IrysTimestamp {
    from: number;
    to: number;
}

export interface IIrysService extends Service {
    getDataFromAnAgent(
        agentsWalletPublicKeys: string[],
        tags: GraphQLTag[],
        timestamp: IrysTimestamp
    ): Promise<DataIrysFetchedFromGQL>;
    workerUploadDataOnIrys(
        data: any,
        dataType: IrysDataType,
        messageType: IrysMessageType,
        serviceCategory: string[],
        protocol: string[],
        validationThreshold: number[],
        minimumProviders: number[],
        testProvider: boolean[],
        reputation: number[]
    ): Promise<UploadIrysResult>;
    providerUploadDataOnIrys(
        data: any,
        dataType: IrysDataType,
        serviceCategory: string[],
        protocol: string[]
    ): Promise<UploadIrysResult>;
}

export interface ITeeLogService extends Service {
    getInstance(): ITeeLogService;
    log(
        agentId: string,
        roomId: string,
        userId: string,
        type: string,
        content: string
    ): Promise<boolean>;
}

<<<<<<< HEAD
export type SearchImage = {
    url: string;
    description?: string;
};

export type SearchResult = {
    title: string;
    url: string;
    content: string;
    rawContent?: string;
    score: number;
    publishedDate?: string;
};

export type SearchResponse = {
    answer?: string;
    query: string;
    responseTime: number;
    images: SearchImage[];
    results: SearchResult[];
};

export type SerperSearchParameters = {
    q: string;
    type: string;
    engine: string;
  };

  export type SerperAnswerBox = {
    snippet: string;
    snippetHighlighted: string[];
    title: string;
    link: string;
  };

  export type SerperSiteLink = {
    title: string;
    link: string;
  };

  export type SerperOrganicResult = {
    title: string;
    link: string;
    snippet: string;
    sitelinks?: SerperSiteLink[];
    position: number;
    attributes?: Record<string, string>;
    rating?: number;
    ratingCount?: number;
  };

  export type SerperPeopleAlsoAsk = {
    question: string;
    snippet: string;
    title: string;
    link: string;
  };

  export type SerperRelatedSearch = {
    query: string;
  };

  export type SerperSearchResponse = {
    searchParameters: SerperSearchParameters;
    answerBox?: SerperAnswerBox;
    organic: SerperOrganicResult[];
    peopleAlsoAsk: SerperPeopleAlsoAsk[];
    relatedSearches: SerperRelatedSearch[];
    credits: number;
  };


=======
>>>>>>> a00f7237
export enum ServiceType {
    IMAGE_DESCRIPTION = "image_description",
    TRANSCRIPTION = "transcription",
    VIDEO = "video",
    TEXT_GENERATION = "text_generation",
    BROWSER = "browser",
    SPEECH_GENERATION = "speech_generation",
    PDF = "pdf",
    INTIFACE = "intiface",
    AWS_S3 = "aws_s3",
    BUTTPLUG = "buttplug",
    SLACK = "slack",
    VERIFIABLE_LOGGING = "verifiable_logging",
    IRYS = "irys",
    TEE_LOG = "tee_log",
    GOPLUS_SECURITY = "goplus_security",
    WEB_SEARCH = "web_search",
}

export enum LoggingLevel {
    DEBUG = "debug",
    VERBOSE = "verbose",
    NONE = "none",
}

export type KnowledgeItem = {
    id: UUID;
    content: Content;
};

export interface RAGKnowledgeItem {
    id: UUID;
    agentId: UUID;
    content: {
        text: string;
        metadata?: {
            isMain?: boolean;
            isChunk?: boolean;
            originalId?: UUID;
            chunkIndex?: number;
            source?: string;
            type?: string;
            isShared?: boolean;
            [key: string]: unknown;
        };
    };
    embedding?: Float32Array;
    createdAt?: number;
    similarity?: number;
    score?: number;
}

export interface ActionResponse {
    like: boolean;
    retweet: boolean;
    quote?: boolean;
    reply?: boolean;
}

export interface ISlackService extends Service {
    client: any;
}

/**
 * Available verifiable inference providers
 */
export enum VerifiableInferenceProvider {
    RECLAIM = "reclaim",
    OPACITY = "opacity",
    PRIMUS = "primus",
}

/**
 * Options for verifiable inference
 */
export interface VerifiableInferenceOptions {
    /** Custom endpoint URL */
    endpoint?: string;
    /** Custom headers */
    headers?: Record<string, string>;
    /** Provider-specific options */
    providerOptions?: Record<string, unknown>;
}

/**
 * Result of a verifiable inference request
 */
export interface VerifiableInferenceResult {
    /** Generated text */
    text: string;
    /** Proof */
    proof: any;
    /** Proof id */
    id?: string;
    /** Provider information */
    provider: VerifiableInferenceProvider;
    /** Timestamp */
    timestamp: number;
}

/**
 * Interface for verifiable inference adapters
 */
export interface IVerifiableInferenceAdapter {
    options: any;
    /**
     * Generate text with verifiable proof
     * @param context The input text/prompt
     * @param modelClass The model class/name to use
     * @param options Additional provider-specific options
     * @returns Promise containing the generated text and proof data
     */
    generateText(
        context: string,
        modelClass: string,
        options?: VerifiableInferenceOptions
    ): Promise<VerifiableInferenceResult>;

    /**
     * Verify the proof of a generated response
     * @param result The result containing response and proof to verify
     * @returns Promise indicating if the proof is valid
     */
    verifyProof(result: VerifiableInferenceResult): Promise<boolean>;
}

export enum TokenizerType {
    Auto = "auto",
    TikToken = "tiktoken",
}

export enum TranscriptionProvider {
    OpenAI = "openai",
    Deepgram = "deepgram",
    Local = "local",
}

export enum ActionTimelineType {
    ForYou = "foryou",
    Following = "following",
}

export enum KnowledgeScope {
    SHARED = "shared",
    PRIVATE = "private",
}

export enum CacheKeyPrefix {
    KNOWLEDGE = "knowledge",
}

export interface DirectoryItem {
    directory: string;
    shared?: boolean;
}

export interface ChunkRow {
    id: string;
    // Add other properties if needed
}<|MERGE_RESOLUTION|>--- conflicted
+++ resolved
@@ -408,7 +408,7 @@
     message: Memory,
     state?: State,
     options?: { [key: string]: unknown },
-    callback?: HandlerCallback
+    callback?: HandlerCallback,
 ) => Promise<unknown>;
 
 /**
@@ -416,7 +416,7 @@
  */
 export type HandlerCallback = (
     response: Content,
-    files?: any
+    files?: any,
 ) => Promise<Memory[]>;
 
 /**
@@ -425,7 +425,7 @@
 export type Validator = (
     runtime: IAgentRuntime,
     message: Memory,
-    state?: State
+    state?: State,
 ) => Promise<boolean>;
 
 /**
@@ -502,7 +502,7 @@
     get: (
         runtime: IAgentRuntime,
         message: Memory,
-        state?: State
+        state?: State,
     ) => Promise<any>;
 }
 
@@ -1022,13 +1022,13 @@
             agentId?: UUID;
             unique?: boolean;
             tableName: string;
-        }
+        },
     ): Promise<Memory[]>;
 
     createMemory(
         memory: Memory,
         tableName: string,
-        unique?: boolean
+        unique?: boolean,
     ): Promise<void>;
 
     removeMemory(memoryId: UUID, tableName: string): Promise<void>;
@@ -1038,7 +1038,7 @@
     countMemories(
         roomId: UUID,
         unique?: boolean,
-        tableName?: string
+        tableName?: string,
     ): Promise<number>;
 
     getGoals(params: {
@@ -1077,13 +1077,13 @@
 
     getParticipantUserState(
         roomId: UUID,
-        userId: UUID
+        userId: UUID,
     ): Promise<"FOLLOWED" | "MUTED" | null>;
 
     setParticipantUserState(
         roomId: UUID,
         userId: UUID,
-        state: "FOLLOWED" | "MUTED" | null
+        state: "FOLLOWED" | "MUTED" | null,
     ): Promise<void>;
 
     createRelationship(params: { userA: UUID; userB: UUID }): Promise<boolean>;
@@ -1147,7 +1147,7 @@
     }): Promise<Memory[]>;
 
     getCachedEmbeddings(
-        content: string
+        content: string,
     ): Promise<{ embedding: number[]; levenshtein_score: number }[]>;
 
     getMemoryById(id: UUID): Promise<Memory | null>;
@@ -1162,7 +1162,7 @@
             count?: number;
             roomId: UUID;
             unique?: boolean;
-        }
+        },
     ): Promise<Memory[]>;
 
     createMemory(memory: Memory, unique?: boolean): Promise<void>;
@@ -1294,14 +1294,14 @@
         message: Memory,
         responses: Memory[],
         state?: State,
-        callback?: HandlerCallback
+        callback?: HandlerCallback,
     ): Promise<void>;
 
     evaluate(
         message: Memory,
         state?: State,
         didRespond?: boolean,
-        callback?: HandlerCallback
+        callback?: HandlerCallback,
     ): Promise<string[] | null>;
 
     ensureParticipantExists(userId: UUID, roomId: UUID): Promise<void>;
@@ -1310,7 +1310,7 @@
         userId: UUID,
         userName: string | null,
         name: string | null,
-        source: string | null
+        source: string | null,
     ): Promise<void>;
 
     registerAction(action: Action): void;
@@ -1320,7 +1320,7 @@
         roomId: UUID,
         userName?: string,
         userScreenName?: string,
-        source?: string
+        source?: string,
     ): Promise<void>;
 
     ensureParticipantInRoom(userId: UUID, roomId: UUID): Promise<void>;
@@ -1329,7 +1329,7 @@
 
     composeState(
         message: Memory,
-        additionalKeys?: { [key: string]: unknown }
+        additionalKeys?: { [key: string]: unknown },
     ): Promise<State>;
 
     updateRecentMessageState(state: State): Promise<State>;
@@ -1337,14 +1337,14 @@
 
 export interface IImageDescriptionService extends Service {
     describeImage(
-        imageUrl: string
+        imageUrl: string,
     ): Promise<{ title: string; description: string }>;
 }
 
 export interface ITranscriptionService extends Service {
     transcribeAttachment(audioBuffer: ArrayBuffer): Promise<string | null>;
     transcribeAttachmentLocally(
-        audioBuffer: ArrayBuffer
+        audioBuffer: ArrayBuffer,
     ): Promise<string | null>;
     transcribe(audioBuffer: ArrayBuffer): Promise<string | null>;
     transcribeLocally(audioBuffer: ArrayBuffer): Promise<string | null>;
@@ -1365,7 +1365,7 @@
         stop: string[],
         frequency_penalty: number,
         presence_penalty: number,
-        max_tokens: number
+        max_tokens: number,
     ): Promise<any>;
     queueTextCompletion(
         context: string,
@@ -1373,7 +1373,7 @@
         stop: string[],
         frequency_penalty: number,
         presence_penalty: number,
-        max_tokens: number
+        max_tokens: number,
     ): Promise<string>;
     getEmbeddingResponse(input: string): Promise<number[] | undefined>;
 }
@@ -1382,7 +1382,7 @@
     closeBrowser(): Promise<void>;
     getPageContent(
         url: string,
-        runtime: IAgentRuntime
+        runtime: IAgentRuntime,
     ): Promise<{ title: string; description: string; bodyContent: string }>;
 }
 
@@ -1401,7 +1401,7 @@
         imagePath: string,
         subDirectory: string,
         useSignedUrl: boolean,
-        expiresIn: number
+        expiresIn: number,
     ): Promise<{
         success: boolean;
         url?: string;
@@ -1449,7 +1449,7 @@
     getDataFromAnAgent(
         agentsWalletPublicKeys: string[],
         tags: GraphQLTag[],
-        timestamp: IrysTimestamp
+        timestamp: IrysTimestamp,
     ): Promise<DataIrysFetchedFromGQL>;
     workerUploadDataOnIrys(
         data: any,
@@ -1460,13 +1460,13 @@
         validationThreshold: number[],
         minimumProviders: number[],
         testProvider: boolean[],
-        reputation: number[]
+        reputation: number[],
     ): Promise<UploadIrysResult>;
     providerUploadDataOnIrys(
         data: any,
         dataType: IrysDataType,
         serviceCategory: string[],
-        protocol: string[]
+        protocol: string[],
     ): Promise<UploadIrysResult>;
 }
 
@@ -1477,52 +1477,29 @@
         roomId: string,
         userId: string,
         type: string,
-        content: string
+        content: string,
     ): Promise<boolean>;
 }
-
-<<<<<<< HEAD
-export type SearchImage = {
-    url: string;
-    description?: string;
-};
-
-export type SearchResult = {
-    title: string;
-    url: string;
-    content: string;
-    rawContent?: string;
-    score: number;
-    publishedDate?: string;
-};
-
-export type SearchResponse = {
-    answer?: string;
-    query: string;
-    responseTime: number;
-    images: SearchImage[];
-    results: SearchResult[];
-};
 
 export type SerperSearchParameters = {
     q: string;
     type: string;
     engine: string;
-  };
-
-  export type SerperAnswerBox = {
+};
+
+export type SerperAnswerBox = {
     snippet: string;
     snippetHighlighted: string[];
     title: string;
     link: string;
-  };
-
-  export type SerperSiteLink = {
+};
+
+export type SerperSiteLink = {
     title: string;
     link: string;
-  };
-
-  export type SerperOrganicResult = {
+};
+
+export type SerperOrganicResult = {
     title: string;
     link: string;
     snippet: string;
@@ -1531,31 +1508,28 @@
     attributes?: Record<string, string>;
     rating?: number;
     ratingCount?: number;
-  };
-
-  export type SerperPeopleAlsoAsk = {
+};
+
+export type SerperPeopleAlsoAsk = {
     question: string;
     snippet: string;
     title: string;
     link: string;
-  };
-
-  export type SerperRelatedSearch = {
+};
+
+export type SerperRelatedSearch = {
     query: string;
-  };
-
-  export type SerperSearchResponse = {
+};
+
+export type SerperSearchResponse = {
     searchParameters: SerperSearchParameters;
     answerBox?: SerperAnswerBox;
     organic: SerperOrganicResult[];
     peopleAlsoAsk: SerperPeopleAlsoAsk[];
     relatedSearches: SerperRelatedSearch[];
     credits: number;
-  };
-
-
-=======
->>>>>>> a00f7237
+};
+
 export enum ServiceType {
     IMAGE_DESCRIPTION = "image_description",
     TRANSCRIPTION = "transcription",
@@ -1671,7 +1645,7 @@
     generateText(
         context: string,
         modelClass: string,
-        options?: VerifiableInferenceOptions
+        options?: VerifiableInferenceOptions,
     ): Promise<VerifiableInferenceResult>;
 
     /**
