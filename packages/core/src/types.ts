--- conflicted
+++ resolved
@@ -1316,7 +1316,10 @@
     client: any;
 }
 
-<<<<<<< HEAD
+export enum TranscriptionProvider {
+    OpenAI = "openai",
+    Deepgram = "deepgram",
+    Local = "local",
 /**
  * Available verifiable inference providers
  */
@@ -1373,10 +1376,5 @@
      * @returns Promise indicating if the proof is valid
      */
     verifyProof(result: VerifiableInferenceResult): Promise<boolean>;
-=======
-export enum TranscriptionProvider {
-    OpenAI = "openai",
-    Deepgram = "deepgram",
-    Local = "local",
->>>>>>> 961e3424
+
 }