import type { Readable } from "stream";

/**
 * Represents a UUID string in the format "xxxxxxxx-xxxx-xxxx-xxxx-xxxxxxxxxxxx"
 */
export type UUID = `${string}-${string}-${string}-${string}-${string}`;

/**
 * Represents the content of a message or communication
 */
export interface Content {
    /** The main text content */
    text: string;

    /** Optional action associated with the message */
    action?: string;

    /** Optional source/origin of the content */
    source?: string;

    /** URL of the original message/post (e.g. tweet URL, Discord message link) */
    url?: string;

    /** UUID of parent message if this is a reply/thread */
    inReplyTo?: UUID;

    /** Array of media attachments */
    attachments?: Media[];

    /** Additional dynamic properties */
    [key: string]: unknown;
}

/**
 * Example content with associated user for demonstration purposes
 */
export interface ActionExample {
    /** User associated with the example */
    user: string;

    /** Content of the example */
    content: Content;
}

/**
 * Example conversation content with user ID
 */
export interface ConversationExample {
    /** UUID of user in conversation */
    userId: UUID;

    /** Content of the conversation */
    content: Content;
}

/**
 * Represents an actor/participant in a conversation
 */
export interface Actor {
    /** Display name */
    name: string;

    /** Username/handle */
    username: string;

    /** Additional profile details */
    details: {
        /** Short profile tagline */
        tagline: string;

        /** Longer profile summary */
        summary: string;

        /** Favorite quote */
        quote: string;
    };

    /** Unique identifier */
    id: UUID;
}

/**
 * Represents a single objective within a goal
 */
export interface Objective {
    /** Optional unique identifier */
    id?: string;

    /** Description of what needs to be achieved */
    description: string;

    /** Whether objective is completed */
    completed: boolean;
}

/**
 * Status enum for goals
 */
export enum GoalStatus {
    DONE = "DONE",
    FAILED = "FAILED",
    IN_PROGRESS = "IN_PROGRESS",
}

/**
 * Represents a high-level goal composed of objectives
 */
export interface Goal {
    /** Optional unique identifier */
    id?: UUID;

    /** Room ID where goal exists */
    roomId: UUID;

    /** User ID of goal owner */
    userId: UUID;

    /** Name/title of the goal */
    name: string;

    /** Current status */
    status: GoalStatus;

    /** Component objectives */
    objectives: Objective[];
}

/**
 * Model size/type classification
 */
export enum ModelClass {
    SMALL = "small",
    MEDIUM = "medium",
    LARGE = "large",
    EMBEDDING = "embedding",
    IMAGE = "image",
}

/**
 * Model settings
 */
export type ModelSettings = {
    /** Model name */
    name: string;

    /** Maximum input tokens */
    maxInputTokens: number;

    /** Maximum output tokens */
    maxOutputTokens: number;

    /** Optional frequency penalty */
    frequency_penalty?: number;

    /** Optional presence penalty */
    presence_penalty?: number;

    /** Optional repetition penalty */
    repetition_penalty?: number;

    /** Stop sequences */
    stop: string[];

    /** Temperature setting */
    temperature: number;

    /** Optional telemetry configuration (experimental) */
    experimental_telemetry?: TelemetrySettings;
};

/** Image model settings */
export type ImageModelSettings = {
    name: string;
    steps?: number;
};

/** Embedding model settings */
export type EmbeddingModelSettings = {
    name: string;
    dimensions?: number;
};

/**
 * Configuration for an AI model
 */
export type Model = {
    /** Optional API endpoint */
    endpoint?: string;

    /** Model names by size class */
    model: {
        [ModelClass.SMALL]?: ModelSettings;
        [ModelClass.MEDIUM]?: ModelSettings;
        [ModelClass.LARGE]?: ModelSettings;
        [ModelClass.EMBEDDING]?: EmbeddingModelSettings;
        [ModelClass.IMAGE]?: ImageModelSettings;
    };
};

/**
 * Model configurations by provider
 */
export type Models = {
    [ModelProviderName.OPENAI]: Model;
    [ModelProviderName.ETERNALAI]: Model;
    [ModelProviderName.ANTHROPIC]: Model;
    [ModelProviderName.GROK]: Model;
    [ModelProviderName.GROQ]: Model;
    [ModelProviderName.LLAMACLOUD]: Model;
    [ModelProviderName.TOGETHER]: Model;
    [ModelProviderName.LLAMALOCAL]: Model;
    [ModelProviderName.LMSTUDIO]: Model;
    [ModelProviderName.GOOGLE]: Model;
    [ModelProviderName.MISTRAL]: Model;
    [ModelProviderName.CLAUDE_VERTEX]: Model;
    [ModelProviderName.REDPILL]: Model;
    [ModelProviderName.OPENROUTER]: Model;
    [ModelProviderName.OLLAMA]: Model;
    [ModelProviderName.HEURIST]: Model;
    [ModelProviderName.GALADRIEL]: Model;
    [ModelProviderName.FAL]: Model;
    [ModelProviderName.GAIANET]: Model;
    [ModelProviderName.ALI_BAILIAN]: Model;
    [ModelProviderName.VOLENGINE]: Model;
    [ModelProviderName.NANOGPT]: Model;
    [ModelProviderName.HYPERBOLIC]: Model;
    [ModelProviderName.VENICE]: Model;
    [ModelProviderName.NVIDIA]: Model;
    [ModelProviderName.NINETEEN_AI]: Model;
    [ModelProviderName.AKASH_CHAT_API]: Model;
    [ModelProviderName.LIVEPEER]: Model;
    [ModelProviderName.DEEPSEEK]: Model;
    [ModelProviderName.INFERA]: Model;
    [ModelProviderName.BEDROCK]: Model;
    [ModelProviderName.ATOMA]: Model;
<<<<<<< HEAD
    [ModelProviderName.SECRETAI]: Model;
=======
    [ModelProviderName.NEARAI]: Model;
>>>>>>> 295aca85
};

/**
 * Available model providers
 */
export enum ModelProviderName {
    OPENAI = "openai",
    ETERNALAI = "eternalai",
    ANTHROPIC = "anthropic",
    GROK = "grok",
    GROQ = "groq",
    LLAMACLOUD = "llama_cloud",
    TOGETHER = "together",
    LLAMALOCAL = "llama_local",
    LMSTUDIO = "lmstudio",
    GOOGLE = "google",
    MISTRAL = "mistral",
    CLAUDE_VERTEX = "claude_vertex",
    REDPILL = "redpill",
    OPENROUTER = "openrouter",
    OLLAMA = "ollama",
    HEURIST = "heurist",
    GALADRIEL = "galadriel",
    FAL = "falai",
    GAIANET = "gaianet",
    ALI_BAILIAN = "ali_bailian",
    VOLENGINE = "volengine",
    NANOGPT = "nanogpt",
    HYPERBOLIC = "hyperbolic",
    VENICE = "venice",
    NVIDIA = "nvidia",
    NINETEEN_AI = "nineteen_ai",
    AKASH_CHAT_API = "akash_chat_api",
    LIVEPEER = "livepeer",
    LETZAI = "letzai",
    DEEPSEEK = "deepseek",
    INFERA = "infera",
    BEDROCK = "bedrock",
    ATOMA = "atoma",
<<<<<<< HEAD
    SECRETAI = "secret_ai",
=======
    NEARAI = "nearai",
>>>>>>> 295aca85
}

/**
 * Represents the current state/context of a conversation
 */
export interface State {
    /** ID of user who sent current message */
    userId?: UUID;

    /** ID of agent in conversation */
    agentId?: UUID;

    /** Agent's biography */
    bio: string;

    /** Agent's background lore */
    lore: string;

    /** Message handling directions */
    messageDirections: string;

    /** Post handling directions */
    postDirections: string;

    /** Current room/conversation ID */
    roomId: UUID;

    /** Optional agent name */
    agentName?: string;

    /** Optional message sender name */
    senderName?: string;

    /** String representation of conversation actors */
    actors: string;

    /** Optional array of actor objects */
    actorsData?: Actor[];

    /** Optional string representation of goals */
    goals?: string;

    /** Optional array of goal objects */
    goalsData?: Goal[];

    /** Recent message history as string */
    recentMessages: string;

    /** Recent message objects */
    recentMessagesData: Memory[];

    /** Optional valid action names */
    actionNames?: string;

    /** Optional action descriptions */
    actions?: string;

    /** Optional action objects */
    actionsData?: Action[];

    /** Optional action examples */
    actionExamples?: string;

    /** Optional provider descriptions */
    providers?: string;

    /** Optional response content */
    responseData?: Content;

    /** Optional recent interaction objects */
    recentInteractionsData?: Memory[];

    /** Optional recent interactions string */
    recentInteractions?: string;

    /** Optional formatted conversation */
    formattedConversation?: string;

    /** Optional formatted knowledge */
    knowledge?: string;
    /** Optional knowledge data */
    knowledgeData?: KnowledgeItem[];
    /** Optional knowledge data */
    ragKnowledgeData?: RAGKnowledgeItem[];

    /** Additional dynamic properties */
    [key: string]: unknown;
}

/**
 * Represents a stored memory/message
 */
export interface Memory {
    /** Optional unique identifier */
    id?: UUID;

    /** Associated user ID */
    userId: UUID;

    /** Associated agent ID */
    agentId: UUID;

    /** Optional creation timestamp */
    createdAt?: number;

    /** Memory content */
    content: Content;

    /** Optional embedding vector */
    embedding?: number[];

    /** Associated room ID */
    roomId: UUID;

    /** Whether memory is unique */
    unique?: boolean;

    /** Embedding similarity score */
    similarity?: number;
}

/**
 * Example message for demonstration
 */
export interface MessageExample {
    /** Associated user */
    user: string;

    /** Message content */
    content: Content;
}

/**
 * Handler function type for processing messages
 */
export type Handler = (
    runtime: IAgentRuntime,
    message: Memory,
    state?: State,
    options?: { [key: string]: unknown },
    callback?: HandlerCallback,
) => Promise<unknown>;

/**
 * Callback function type for handlers
 */
export type HandlerCallback = (
    response: Content,
    files?: any,
) => Promise<Memory[]>;

/**
 * Validator function type for actions/evaluators
 */
export type Validator = (
    runtime: IAgentRuntime,
    message: Memory,
    state?: State,
) => Promise<boolean>;

/**
 * Represents an action the agent can perform
 */
export interface Action {
    /** Similar action descriptions */
    similes: string[];

    /** Detailed description */
    description: string;

    /** Example usages */
    examples: ActionExample[][];

    /** Handler function */
    handler: Handler;

    /** Action name */
    name: string;

    /** Validation function */
    validate: Validator;

    /** Whether to suppress the initial message when this action is used */
    suppressInitialMessage?: boolean;
}

/**
 * Example for evaluating agent behavior
 */
export interface EvaluationExample {
    /** Evaluation context */
    context: string;

    /** Example messages */
    messages: Array<ActionExample>;

    /** Expected outcome */
    outcome: string;
}

/**
 * Evaluator for assessing agent responses
 */
export interface Evaluator {
    /** Whether to always run */
    alwaysRun?: boolean;

    /** Detailed description */
    description: string;

    /** Similar evaluator descriptions */
    similes: string[];

    /** Example evaluations */
    examples: EvaluationExample[];

    /** Handler function */
    handler: Handler;

    /** Evaluator name */
    name: string;

    /** Validation function */
    validate: Validator;
}

/**
 * Provider for external data/services
 */
export interface Provider {
    /** Data retrieval function */
    get: (
        runtime: IAgentRuntime,
        message: Memory,
        state?: State,
    ) => Promise<any>;
}

/**
 * Represents a relationship between users
 */
export interface Relationship {
    /** Unique identifier */
    id: UUID;

    /** First user ID */
    userA: UUID;

    /** Second user ID */
    userB: UUID;

    /** Primary user ID */
    userId: UUID;

    /** Associated room ID */
    roomId: UUID;

    /** Relationship status */
    status: string;

    /** Optional creation timestamp */
    createdAt?: string;
}

/**
 * Represents a user account
 */
export interface Account {
    /** Unique identifier */
    id: UUID;

    /** Display name */
    name: string;

    /** Username */
    username: string;

    /** Optional additional details */
    details?: { [key: string]: any };

    /** Optional email */
    email?: string;

    /** Optional avatar URL */
    avatarUrl?: string;
}

/**
 * Room participant with account details
 */
export interface Participant {
    /** Unique identifier */
    id: UUID;

    /** Associated account */
    account: Account;
}

/**
 * Represents a conversation room
 */
export interface Room {
    /** Unique identifier */
    id: UUID;

    /** Room participants */
    participants: Participant[];
}

/**
 * Represents a media attachment
 */
export type Media = {
    /** Unique identifier */
    id: string;

    /** Media URL */
    url: string;

    /** Media title */
    title: string;

    /** Media source */
    source: string;

    /** Media description */
    description: string;

    /** Text content */
    text: string;

    /** Content type */
    contentType?: string;
};

/**
 * Client instance
 */
export type ClientInstance = {
    /** Client name */
    // name: string;

    /** Stop client connection */
    stop: (runtime: IAgentRuntime) => Promise<unknown>;
};

/**
 * Client interface for platform connections
 */
export type Client = {
    /** Client name */
    name: string;

    /** Client configuration */
    config?: { [key: string]: any };

    /** Start client connection */
    start: (runtime: IAgentRuntime) => Promise<ClientInstance>;
};

export type Adapter = {
    /** Initialize adapter */
    init: (runtime: IAgentRuntime) => IDatabaseAdapter & IDatabaseCacheAdapter;
};

/**
 * Plugin for extending agent functionality
 */
export type Plugin = {
    /** Plugin name */
    name: string;

    /** Plugin configuration */
    config?: { [key: string]: any };

    /** Plugin description */
    description: string;

    /** Optional actions */
    actions?: Action[];

    /** Optional providers */
    providers?: Provider[];

    /** Optional evaluators */
    evaluators?: Evaluator[];

    /** Optional services */
    services?: Service[];

    /** Optional clients */
    clients?: Client[];

    /** Optional adapters */
    adapters?: Adapter[];
};

export interface IAgentConfig {
    [key: string]: string;
}

export type TelemetrySettings = {
    /**
     * Enable or disable telemetry. Disabled by default while experimental.
     */
    isEnabled?: boolean;
    /**
     * Enable or disable input recording. Enabled by default.
     *
     * You might want to disable input recording to avoid recording sensitive
     * information, to reduce data transfers, or to increase performance.
     */
    recordInputs?: boolean;
    /**
     * Enable or disable output recording. Enabled by default.
     *
     * You might want to disable output recording to avoid recording sensitive
     * information, to reduce data transfers, or to increase performance.
     */
    recordOutputs?: boolean;
    /**
     * Identifier for this function. Used to group telemetry data by function.
     */
    functionId?: string;
};

export interface ModelConfiguration {
    temperature?: number;
    maxOutputTokens?: number;
    frequency_penalty?: number;
    presence_penalty?: number;
    maxInputTokens?: number;
    experimental_telemetry?: TelemetrySettings;
}

export type TemplateType = string | ((options: { state: State }) => string);

/**
 * Configuration for an agent character
 */
export type Character = {
    /** Optional unique identifier */
    id?: UUID;

    /** Character name */
    name: string;

    /** Optional username */
    username?: string;

    /** Optional email */
    email?: string;

    /** Optional system prompt */
    system?: string;

    /** Model provider to use */
    modelProvider: ModelProviderName;

    /** Image model provider to use, if different from modelProvider */
    imageModelProvider?: ModelProviderName;

    /** Image Vision model provider to use, if different from modelProvider */
    imageVisionModelProvider?: ModelProviderName;

    /** Optional model endpoint override */
    modelEndpointOverride?: string;

    /** Optional prompt templates */
    templates?: {
        goalsTemplate?: TemplateType;
        factsTemplate?: TemplateType;
        messageHandlerTemplate?: TemplateType;
        shouldRespondTemplate?: TemplateType;
        continueMessageHandlerTemplate?: TemplateType;
        evaluationTemplate?: TemplateType;
        twitterSearchTemplate?: TemplateType;
        twitterActionTemplate?: TemplateType;
        twitterPostTemplate?: TemplateType;
        twitterMessageHandlerTemplate?: TemplateType;
        twitterShouldRespondTemplate?: TemplateType;
        twitterVoiceHandlerTemplate?: TemplateType;
        instagramPostTemplate?: TemplateType;
        instagramMessageHandlerTemplate?: TemplateType;
        instagramShouldRespondTemplate?: TemplateType;
        farcasterPostTemplate?: TemplateType;
        lensPostTemplate?: TemplateType;
        farcasterMessageHandlerTemplate?: TemplateType;
        lensMessageHandlerTemplate?: TemplateType;
        farcasterShouldRespondTemplate?: TemplateType;
        lensShouldRespondTemplate?: TemplateType;
        telegramMessageHandlerTemplate?: TemplateType;
        telegramShouldRespondTemplate?: TemplateType;
        telegramAutoPostTemplate?: string;
        telegramPinnedMessageTemplate?: string;
        discordAutoPostTemplate?: string;
        discordAnnouncementHypeTemplate?: string;
        discordVoiceHandlerTemplate?: TemplateType;
        discordShouldRespondTemplate?: TemplateType;
        discordMessageHandlerTemplate?: TemplateType;
        slackMessageHandlerTemplate?: TemplateType;
        slackShouldRespondTemplate?: TemplateType;
        jeeterPostTemplate?: string;
        jeeterSearchTemplate?: string;
        jeeterInteractionTemplate?: string;
        jeeterMessageHandlerTemplate?: string;
        jeeterShouldRespondTemplate?: string;
        devaPostTemplate?: string;
    };

    /** Character biography */
    bio: string | string[];

    /** Character background lore */
    lore: string[];

    /** Example messages */
    messageExamples: MessageExample[][];

    /** Example posts */
    postExamples: string[];

    /** Known topics */
    topics: string[];

    /** Character traits */
    adjectives: string[];

    /** Optional knowledge base */
    knowledge?: (string | { path: string; shared?: boolean })[];

    /** Available plugins */
    plugins: Plugin[];

    /** Optional configuration */
    settings?: {
        secrets?: { [key: string]: string };
        intiface?: boolean;
        imageSettings?: {
            steps?: number;
            width?: number;
            height?: number;
            cfgScale?: number;
            negativePrompt?: string;
            numIterations?: number;
            guidanceScale?: number;
            seed?: number;
            modelId?: string;
            jobId?: string;
            count?: number;
            stylePreset?: string;
            hideWatermark?: boolean;
            safeMode?: boolean;
        };
        voice?: {
            model?: string; // For VITS
            url?: string; // Legacy VITS support
            elevenlabs?: {
                // New structured ElevenLabs config
                voiceId: string;
                model?: string;
                stability?: string;
                similarityBoost?: string;
                style?: string;
                useSpeakerBoost?: string;
            };
        };
        model?: string;
        modelConfig?: ModelConfiguration;
        embeddingModel?: string;
        chains?: {
            evm?: any[];
            solana?: any[];
            [key: string]: any[];
        };
        transcription?: TranscriptionProvider;
        ragKnowledge?: boolean;
    };

    /** Optional client-specific config */
    clientConfig?: {
        discord?: {
            shouldIgnoreBotMessages?: boolean;
            shouldIgnoreDirectMessages?: boolean;
            shouldRespondOnlyToMentions?: boolean;
            messageSimilarityThreshold?: number;
            isPartOfTeam?: boolean;
            teamAgentIds?: string[];
            teamLeaderId?: string;
            teamMemberInterestKeywords?: string[];
            allowedChannelIds?: string[];
            autoPost?: {
                enabled?: boolean;
                monitorTime?: number;
                inactivityThreshold?: number;
                mainChannelId?: string;
                announcementChannelIds?: string[];
                minTimeBetweenPosts?: number;
            };
        };
        telegram?: {
            shouldIgnoreBotMessages?: boolean;
            shouldIgnoreDirectMessages?: boolean;
            shouldRespondOnlyToMentions?: boolean;
            shouldOnlyJoinInAllowedGroups?: boolean;
            allowedGroupIds?: string[];
            messageSimilarityThreshold?: number;
            isPartOfTeam?: boolean;
            teamAgentIds?: string[];
            teamLeaderId?: string;
            teamMemberInterestKeywords?: string[];
            autoPost?: {
                enabled?: boolean;
                monitorTime?: number;
                inactivityThreshold?: number;
                mainChannelId?: string;
                pinnedMessagesGroups?: string[];
                minTimeBetweenPosts?: number;
            };
        };
        slack?: {
            shouldIgnoreBotMessages?: boolean;
            shouldIgnoreDirectMessages?: boolean;
        };
        gitbook?: {
            keywords?: {
                projectTerms?: string[];
                generalQueries?: string[];
            };
            documentTriggers?: string[];
        };
    };

    /** Writing style guides */
    style: {
        all: string[];
        chat: string[];
        post: string[];
    };

    /** Optional Twitter profile */
    twitterProfile?: {
        id: string;
        username: string;
        screenName: string;
        bio: string;
        nicknames?: string[];
    };

    /** Optional Instagram profile */
    instagramProfile?: {
        id: string;
        username: string;
        bio: string;
        nicknames?: string[];
    };

    /** Optional SimsAI profile */
    simsaiProfile?: {
        id: string;
        username: string;
        screenName: string;
        bio: string;
    };

    /** Optional NFT prompt */
    nft?: {
        prompt: string;
    };

    /**Optinal Parent characters to inherit information from */
    extends?: string[];

    twitterSpaces?: TwitterSpaceDecisionOptions;
};

export interface TwitterSpaceDecisionOptions {
    maxSpeakers?: number;
    topics?: string[];
    typicalDurationMinutes?: number;
    idleKickTimeoutMs?: number;
    minIntervalBetweenSpacesMinutes?: number;
    businessHoursOnly?: boolean;
    randomChance?: number;
    enableIdleMonitor?: boolean;
    enableSttTts?: boolean;
    enableRecording?: boolean;
    voiceId?: string;
    sttLanguage?: string;
    speakerMaxDurationMs?: number;
}

/**
 * Interface for database operations
 */
export interface IDatabaseAdapter {
    /** Database instance */
    db: any;

    /** Optional initialization */
    init(): Promise<void>;

    /** Close database connection */
    close(): Promise<void>;

    /** Get account by ID */
    getAccountById(userId: UUID): Promise<Account | null>;

    /** Create new account */
    createAccount(account: Account): Promise<boolean>;

    /** Get memories matching criteria */
    getMemories(params: {
        roomId: UUID;
        count?: number;
        unique?: boolean;
        tableName: string;
        agentId: UUID;
        start?: number;
        end?: number;
    }): Promise<Memory[]>;

    getMemoryById(id: UUID): Promise<Memory | null>;

    getMemoriesByIds(ids: UUID[], tableName?: string): Promise<Memory[]>;

    getMemoriesByRoomIds(params: {
        tableName: string;
        agentId: UUID;
        roomIds: UUID[];
        limit?: number;
    }): Promise<Memory[]>;

    getCachedEmbeddings(params: {
        query_table_name: string;
        query_threshold: number;
        query_input: string;
        query_field_name: string;
        query_field_sub_name: string;
        query_match_count: number;
    }): Promise<{ embedding: number[]; levenshtein_score: number }[]>;

    log(params: {
        body: { [key: string]: unknown };
        userId: UUID;
        roomId: UUID;
        type: string;
    }): Promise<void>;

    getActorDetails(params: { roomId: UUID }): Promise<Actor[]>;

    searchMemories(params: {
        tableName: string;
        agentId: UUID;
        roomId: UUID;
        embedding: number[];
        match_threshold: number;
        match_count: number;
        unique: boolean;
    }): Promise<Memory[]>;

    updateGoalStatus(params: {
        goalId: UUID;
        status: GoalStatus;
    }): Promise<void>;

    searchMemoriesByEmbedding(
        embedding: number[],
        params: {
            match_threshold?: number;
            count?: number;
            roomId?: UUID;
            agentId?: UUID;
            unique?: boolean;
            tableName: string;
        },
    ): Promise<Memory[]>;

    createMemory(
        memory: Memory,
        tableName: string,
        unique?: boolean,
    ): Promise<void>;

    removeMemory(memoryId: UUID, tableName: string): Promise<void>;

    removeAllMemories(roomId: UUID, tableName: string): Promise<void>;

    countMemories(
        roomId: UUID,
        unique?: boolean,
        tableName?: string,
    ): Promise<number>;

    getGoals(params: {
        agentId: UUID;
        roomId: UUID;
        userId?: UUID | null;
        onlyInProgress?: boolean;
        count?: number;
    }): Promise<Goal[]>;

    updateGoal(goal: Goal): Promise<void>;

    createGoal(goal: Goal): Promise<void>;

    removeGoal(goalId: UUID): Promise<void>;

    removeAllGoals(roomId: UUID): Promise<void>;

    getRoom(roomId: UUID): Promise<UUID | null>;

    createRoom(roomId?: UUID): Promise<UUID>;

    removeRoom(roomId: UUID): Promise<void>;

    getRoomsForParticipant(userId: UUID): Promise<UUID[]>;

    getRoomsForParticipants(userIds: UUID[]): Promise<UUID[]>;

    addParticipant(userId: UUID, roomId: UUID): Promise<boolean>;

    removeParticipant(userId: UUID, roomId: UUID): Promise<boolean>;

    getParticipantsForAccount(userId: UUID): Promise<Participant[]>;

    getParticipantsForRoom(roomId: UUID): Promise<UUID[]>;

    getParticipantUserState(
        roomId: UUID,
        userId: UUID,
    ): Promise<"FOLLOWED" | "MUTED" | null>;

    setParticipantUserState(
        roomId: UUID,
        userId: UUID,
        state: "FOLLOWED" | "MUTED" | null,
    ): Promise<void>;

    createRelationship(params: { userA: UUID; userB: UUID }): Promise<boolean>;

    getRelationship(params: {
        userA: UUID;
        userB: UUID;
    }): Promise<Relationship | null>;

    getRelationships(params: { userId: UUID }): Promise<Relationship[]>;

    getKnowledge(params: {
        id?: UUID;
        agentId: UUID;
        limit?: number;
        query?: string;
        conversationContext?: string;
    }): Promise<RAGKnowledgeItem[]>;

    searchKnowledge(params: {
        agentId: UUID;
        embedding: Float32Array;
        match_threshold: number;
        match_count: number;
        searchText?: string;
    }): Promise<RAGKnowledgeItem[]>;

    createKnowledge(knowledge: RAGKnowledgeItem): Promise<void>;
    removeKnowledge(id: UUID): Promise<void>;
    clearKnowledge(agentId: UUID, shared?: boolean): Promise<void>;
}

export interface IDatabaseCacheAdapter {
    getCache(params: {
        agentId: UUID;
        key: string;
    }): Promise<string | undefined>;

    setCache(params: {
        agentId: UUID;
        key: string;
        value: string;
    }): Promise<boolean>;

    deleteCache(params: { agentId: UUID; key: string }): Promise<boolean>;
}

export interface IMemoryManager {
    runtime: IAgentRuntime;
    tableName: string;
    constructor: Function;

    addEmbeddingToMemory(memory: Memory): Promise<Memory>;

    getMemories(opts: {
        roomId: UUID;
        count?: number;
        unique?: boolean;
        start?: number;
        end?: number;
    }): Promise<Memory[]>;

    getCachedEmbeddings(
        content: string,
    ): Promise<{ embedding: number[]; levenshtein_score: number }[]>;

    getMemoryById(id: UUID): Promise<Memory | null>;
    getMemoriesByRoomIds(params: {
        roomIds: UUID[];
        limit?: number;
    }): Promise<Memory[]>;
    searchMemoriesByEmbedding(
        embedding: number[],
        opts: {
            match_threshold?: number;
            count?: number;
            roomId: UUID;
            unique?: boolean;
        },
    ): Promise<Memory[]>;

    createMemory(memory: Memory, unique?: boolean): Promise<void>;

    removeMemory(memoryId: UUID): Promise<void>;

    removeAllMemories(roomId: UUID): Promise<void>;

    countMemories(roomId: UUID, unique?: boolean): Promise<number>;
}

export interface IRAGKnowledgeManager {
    runtime: IAgentRuntime;
    tableName: string;

    getKnowledge(params: {
        query?: string;
        id?: UUID;
        limit?: number;
        conversationContext?: string;
        agentId?: UUID;
    }): Promise<RAGKnowledgeItem[]>;
    createKnowledge(item: RAGKnowledgeItem): Promise<void>;
    removeKnowledge(id: UUID): Promise<void>;
    searchKnowledge(params: {
        agentId: UUID;
        embedding: Float32Array | number[];
        match_threshold?: number;
        match_count?: number;
        searchText?: string;
    }): Promise<RAGKnowledgeItem[]>;
    clearKnowledge(shared?: boolean): Promise<void>;
    processFile(file: {
        path: string;
        content: string;
        type: "pdf" | "md" | "txt";
        isShared: boolean;
    }): Promise<void>;
    cleanupDeletedKnowledgeFiles(): Promise<void>;
    generateScopedId(path: string, isShared: boolean): UUID;
}

export type CacheOptions = {
    expires?: number;
};

export enum CacheStore {
    REDIS = "redis",
    DATABASE = "database",
    FILESYSTEM = "filesystem",
}

export interface ICacheManager {
    get<T = unknown>(key: string): Promise<T | undefined>;
    set<T>(key: string, value: T, options?: CacheOptions): Promise<void>;
    delete(key: string): Promise<void>;
}

export abstract class Service {
    private static instance: Service | null = null;

    static get serviceType(): ServiceType {
        throw new Error("Service must implement static serviceType getter");
    }

    public static getInstance<T extends Service>(): T {
        if (!Service.instance) {
            Service.instance = new (this as any)();
        }
        return Service.instance as T;
    }

    get serviceType(): ServiceType {
        return (this.constructor as typeof Service).serviceType;
    }

    // Add abstract initialize method that must be implemented by derived classes
    abstract initialize(runtime: IAgentRuntime): Promise<void>;
}

export interface IAgentRuntime {
    // Properties
    agentId: UUID;
    serverUrl: string;
    databaseAdapter: IDatabaseAdapter;
    token: string | null;
    modelProvider: ModelProviderName;
    imageModelProvider: ModelProviderName;
    imageVisionModelProvider: ModelProviderName;
    character: Character;
    providers: Provider[];
    actions: Action[];
    evaluators: Evaluator[];
    plugins: Plugin[];

    fetch?: typeof fetch | null;

    messageManager: IMemoryManager;
    descriptionManager: IMemoryManager;
    documentsManager: IMemoryManager;
    knowledgeManager: IMemoryManager;
    ragKnowledgeManager: IRAGKnowledgeManager;
    loreManager: IMemoryManager;

    cacheManager: ICacheManager;

    services: Map<ServiceType, Service>;
    clients: ClientInstance[];

    // verifiableInferenceAdapter?: IVerifiableInferenceAdapter | null;

    initialize(): Promise<void>;

    registerMemoryManager(manager: IMemoryManager): void;

    getMemoryManager(name: string): IMemoryManager | null;

    getService<T extends Service>(service: ServiceType): T | null;

    registerService(service: Service): void;

    getSetting(key: string): string | null;

    // Methods
    getConversationLength(): number;

    processActions(
        message: Memory,
        responses: Memory[],
        state?: State,
        callback?: HandlerCallback,
    ): Promise<void>;

    evaluate(
        message: Memory,
        state?: State,
        didRespond?: boolean,
        callback?: HandlerCallback,
    ): Promise<string[] | null>;

    ensureParticipantExists(userId: UUID, roomId: UUID): Promise<void>;

    ensureUserExists(
        userId: UUID,
        userName: string | null,
        name: string | null,
        source: string | null,
    ): Promise<void>;

    registerAction(action: Action): void;

    ensureConnection(
        userId: UUID,
        roomId: UUID,
        userName?: string,
        userScreenName?: string,
        source?: string,
    ): Promise<void>;

    ensureParticipantInRoom(userId: UUID, roomId: UUID): Promise<void>;

    ensureRoomExists(roomId: UUID): Promise<void>;

    composeState(
        message: Memory,
        additionalKeys?: { [key: string]: unknown },
    ): Promise<State>;

    updateRecentMessageState(state: State): Promise<State>;
}

export interface IImageDescriptionService extends Service {
    describeImage(
        imageUrl: string,
    ): Promise<{ title: string; description: string }>;
}

export interface ITranscriptionService extends Service {
    transcribeAttachment(audioBuffer: ArrayBuffer): Promise<string | null>;
    transcribeAttachmentLocally(
        audioBuffer: ArrayBuffer,
    ): Promise<string | null>;
    transcribe(audioBuffer: ArrayBuffer): Promise<string | null>;
    transcribeLocally(audioBuffer: ArrayBuffer): Promise<string | null>;
}

export interface IVideoService extends Service {
    isVideoUrl(url: string): boolean;
    fetchVideoInfo(url: string): Promise<Media>;
    downloadVideo(videoInfo: Media): Promise<string>;
    processVideo(url: string, runtime: IAgentRuntime): Promise<Media>;
}

export interface ITextGenerationService extends Service {
    initializeModel(): Promise<void>;
    queueMessageCompletion(
        context: string,
        temperature: number,
        stop: string[],
        frequency_penalty: number,
        presence_penalty: number,
        max_tokens: number,
    ): Promise<any>;
    queueTextCompletion(
        context: string,
        temperature: number,
        stop: string[],
        frequency_penalty: number,
        presence_penalty: number,
        max_tokens: number,
    ): Promise<string>;
    getEmbeddingResponse(input: string): Promise<number[] | undefined>;
}

export interface IBrowserService extends Service {
    closeBrowser(): Promise<void>;
    getPageContent(
        url: string,
        runtime: IAgentRuntime,
    ): Promise<{ title: string; description: string; bodyContent: string }>;
}

export interface ISpeechService extends Service {
    getInstance(): ISpeechService;
    generate(runtime: IAgentRuntime, text: string): Promise<Readable>;
}

export interface IPdfService extends Service {
    getInstance(): IPdfService;
    convertPdfToText(pdfBuffer: Buffer): Promise<string>;
}

export interface IAwsS3Service extends Service {
    uploadFile(
        imagePath: string,
        subDirectory: string,
        useSignedUrl: boolean,
        expiresIn: number,
    ): Promise<{
        success: boolean;
        url?: string;
        error?: string;
    }>;
    generateSignedUrl(fileName: string, expiresIn: number): Promise<string>;
}

export interface UploadIrysResult {
    success: boolean;
    url?: string;
    error?: string;
    data?: any;
}

export interface DataIrysFetchedFromGQL {
    success: boolean;
    data: any;
    error?: string;
}

export interface GraphQLTag {
    name: string;
    values: any[];
}

export enum IrysMessageType {
    REQUEST = "REQUEST",
    DATA_STORAGE = "DATA_STORAGE",
    REQUEST_RESPONSE = "REQUEST_RESPONSE",
}

export enum IrysDataType {
    FILE = "FILE",
    IMAGE = "IMAGE",
    OTHER = "OTHER",
}

export interface IrysTimestamp {
    from: number;
    to: number;
}

export interface IIrysService extends Service {
    getDataFromAnAgent(
        agentsWalletPublicKeys: string[],
        tags: GraphQLTag[],
        timestamp: IrysTimestamp,
    ): Promise<DataIrysFetchedFromGQL>;
    workerUploadDataOnIrys(
        data: any,
        dataType: IrysDataType,
        messageType: IrysMessageType,
        serviceCategory: string[],
        protocol: string[],
        validationThreshold: number[],
        minimumProviders: number[],
        testProvider: boolean[],
        reputation: number[],
    ): Promise<UploadIrysResult>;
    providerUploadDataOnIrys(
        data: any,
        dataType: IrysDataType,
        serviceCategory: string[],
        protocol: string[],
    ): Promise<UploadIrysResult>;
}

export interface ITeeLogService extends Service {
    getInstance(): ITeeLogService;
    log(
        agentId: string,
        roomId: string,
        userId: string,
        type: string,
        content: string,
    ): Promise<boolean>;
}

export enum ServiceType {
    IMAGE_DESCRIPTION = "image_description",
    TRANSCRIPTION = "transcription",
    VIDEO = "video",
    TEXT_GENERATION = "text_generation",
    BROWSER = "browser",
    SPEECH_GENERATION = "speech_generation",
    PDF = "pdf",
    INTIFACE = "intiface",
    AWS_S3 = "aws_s3",
    BUTTPLUG = "buttplug",
    SLACK = "slack",
    VERIFIABLE_LOGGING = "verifiable_logging",
    IRYS = "irys",
    TEE_LOG = "tee_log",
    GOPLUS_SECURITY = "goplus_security",
    WEB_SEARCH = "web_search",
    EMAIL_AUTOMATION = "email_automation",
    NKN_CLIENT_SERVICE = "nkn_client_service",
}

export enum LoggingLevel {
    DEBUG = "debug",
    VERBOSE = "verbose",
    NONE = "none",
}

export type KnowledgeItem = {
    id: UUID;
    content: Content;
};

export interface RAGKnowledgeItem {
    id: UUID;
    agentId: UUID;
    content: {
        text: string;
        metadata?: {
            isMain?: boolean;
            isChunk?: boolean;
            originalId?: UUID;
            chunkIndex?: number;
            source?: string;
            type?: string;
            isShared?: boolean;
            [key: string]: unknown;
        };
    };
    embedding?: Float32Array;
    createdAt?: number;
    similarity?: number;
    score?: number;
}

export interface ActionResponse {
    like: boolean;
    retweet: boolean;
    quote?: boolean;
    reply?: boolean;
}

export interface ISlackService extends Service {
    client: any;
}

export enum TokenizerType {
    Auto = "auto",
    TikToken = "tiktoken",
}

export enum TranscriptionProvider {
    OpenAI = "openai",
    Deepgram = "deepgram",
    Local = "local",
}

export enum ActionTimelineType {
    ForYou = "foryou",
    Following = "following",
}
export enum KnowledgeScope {
    SHARED = "shared",
    PRIVATE = "private",
}

export enum CacheKeyPrefix {
    KNOWLEDGE = "knowledge",
}

export interface DirectoryItem {
    directory: string;
    shared?: boolean;
}

export interface ChunkRow {
    id: string;
    // Add other properties if needed
}<|MERGE_RESOLUTION|>--- conflicted
+++ resolved
@@ -233,11 +233,8 @@
     [ModelProviderName.INFERA]: Model;
     [ModelProviderName.BEDROCK]: Model;
     [ModelProviderName.ATOMA]: Model;
-<<<<<<< HEAD
     [ModelProviderName.SECRETAI]: Model;
-=======
     [ModelProviderName.NEARAI]: Model;
->>>>>>> 295aca85
 };
 
 /**
@@ -277,11 +274,8 @@
     INFERA = "infera",
     BEDROCK = "bedrock",
     ATOMA = "atoma",
-<<<<<<< HEAD
     SECRETAI = "secret_ai",
-=======
     NEARAI = "nearai",
->>>>>>> 295aca85
 }
 
 /**
