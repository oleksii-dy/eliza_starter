--- conflicted
+++ resolved
@@ -643,6 +643,7 @@
     LENS = "lens",
     AUTO = "auto",
     SLACK = "slack",
+    GITHUB = "github",
 }
 
 export interface IAgentConfig {
@@ -1335,17 +1336,7 @@
 
 export interface ITeeLogService extends Service {
     getInstance(): ITeeLogService;
-<<<<<<< HEAD
-    log(
-        agentId: string,
-        roomId: string,
-        userId: string,
-        type: string,
-        content: string
-    ): Promise<boolean>;
-=======
     log(agentId: string, roomId: string, userId: string, type: string, content: string): Promise<boolean>;
->>>>>>> 82607be2
 }
 
 export type SearchImage = {
