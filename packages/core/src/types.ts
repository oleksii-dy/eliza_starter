--- conflicted
+++ resolved
@@ -1295,11 +1295,8 @@
     AWS_S3 = "aws_s3",
     BUTTPLUG = "buttplug",
     SLACK = "slack",
-<<<<<<< HEAD
     VERIFIABLE_LOGGING = "verifiable_logging",
-=======
     GOPLUS_SECURITY = "goplus_security",
->>>>>>> 8e80c949
 }
 
 export enum LoggingLevel {
