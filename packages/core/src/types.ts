--- conflicted
+++ resolved
@@ -205,11 +205,8 @@
     [ModelProviderName.GAIANET]: Model;
     [ModelProviderName.ALI_BAILIAN]: Model;
     [ModelProviderName.VOLENGINE]: Model;
-<<<<<<< HEAD
     [ModelProviderName.NANOGPT]: Model;
-=======
     [ModelProviderName.HYPERBOLIC]: Model;
->>>>>>> 9f4f6e08
 };
 
 /**
@@ -235,11 +232,8 @@
     GAIANET = "gaianet",
     ALI_BAILIAN = "ali_bailian",
     VOLENGINE = "volengine",
-<<<<<<< HEAD
     NANOGPT = "nanogpt",
-=======
     HYPERBOLIC = "hyperbolic",
->>>>>>> 9f4f6e08
 }
 
 /**
