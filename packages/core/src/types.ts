import { Readable } from "stream";

/**
 * Represents a UUID string in the format "xxxxxxxx-xxxx-xxxx-xxxx-xxxxxxxxxxxx"
 */
export type UUID = `${string}-${string}-${string}-${string}-${string}`;

/**
 * Represents the content of a message or communication
 */
export interface Content {
    /** The main text content */
    text: string;

    /** Optional action associated with the message */
    action?: string;

    /** Optional source/origin of the content */
    source?: string;

    /** URL of the original message/post (e.g. tweet URL, Discord message link) */
    url?: string;

    /** UUID of parent message if this is a reply/thread */
    inReplyTo?: UUID;

    /** Array of media attachments */
    attachments?: Media[];

    /** Additional dynamic properties */
    [key: string]: unknown;
}

/**
 * Example content with associated user for demonstration purposes
 */
export interface ActionExample {
    /** User associated with the example */
    user: string;

    /** Content of the example */
    content: Content;
}

/**
 * Example conversation content with user ID
 */
export interface ConversationExample {
    /** UUID of user in conversation */
    userId: UUID;

    /** Content of the conversation */
    content: Content;
}

/**
 * Represents an actor/participant in a conversation
 */
export interface Actor {
    /** Display name */
    name: string;

    /** Username/handle */
    username: string;

    /** Additional profile details */
    details: {
        /** Short profile tagline */
        tagline: string;

        /** Longer profile summary */
        summary: string;

        /** Favorite quote */
        quote: string;
    };

    /** Unique identifier */
    id: UUID;
}

/**
 * Represents a single objective within a goal
 */
export interface Objective {
    /** Optional unique identifier */
    id?: string;

    /** Description of what needs to be achieved */
    description: string;

    /** Whether objective is completed */
    completed: boolean;
}

/**
 * Status enum for goals
 */
export enum GoalStatus {
    DONE = "DONE",
    FAILED = "FAILED",
    IN_PROGRESS = "IN_PROGRESS",
}

/**
 * Represents a high-level goal composed of objectives
 */
export interface Goal {
    /** Optional unique identifier */
    id?: UUID;

    /** Room ID where goal exists */
    roomId: UUID;

    /** User ID of goal owner */
    userId: UUID;

    /** Name/title of the goal */
    name: string;

    /** Current status */
    status: GoalStatus;

    /** Component objectives */
    objectives: Objective[];
}

/**
 * Model size/type classification
 */
export enum ModelClass {
    SMALL = "small",
    MEDIUM = "medium",
    LARGE = "large",
    EMBEDDING = "embedding",
    IMAGE = "image",
}

/**
 * Model settings
 */
export type ModelSettings = {
    /** Model name */
    name: string;

    /** Maximum input tokens */
    maxInputTokens: number;

    /** Maximum output tokens */
    maxOutputTokens: number;

    /** Optional frequency penalty */
    frequency_penalty?: number;

    /** Optional presence penalty */
    presence_penalty?: number;

    /** Optional repetition penalty */
    repetition_penalty?: number;

    /** Stop sequences */
    stop: string[];

    /** Temperature setting */
    temperature: number;

    /** Optional telemetry configuration (experimental) */
    experimental_telemetry?: TelemetrySettings;
};

/** Image model settings */
export type ImageModelSettings = {
    name: string;
    steps?: number;
};

/** Embedding model settings */
export type EmbeddingModelSettings = {
    name: string;
    dimensions?: number;
};

/**
 * Configuration for an AI model
 */
export type Model = {
    /** Optional API endpoint */
    endpoint?: string;

    /** Model names by size class */
    model: {
        [ModelClass.SMALL]?: ModelSettings;
        [ModelClass.MEDIUM]?: ModelSettings;
        [ModelClass.LARGE]?: ModelSettings;
        [ModelClass.EMBEDDING]?: EmbeddingModelSettings;
        [ModelClass.IMAGE]?: ImageModelSettings;
    };
};

/**
 * Model configurations by provider
 */
export type Models = {
    [ModelProviderName.OPENAI]: Model;
    [ModelProviderName.ETERNALAI]: Model;
    [ModelProviderName.ANTHROPIC]: Model;
    [ModelProviderName.GROK]: Model;
    [ModelProviderName.GROQ]: Model;
    [ModelProviderName.LLAMACLOUD]: Model;
    [ModelProviderName.TOGETHER]: Model;
    [ModelProviderName.LLAMALOCAL]: Model;
    [ModelProviderName.GOOGLE]: Model;
    [ModelProviderName.CLAUDE_VERTEX]: Model;
    [ModelProviderName.REDPILL]: Model;
    [ModelProviderName.OPENROUTER]: Model;
    [ModelProviderName.OLLAMA]: Model;
    [ModelProviderName.HEURIST]: Model;
    [ModelProviderName.GALADRIEL]: Model;
    [ModelProviderName.FAL]: Model;
    [ModelProviderName.GAIANET]: Model;
    [ModelProviderName.ALI_BAILIAN]: Model;
    [ModelProviderName.VOLENGINE]: Model;
    [ModelProviderName.NANOGPT]: Model;
    [ModelProviderName.HYPERBOLIC]: Model;
    [ModelProviderName.VENICE]: Model;
    [ModelProviderName.AKASH_CHAT_API]: Model;
    [ModelProviderName.LIVEPEER]: Model;
};

/**
 * Available model providers
 */
export enum ModelProviderName {
    OPENAI = "openai",
    ETERNALAI = "eternalai",
    ANTHROPIC = "anthropic",
    GROK = "grok",
    GROQ = "groq",
    LLAMACLOUD = "llama_cloud",
    TOGETHER = "together",
    LLAMALOCAL = "llama_local",
    GOOGLE = "google",
    CLAUDE_VERTEX = "claude_vertex",
    REDPILL = "redpill",
    OPENROUTER = "openrouter",
    OLLAMA = "ollama",
    HEURIST = "heurist",
    GALADRIEL = "galadriel",
    FAL = "falai",
    GAIANET = "gaianet",
    ALI_BAILIAN = "ali_bailian",
    VOLENGINE = "volengine",
    NANOGPT = "nanogpt",
    HYPERBOLIC = "hyperbolic",
    VENICE = "venice",
    AKASH_CHAT_API = "akash_chat_api",
    LIVEPEER = "livepeer",
    INFERA = "infera",
}

/**
 * Represents the current state/context of a conversation
 */
export interface State {
    /** ID of user who sent current message */
    userId?: UUID;

    /** ID of agent in conversation */
    agentId?: UUID;

    /** Agent's biography */
    bio: string;

    /** Agent's background lore */
    lore: string;

    /** Message handling directions */
    messageDirections: string;

    /** Post handling directions */
    postDirections: string;

    /** Current room/conversation ID */
    roomId: UUID;

    /** Optional agent name */
    agentName?: string;

    /** Optional message sender name */
    senderName?: string;

    /** String representation of conversation actors */
    actors: string;

    /** Optional array of actor objects */
    actorsData?: Actor[];

    /** Optional string representation of goals */
    goals?: string;

    /** Optional array of goal objects */
    goalsData?: Goal[];

    /** Recent message history as string */
    recentMessages: string;

    /** Recent message objects */
    recentMessagesData: Memory[];

    /** Optional valid action names */
    actionNames?: string;

    /** Optional action descriptions */
    actions?: string;

    /** Optional action objects */
    actionsData?: Action[];

    /** Optional action examples */
    actionExamples?: string;

    /** Optional provider descriptions */
    providers?: string;

    /** Optional response content */
    responseData?: Content;

    /** Optional recent interaction objects */
    recentInteractionsData?: Memory[];

    /** Optional recent interactions string */
    recentInteractions?: string;

    /** Optional formatted conversation */
    formattedConversation?: string;

    /** Optional formatted knowledge */
    knowledge?: string;
    /** Optional knowledge data */
    knowledgeData?: KnowledgeItem[];

    /** Additional dynamic properties */
    [key: string]: unknown;
}

/**
 * Represents a stored memory/message
 */
export interface Memory {
    /** Optional unique identifier */
    id?: UUID;

    /** Associated user ID */
    userId: UUID;

    /** Associated agent ID */
    agentId: UUID;

    /** Optional creation timestamp */
    createdAt?: number;

    /** Memory content */
    content: Content;

    /** Optional embedding vector */
    embedding?: number[];

    /** Associated room ID */
    roomId: UUID;

    /** Whether memory is unique */
    unique?: boolean;

    /** Embedding similarity score */
    similarity?: number;
}

/**
 * Example message for demonstration
 */
export interface MessageExample {
    /** Associated user */
    user: string;

    /** Message content */
    content: Content;
}

/**
 * Handler function type for processing messages
 */
export type Handler = (
    runtime: IAgentRuntime,
    message: Memory,
    state?: State,
    options?: { [key: string]: unknown },
    callback?: HandlerCallback
) => Promise<unknown>;

/**
 * Callback function type for handlers
 */
export type HandlerCallback = (
    response: Content,
    files?: any
) => Promise<Memory[]>;

/**
 * Validator function type for actions/evaluators
 */
export type Validator = (
    runtime: IAgentRuntime,
    message: Memory,
    state?: State
) => Promise<boolean>;

/**
 * Represents an action the agent can perform
 */
export interface Action {
    /** Similar action descriptions */
    similes: string[];

    /** Detailed description */
    description: string;

    /** Example usages */
    examples: ActionExample[][];

    /** Handler function */
    handler: Handler;

    /** Action name */
    name: string;

    /** Validation function */
    validate: Validator;

    /** Whether to suppress the initial message when this action is used */
    suppressInitialMessage?: boolean;
}

/**
 * Example for evaluating agent behavior
 */
export interface EvaluationExample {
    /** Evaluation context */
    context: string;

    /** Example messages */
    messages: Array<ActionExample>;

    /** Expected outcome */
    outcome: string;
}

/**
 * Evaluator for assessing agent responses
 */
export interface Evaluator {
    /** Whether to always run */
    alwaysRun?: boolean;

    /** Detailed description */
    description: string;

    /** Similar evaluator descriptions */
    similes: string[];

    /** Example evaluations */
    examples: EvaluationExample[];

    /** Handler function */
    handler: Handler;

    /** Evaluator name */
    name: string;

    /** Validation function */
    validate: Validator;
}

/**
 * Provider for external data/services
 */
export interface Provider {
    /** Data retrieval function */
    get: (
        runtime: IAgentRuntime,
        message: Memory,
        state?: State
    ) => Promise<any>;
}

/**
 * Represents a relationship between users
 */
export interface Relationship {
    /** Unique identifier */
    id: UUID;

    /** First user ID */
    userA: UUID;

    /** Second user ID */
    userB: UUID;

    /** Primary user ID */
    userId: UUID;

    /** Associated room ID */
    roomId: UUID;

    /** Relationship status */
    status: string;

    /** Optional creation timestamp */
    createdAt?: string;
}

/**
 * Represents a user account
 */
export interface Account {
    /** Unique identifier */
    id: UUID;

    /** Display name */
    name: string;

    /** Username */
    username: string;

    /** Optional additional details */
    details?: { [key: string]: any };

    /** Optional email */
    email?: string;

    /** Optional avatar URL */
    avatarUrl?: string;
}

/**
 * Room participant with account details
 */
export interface Participant {
    /** Unique identifier */
    id: UUID;

    /** Associated account */
    account: Account;
}

/**
 * Represents a conversation room
 */
export interface Room {
    /** Unique identifier */
    id: UUID;

    /** Room participants */
    participants: Participant[];
}

/**
 * Represents a media attachment
 */
export type Media = {
    /** Unique identifier */
    id: string;

    /** Media URL */
    url: string;

    /** Media title */
    title: string;

    /** Media source */
    source: string;

    /** Media description */
    description: string;

    /** Text content */
    text: string;

    /** Content type */
    contentType?: string;
};

/**
 * Client interface for platform connections
 */
export type Client = {
    /** Start client connection */
    start: (runtime: IAgentRuntime) => Promise<unknown>;

    /** Stop client connection */
    stop: (runtime: IAgentRuntime) => Promise<unknown>;
};

/**
 * Plugin for extending agent functionality
 */
export type Plugin = {
    /** Plugin name */
    name: string;

    /** Plugin description */
    description: string;

    /** Optional actions */
    actions?: Action[];

    /** Optional providers */
    providers?: Provider[];

    /** Optional evaluators */
    evaluators?: Evaluator[];

    /** Optional services */
    services?: Service[];

    /** Optional clients */
    clients?: Client[];
};

/**
 * Available client platforms
 */
export enum Clients {
    DISCORD = "discord",
    // you can't specify this in characters
    // all characters are registered with this
    //    DIRECT = "direct",
    TWITTER = "twitter",
    TELEGRAM = "telegram",
    FARCASTER = "farcaster",
    LENS = "lens",
    AUTO = "auto",
    SLACK = "slack",
    NOSTR = "nostr",
}

export interface IAgentConfig {
    [key: string]: string;
}

export type TelemetrySettings = {
    /**
     * Enable or disable telemetry. Disabled by default while experimental.
     */
    isEnabled?: boolean;
    /**
     * Enable or disable input recording. Enabled by default.
     *
     * You might want to disable input recording to avoid recording sensitive
     * information, to reduce data transfers, or to increase performance.
     */
    recordInputs?: boolean;
    /**
     * Enable or disable output recording. Enabled by default.
     *
     * You might want to disable output recording to avoid recording sensitive
     * information, to reduce data transfers, or to increase performance.
     */
    recordOutputs?: boolean;
    /**
     * Identifier for this function. Used to group telemetry data by function.
     */
    functionId?: string;
};

export interface ModelConfiguration {
    temperature?: number;
    max_response_length?: number;
    frequency_penalty?: number;
    presence_penalty?: number;
    maxInputTokens?: number;
    experimental_telemetry?: TelemetrySettings;
}

export type TemplateType = string | ((options: { state: State }) => string);

/**
 * Configuration for an agent character
 */
export type Character = {
    /** Optional unique identifier */
    id?: UUID;

    /** Character name */
    name: string;

    /** Optional username */
    username?: string;

    /** Optional system prompt */
    system?: string;

    /** Model provider to use */
    modelProvider: ModelProviderName;

    /** Image model provider to use, if different from modelProvider */
    imageModelProvider?: ModelProviderName;

    /** Image Vision model provider to use, if different from modelProvider */
    imageVisionModelProvider?: ModelProviderName;

    /** Optional model endpoint override */
    modelEndpointOverride?: string;

    /** Optional prompt templates */
    templates?: {
<<<<<<< HEAD
        goalsTemplate?: string;
        factsTemplate?: string;
        messageHandlerTemplate?: string;
        shouldRespondTemplate?: string;
        continueMessageHandlerTemplate?: string;
        evaluationTemplate?: string;
        twitterSearchTemplate?: string;
        twitterActionTemplate?: string;
        twitterPostTemplate?: string;
        twitterMessageHandlerTemplate?: string;
        twitterShouldRespondTemplate?: string;
        farcasterPostTemplate?: string;
        lensPostTemplate?: string;
        farcasterMessageHandlerTemplate?: string;
        lensMessageHandlerTemplate?: string;
        farcasterShouldRespondTemplate?: string;
        lensShouldRespondTemplate?: string;
        telegramMessageHandlerTemplate?: string;
        telegramShouldRespondTemplate?: string;
        discordVoiceHandlerTemplate?: string;
        discordShouldRespondTemplate?: string;
        discordMessageHandlerTemplate?: string;
        slackMessageHandlerTemplate?: string;
        slackShouldRespondTemplate?: string;
        nostrMessageHandlerTemplate?: string;
        nostrShouldRespondTemplate?: string;
        nostrPostTemplate?: string;
=======
        goalsTemplate?: TemplateType;
        factsTemplate?: TemplateType;
        messageHandlerTemplate?: TemplateType;
        shouldRespondTemplate?: TemplateType;
        continueMessageHandlerTemplate?: TemplateType;
        evaluationTemplate?: TemplateType;
        twitterSearchTemplate?: TemplateType;
        twitterActionTemplate?: TemplateType;
        twitterPostTemplate?: TemplateType;
        twitterMessageHandlerTemplate?: TemplateType;
        twitterShouldRespondTemplate?: TemplateType;
        farcasterPostTemplate?: TemplateType;
        lensPostTemplate?: TemplateType;
        farcasterMessageHandlerTemplate?: TemplateType;
        lensMessageHandlerTemplate?: TemplateType;
        farcasterShouldRespondTemplate?: TemplateType;
        lensShouldRespondTemplate?: TemplateType;
        telegramMessageHandlerTemplate?: TemplateType;
        telegramShouldRespondTemplate?: TemplateType;
        discordVoiceHandlerTemplate?: TemplateType;
        discordShouldRespondTemplate?: TemplateType;
        discordMessageHandlerTemplate?: TemplateType;
        slackMessageHandlerTemplate?: TemplateType;
        slackShouldRespondTemplate?: TemplateType;
>>>>>>> 3011fcaa
    };

    /** Character biography */
    bio: string | string[];

    /** Character background lore */
    lore: string[];

    /** Example messages */
    messageExamples: MessageExample[][];

    /** Example posts */
    postExamples: string[];

    /** Known topics */
    topics: string[];

    /** Character traits */
    adjectives: string[];

    /** Optional knowledge base */
    knowledge?: string[];

    /** Supported client platforms */
    clients: Clients[];

    /** Available plugins */
    plugins: Plugin[];

    /** Optional configuration */
    settings?: {
        secrets?: { [key: string]: string };
        intiface?: boolean;
        imageSettings?: {
            steps?: number;
            width?: number;
            height?: number;
            negativePrompt?: string;
            numIterations?: number;
            guidanceScale?: number;
            seed?: number;
            modelId?: string;
            jobId?: string;
            count?: number;
            stylePreset?: string;
            hideWatermark?: boolean;
        };
        voice?: {
            model?: string; // For VITS
            url?: string; // Legacy VITS support
            elevenlabs?: {
                // New structured ElevenLabs config
                voiceId: string;
                model?: string;
                stability?: string;
                similarityBoost?: string;
                style?: string;
                useSpeakerBoost?: string;
            };
        };
        model?: string;
        modelConfig?: ModelConfiguration;
        embeddingModel?: string;
        chains?: {
            evm?: any[];
            solana?: any[];
            [key: string]: any[];
        };
        transcription?: TranscriptionProvider;
    };

    /** Optional client-specific config */
    clientConfig?: {
        discord?: {
            shouldIgnoreBotMessages?: boolean;
            shouldIgnoreDirectMessages?: boolean;
            shouldRespondOnlyToMentions?: boolean;
            messageSimilarityThreshold?: number;
            isPartOfTeam?: boolean;
            teamAgentIds?: string[];
            teamLeaderId?: string;
            teamMemberInterestKeywords?: string[];
        };
        telegram?: {
            shouldIgnoreBotMessages?: boolean;
            shouldIgnoreDirectMessages?: boolean;
            shouldRespondOnlyToMentions?: boolean;
            shouldOnlyJoinInAllowedGroups?: boolean;
            allowedGroupIds?: string[];
            messageSimilarityThreshold?: number;
            isPartOfTeam?: boolean;
            teamAgentIds?: string[];
            teamLeaderId?: string;
            teamMemberInterestKeywords?: string[];
        };
        slack?: {
            shouldIgnoreBotMessages?: boolean;
            shouldIgnoreDirectMessages?: boolean;
        };
        gitbook?: {
            keywords?: {
                projectTerms?: string[];
                generalQueries?: string[];
            };
            documentTriggers?: string[];
        };
    };

    /** Writing style guides */
    style: {
        all: string[];
        chat: string[];
        post: string[];
    };

    /** Optional Twitter profile */
    twitterProfile?: {
        id: string;
        username: string;
        screenName: string;
        bio: string;
        nicknames?: string[];
    };
    /** Optional NFT prompt */
    nft?: {
        prompt: string;
    };
};

/**
 * Interface for database operations
 */
export interface IDatabaseAdapter {
    /** Database instance */
    db: any;

    /** Optional initialization */
    init(): Promise<void>;

    /** Close database connection */
    close(): Promise<void>;

    /** Get account by ID */
    getAccountById(userId: UUID): Promise<Account | null>;

    /** Create new account */
    createAccount(account: Account): Promise<boolean>;

    /** Get memories matching criteria */
    getMemories(params: {
        roomId: UUID;
        count?: number;
        unique?: boolean;
        tableName: string;
        agentId: UUID;
        start?: number;
        end?: number;
    }): Promise<Memory[]>;

    getMemoryById(id: UUID): Promise<Memory | null>;

    getMemoriesByRoomIds(params: {
        tableName: string;
        agentId: UUID;
        roomIds: UUID[];
    }): Promise<Memory[]>;

    getCachedEmbeddings(params: {
        query_table_name: string;
        query_threshold: number;
        query_input: string;
        query_field_name: string;
        query_field_sub_name: string;
        query_match_count: number;
    }): Promise<{ embedding: number[]; levenshtein_score: number }[]>;

    log(params: {
        body: { [key: string]: unknown };
        userId: UUID;
        roomId: UUID;
        type: string;
    }): Promise<void>;

    getActorDetails(params: { roomId: UUID }): Promise<Actor[]>;

    searchMemories(params: {
        tableName: string;
        agentId: UUID;
        roomId: UUID;
        embedding: number[];
        match_threshold: number;
        match_count: number;
        unique: boolean;
    }): Promise<Memory[]>;

    updateGoalStatus(params: {
        goalId: UUID;
        status: GoalStatus;
    }): Promise<void>;

    searchMemoriesByEmbedding(
        embedding: number[],
        params: {
            match_threshold?: number;
            count?: number;
            roomId?: UUID;
            agentId?: UUID;
            unique?: boolean;
            tableName: string;
        }
    ): Promise<Memory[]>;

    createMemory(
        memory: Memory,
        tableName: string,
        unique?: boolean
    ): Promise<void>;

    removeMemory(memoryId: UUID, tableName: string): Promise<void>;

    removeAllMemories(roomId: UUID, tableName: string): Promise<void>;

    countMemories(
        roomId: UUID,
        unique?: boolean,
        tableName?: string
    ): Promise<number>;

    getGoals(params: {
        agentId: UUID;
        roomId: UUID;
        userId?: UUID | null;
        onlyInProgress?: boolean;
        count?: number;
    }): Promise<Goal[]>;

    updateGoal(goal: Goal): Promise<void>;

    createGoal(goal: Goal): Promise<void>;

    removeGoal(goalId: UUID): Promise<void>;

    removeAllGoals(roomId: UUID): Promise<void>;

    getRoom(roomId: UUID): Promise<UUID | null>;

    createRoom(roomId?: UUID): Promise<UUID>;

    removeRoom(roomId: UUID): Promise<void>;

    getRoomsForParticipant(userId: UUID): Promise<UUID[]>;

    getRoomsForParticipants(userIds: UUID[]): Promise<UUID[]>;

    addParticipant(userId: UUID, roomId: UUID): Promise<boolean>;

    removeParticipant(userId: UUID, roomId: UUID): Promise<boolean>;

    getParticipantsForAccount(userId: UUID): Promise<Participant[]>;

    getParticipantsForRoom(roomId: UUID): Promise<UUID[]>;

    getParticipantUserState(
        roomId: UUID,
        userId: UUID
    ): Promise<"FOLLOWED" | "MUTED" | null>;

    setParticipantUserState(
        roomId: UUID,
        userId: UUID,
        state: "FOLLOWED" | "MUTED" | null
    ): Promise<void>;

    createRelationship(params: { userA: UUID; userB: UUID }): Promise<boolean>;

    getRelationship(params: {
        userA: UUID;
        userB: UUID;
    }): Promise<Relationship | null>;

    getRelationships(params: { userId: UUID }): Promise<Relationship[]>;
}

export interface IDatabaseCacheAdapter {
    getCache(params: {
        agentId: UUID;
        key: string;
    }): Promise<string | undefined>;

    setCache(params: {
        agentId: UUID;
        key: string;
        value: string;
    }): Promise<boolean>;

    deleteCache(params: { agentId: UUID; key: string }): Promise<boolean>;
}

export interface IMemoryManager {
    runtime: IAgentRuntime;
    tableName: string;
    constructor: Function;

    addEmbeddingToMemory(memory: Memory): Promise<Memory>;

    getMemories(opts: {
        roomId: UUID;
        count?: number;
        unique?: boolean;
        start?: number;
        end?: number;
    }): Promise<Memory[]>;

    getCachedEmbeddings(
        content: string
    ): Promise<{ embedding: number[]; levenshtein_score: number }[]>;

    getMemoryById(id: UUID): Promise<Memory | null>;
    getMemoriesByRoomIds(params: { roomIds: UUID[] }): Promise<Memory[]>;
    searchMemoriesByEmbedding(
        embedding: number[],
        opts: {
            match_threshold?: number;
            count?: number;
            roomId: UUID;
            unique?: boolean;
        }
    ): Promise<Memory[]>;

    createMemory(memory: Memory, unique?: boolean): Promise<void>;

    removeMemory(memoryId: UUID): Promise<void>;

    removeAllMemories(roomId: UUID): Promise<void>;

    countMemories(roomId: UUID, unique?: boolean): Promise<number>;
}

export type CacheOptions = {
    expires?: number;
};

export enum CacheStore {
    REDIS = "redis",
    DATABASE = "database",
    FILESYSTEM = "filesystem",
}

export interface ICacheManager {
    get<T = unknown>(key: string): Promise<T | undefined>;
    set<T>(key: string, value: T, options?: CacheOptions): Promise<void>;
    delete(key: string): Promise<void>;
}

export abstract class Service {
    private static instance: Service | null = null;

    static get serviceType(): ServiceType {
        throw new Error("Service must implement static serviceType getter");
    }

    public static getInstance<T extends Service>(): T {
        if (!Service.instance) {
            Service.instance = new (this as any)();
        }
        return Service.instance as T;
    }

    get serviceType(): ServiceType {
        return (this.constructor as typeof Service).serviceType;
    }

    // Add abstract initialize method that must be implemented by derived classes
    abstract initialize(runtime: IAgentRuntime): Promise<void>;
}

export interface IAgentRuntime {
    // Properties
    agentId: UUID;
    serverUrl: string;
    databaseAdapter: IDatabaseAdapter;
    token: string | null;
    modelProvider: ModelProviderName;
    imageModelProvider: ModelProviderName;
    imageVisionModelProvider: ModelProviderName;
    character: Character;
    providers: Provider[];
    actions: Action[];
    evaluators: Evaluator[];
    plugins: Plugin[];

    fetch?: typeof fetch | null;

    messageManager: IMemoryManager;
    descriptionManager: IMemoryManager;
    documentsManager: IMemoryManager;
    knowledgeManager: IMemoryManager;
    loreManager: IMemoryManager;

    cacheManager: ICacheManager;

    services: Map<ServiceType, Service>;
    // any could be EventEmitter
    // but I think the real solution is forthcoming as a base client interface
    clients: Record<string, any>;

    verifiableInferenceAdapter?: IVerifiableInferenceAdapter | null;

    initialize(): Promise<void>;

    registerMemoryManager(manager: IMemoryManager): void;

    getMemoryManager(name: string): IMemoryManager | null;

    getService<T extends Service>(service: ServiceType): T | null;

    registerService(service: Service): void;

    getSetting(key: string): string | null;

    // Methods
    getConversationLength(): number;

    processActions(
        message: Memory,
        responses: Memory[],
        state?: State,
        callback?: HandlerCallback
    ): Promise<void>;

    evaluate(
        message: Memory,
        state?: State,
        didRespond?: boolean,
        callback?: HandlerCallback
    ): Promise<string[] | null>;

    ensureParticipantExists(userId: UUID, roomId: UUID): Promise<void>;

    ensureUserExists(
        userId: UUID,
        userName: string | null,
        name: string | null,
        source: string | null
    ): Promise<void>;

    registerAction(action: Action): void;

    ensureConnection(
        userId: UUID,
        roomId: UUID,
        userName?: string,
        userScreenName?: string,
        source?: string
    ): Promise<void>;

    ensureParticipantInRoom(userId: UUID, roomId: UUID): Promise<void>;

    ensureRoomExists(roomId: UUID): Promise<void>;

    composeState(
        message: Memory,
        additionalKeys?: { [key: string]: unknown }
    ): Promise<State>;

    updateRecentMessageState(state: State): Promise<State>;
}

export interface IImageDescriptionService extends Service {
    describeImage(
        imageUrl: string
    ): Promise<{ title: string; description: string }>;
}

export interface ITranscriptionService extends Service {
    transcribeAttachment(audioBuffer: ArrayBuffer): Promise<string | null>;
    transcribeAttachmentLocally(
        audioBuffer: ArrayBuffer
    ): Promise<string | null>;
    transcribe(audioBuffer: ArrayBuffer): Promise<string | null>;
    transcribeLocally(audioBuffer: ArrayBuffer): Promise<string | null>;
}

export interface IVideoService extends Service {
    isVideoUrl(url: string): boolean;
    fetchVideoInfo(url: string): Promise<Media>;
    downloadVideo(videoInfo: Media): Promise<string>;
    processVideo(url: string, runtime: IAgentRuntime): Promise<Media>;
}

export interface ITextGenerationService extends Service {
    initializeModel(): Promise<void>;
    queueMessageCompletion(
        context: string,
        temperature: number,
        stop: string[],
        frequency_penalty: number,
        presence_penalty: number,
        max_tokens: number
    ): Promise<any>;
    queueTextCompletion(
        context: string,
        temperature: number,
        stop: string[],
        frequency_penalty: number,
        presence_penalty: number,
        max_tokens: number
    ): Promise<string>;
    getEmbeddingResponse(input: string): Promise<number[] | undefined>;
}

export interface IBrowserService extends Service {
    closeBrowser(): Promise<void>;
    getPageContent(
        url: string,
        runtime: IAgentRuntime
    ): Promise<{ title: string; description: string; bodyContent: string }>;
}

export interface ISpeechService extends Service {
    getInstance(): ISpeechService;
    generate(runtime: IAgentRuntime, text: string): Promise<Readable>;
}

export interface IPdfService extends Service {
    getInstance(): IPdfService;
    convertPdfToText(pdfBuffer: Buffer): Promise<string>;
}

export interface IAwsS3Service extends Service {
    uploadFile(
        imagePath: string,
        useSignedUrl: boolean,
        expiresIn: number
    ): Promise<{
        success: boolean;
        url?: string;
        error?: string;
    }>;
    generateSignedUrl(fileName: string, expiresIn: number): Promise<string>;
}

export type SearchImage = {
    url: string;
    description?: string;
};

export type SearchResult = {
    title: string;
    url: string;
    content: string;
    rawContent?: string;
    score: number;
    publishedDate?: string;
};

export type SearchResponse = {
    answer?: string;
    query: string;
    responseTime: number;
    images: SearchImage[];
    results: SearchResult[];
};

export enum ServiceType {
    IMAGE_DESCRIPTION = "image_description",
    TRANSCRIPTION = "transcription",
    VIDEO = "video",
    TEXT_GENERATION = "text_generation",
    BROWSER = "browser",
    SPEECH_GENERATION = "speech_generation",
    PDF = "pdf",
    INTIFACE = "intiface",
    AWS_S3 = "aws_s3",
    BUTTPLUG = "buttplug",
    SLACK = "slack",
    GOPLUS_SECURITY = "goplus_security",
}

export enum LoggingLevel {
    DEBUG = "debug",
    VERBOSE = "verbose",
    NONE = "none",
}

export type KnowledgeItem = {
    id: UUID;
    content: Content;
};

export interface ActionResponse {
    like: boolean;
    retweet: boolean;
    quote?: boolean;
    reply?: boolean;
}

export interface ISlackService extends Service {
    client: any;
}

/**
 * Available verifiable inference providers
 */
export enum VerifiableInferenceProvider {
    RECLAIM = "reclaim",
}

/**
 * Options for verifiable inference
 */
export interface VerifiableInferenceOptions {
    /** Custom endpoint URL */
    endpoint?: string;
    /** Custom headers */
    headers?: Record<string, string>;
    /** Provider-specific options */
    providerOptions?: Record<string, unknown>;
}

/**
 * Result of a verifiable inference request
 */
export interface VerifiableInferenceResult {
    /** Generated text */
    text: string;
    /** Proof data */
    proof: unknown;
    /** Provider information */
    provider: VerifiableInferenceProvider;
    /** Timestamp */
    timestamp: number;
}

/**
 * Interface for verifiable inference adapters
 */
export interface IVerifiableInferenceAdapter {
    /**
     * Generate text with verifiable proof
     * @param context The input text/prompt
     * @param modelClass The model class/name to use
     * @param options Additional provider-specific options
     * @returns Promise containing the generated text and proof data
     */
    generateText(
        context: string,
        modelClass: string,
        options?: VerifiableInferenceOptions
    ): Promise<VerifiableInferenceResult>;

    /**
     * Verify the proof of a generated response
     * @param result The result containing response and proof to verify
     * @returns Promise indicating if the proof is valid
     */
    verifyProof(result: VerifiableInferenceResult): Promise<boolean>;
}

export enum TokenizerType {
    Auto = "auto",
    TikToken = "tiktoken",
}

export enum TranscriptionProvider {
    OpenAI = "openai",
    Deepgram = "deepgram",
    Local = "local",
}

export enum ActionTimelineType {
    ForYou = "foryou",
    Following = "following",
}<|MERGE_RESOLUTION|>--- conflicted
+++ resolved
@@ -713,35 +713,6 @@
 
     /** Optional prompt templates */
     templates?: {
-<<<<<<< HEAD
-        goalsTemplate?: string;
-        factsTemplate?: string;
-        messageHandlerTemplate?: string;
-        shouldRespondTemplate?: string;
-        continueMessageHandlerTemplate?: string;
-        evaluationTemplate?: string;
-        twitterSearchTemplate?: string;
-        twitterActionTemplate?: string;
-        twitterPostTemplate?: string;
-        twitterMessageHandlerTemplate?: string;
-        twitterShouldRespondTemplate?: string;
-        farcasterPostTemplate?: string;
-        lensPostTemplate?: string;
-        farcasterMessageHandlerTemplate?: string;
-        lensMessageHandlerTemplate?: string;
-        farcasterShouldRespondTemplate?: string;
-        lensShouldRespondTemplate?: string;
-        telegramMessageHandlerTemplate?: string;
-        telegramShouldRespondTemplate?: string;
-        discordVoiceHandlerTemplate?: string;
-        discordShouldRespondTemplate?: string;
-        discordMessageHandlerTemplate?: string;
-        slackMessageHandlerTemplate?: string;
-        slackShouldRespondTemplate?: string;
-        nostrMessageHandlerTemplate?: string;
-        nostrShouldRespondTemplate?: string;
-        nostrPostTemplate?: string;
-=======
         goalsTemplate?: TemplateType;
         factsTemplate?: TemplateType;
         messageHandlerTemplate?: TemplateType;
@@ -766,7 +737,9 @@
         discordMessageHandlerTemplate?: TemplateType;
         slackMessageHandlerTemplate?: TemplateType;
         slackShouldRespondTemplate?: TemplateType;
->>>>>>> 3011fcaa
+        nostrMessageHandlerTemplate?: TemplateType;
+        nostrShouldRespondTemplate?: TemplateType;
+        nostrPostTemplate?: TemplateType;
     };
 
     /** Character biography */
