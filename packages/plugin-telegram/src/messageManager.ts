import {
  ChannelType,
  type Content,
  EventType,
  type HandlerCallback,
  type IAgentRuntime,
  type Media,
  type Memory,
  ModelType,
  type UUID,
  createUniqueUuid,
  logger,
} from '@elizaos/core';
import type { Chat, Message, ReactionType, Update } from '@telegraf/types';
import type { Context, NarrowedContext, Telegraf } from 'telegraf';
import {
  TelegramEventTypes,
  type TelegramMessageReceivedPayload,
  type TelegramMessageSentPayload,
  type TelegramReactionReceivedPayload,
} from './types';
import { escapeMarkdown } from './utils';

import fs from 'node:fs';

/**
 * Enum representing different types of media.
 * @enum { string }
 * @readonly
 */
export enum MediaType {
  PHOTO = 'photo',
  VIDEO = 'video',
  DOCUMENT = 'document',
  AUDIO = 'audio',
  ANIMATION = 'animation',
}

const MAX_MESSAGE_LENGTH = 4096; // Telegram's max message length

const getChannelType = (chat: Chat): ChannelType => {
  if (chat.type === 'private') return ChannelType.DM;
  if (chat.type === 'supergroup') return ChannelType.GROUP;
  if (chat.type === 'channel') return ChannelType.GROUP;
  if (chat.type === 'group') return ChannelType.GROUP;
};

/**
 * Class representing a message manager.
 * @class
 */
export class MessageManager {
  public bot: Telegraf<Context>;
  protected runtime: IAgentRuntime;

  /**
   * Constructor for creating a new instance of a BotAgent.
   *
   * @param {Telegraf<Context>} bot - The Telegraf instance used for interacting with the bot platform.
   * @param {IAgentRuntime} runtime - The runtime environment for the agent.
   */
  constructor(bot: Telegraf<Context>, runtime: IAgentRuntime) {
    this.bot = bot;
    this.runtime = runtime;
  }

  // Process image messages and generate descriptions
  /**
   * Process an image from a Telegram message to extract the image URL and description.
   *
   * @param {Message} message - The Telegram message object containing the image.
   * @returns {Promise<{ description: string } | null>} The description of the processed image or null if no image found.
   */
  async processImage(message: Message): Promise<{ description: string } | null> {
    try {
      let imageUrl: string | null = null;

      logger.info(`Telegram Message: ${message}`);

      if ('photo' in message && message.photo?.length > 0) {
        const photo = message.photo[message.photo.length - 1];
        const fileLink = await this.bot.telegram.getFileLink(photo.file_id);
        imageUrl = fileLink.toString();
      } else if ('document' in message && message.document?.mime_type?.startsWith('image/')) {
        const fileLink = await this.bot.telegram.getFileLink(message.document.file_id);
        imageUrl = fileLink.toString();
      }

      if (imageUrl) {
        const { title, description } = await this.runtime.useModel(
          ModelType.IMAGE_DESCRIPTION,
          imageUrl
        );
        return { description: `[Image: ${title}\n${description}]` };
      }
    } catch (error) {
      console.error('❌ Error processing image:', error);
    }

    return null;
  }

  // Send long messages in chunks
  /**
   * Sends a message in chunks, handling attachments and splitting the message if necessary
   *
   * @param {Context} ctx - The context object representing the current state of the bot
   * @param {Content} content - The content of the message to be sent
   * @param {number} [replyToMessageId] - The ID of the message to reply to, if any
   * @returns {Promise<Message.TextMessage[]>} - An array of TextMessage objects representing the messages sent
   */
  async sendMessageInChunks(
    ctx: Context,
    content: Content,
    replyToMessageId?: number
  ): Promise<Message.TextMessage[]> {
    if (content.attachments && content.attachments.length > 0) {
      content.attachments.map(async (attachment: Media) => {
        const typeMap: { [key: string]: MediaType } = {
          'image/gif': MediaType.ANIMATION,
          image: MediaType.PHOTO,
          doc: MediaType.DOCUMENT,
          video: MediaType.VIDEO,
          audio: MediaType.AUDIO,
        };

        let mediaType: MediaType | undefined = undefined;

        for (const prefix in typeMap) {
          if (attachment.contentType.startsWith(prefix)) {
            mediaType = typeMap[prefix];
            break;
          }
        }

        if (!mediaType) {
          throw new Error(
            `Unsupported Telegram attachment content type: ${attachment.contentType}`
          );
        }

        await this.sendMedia(ctx, attachment.url, mediaType, attachment.description);
      });
    } else {
      const chunks = this.splitMessage(content.text);
      const sentMessages: Message.TextMessage[] = [];

      for (let i = 0; i < chunks.length; i++) {
        const chunk = escapeMarkdown(chunks[i]);
        const sentMessage = (await ctx.telegram.sendMessage(ctx.chat.id, chunk, {
          reply_parameters:
            i === 0 && replyToMessageId ? { message_id: replyToMessageId } : undefined,
          parse_mode: 'Markdown',
        })) as Message.TextMessage;

        sentMessages.push(sentMessage);
      }

      return sentMessages;
    }
  }

  /**
   * Sends media to a chat using the Telegram API.
   *
   * @param {Context} ctx - The context object containing information about the current chat.
   * @param {string} mediaPath - The path to the media to be sent, either a URL or a local file path.
   * @param {MediaType} type - The type of media being sent (PHOTO, VIDEO, DOCUMENT, AUDIO, or ANIMATION).
   * @param {string} [caption] - Optional caption for the media being sent.
   *
   * @returns {Promise<void>} A Promise that resolves when the media is successfully sent.
   */
  async sendMedia(
    ctx: Context,
    mediaPath: string,
    type: MediaType,
    caption?: string
  ): Promise<void> {
    try {
      const isUrl = /^(http|https):\/\//.test(mediaPath);
      const sendFunctionMap: Record<MediaType, Function> = {
        [MediaType.PHOTO]: ctx.telegram.sendPhoto.bind(ctx.telegram),
        [MediaType.VIDEO]: ctx.telegram.sendVideo.bind(ctx.telegram),
        [MediaType.DOCUMENT]: ctx.telegram.sendDocument.bind(ctx.telegram),
        [MediaType.AUDIO]: ctx.telegram.sendAudio.bind(ctx.telegram),
        [MediaType.ANIMATION]: ctx.telegram.sendAnimation.bind(ctx.telegram),
      };

      const sendFunction = sendFunctionMap[type];

      if (!sendFunction) {
        throw new Error(`Unsupported media type: ${type}`);
      }

      if (isUrl) {
        // Handle HTTP URLs
        await sendFunction(ctx.chat.id, mediaPath, { caption });
      } else {
        // Handle local file paths
        if (!fs.existsSync(mediaPath)) {
          throw new Error(`File not found at path: ${mediaPath}`);
        }

        const fileStream = fs.createReadStream(mediaPath);

        try {
          await sendFunction(ctx.chat.id, { source: fileStream }, { caption });
        } finally {
          fileStream.destroy();
        }
      }

      logger.info(
        `${type.charAt(0).toUpperCase() + type.slice(1)} sent successfully: ${mediaPath}`
      );
    } catch (error) {
      logger.error(`Failed to send ${type}. Path: ${mediaPath}. Error: ${error.message}`);
      logger.debug(error.stack);
      throw error;
    }
  }

  // Split message into smaller parts
  /**
   * Splits a given text into an array of strings based on the maximum message length.
   *
   * @param {string} text - The text to split into chunks.
   * @returns {string[]} An array of strings with each element representing a chunk of the original text.
   */
  private splitMessage(text: string): string[] {
    const chunks: string[] = [];
    let currentChunk = '';

    const lines = text.split('\n');
    for (const line of lines) {
      if (currentChunk.length + line.length + 1 <= MAX_MESSAGE_LENGTH) {
        currentChunk += (currentChunk ? '\n' : '') + line;
      } else {
        if (currentChunk) chunks.push(currentChunk);
        currentChunk = line;
      }
    }

    if (currentChunk) chunks.push(currentChunk);
    return chunks;
  }

  // Main handler for incoming messages
  /**
   * Handle incoming messages from Telegram and process them accordingly.
   * @param {Context} ctx - The context object containing information about the message.
   * @returns {Promise<void>}
   */
  public async handleMessage(ctx: Context): Promise<void> {
    // Type guard to ensure message exists
    if (!ctx.message || !ctx.from) return;

    const message = ctx.message as Message.TextMessage;

    try {
      // Convert IDs to UUIDs
      const entityId = createUniqueUuid(this.runtime, ctx.from.id.toString()) as UUID;
      const userName = ctx.from.username || ctx.from.first_name || 'Unknown User';
      const roomId = createUniqueUuid(this.runtime, ctx.chat?.id.toString());

      // Get message ID
      const messageId = createUniqueUuid(this.runtime, message?.message_id?.toString());

      // Handle images
      const imageInfo = await this.processImage(message);

      // Get message text - use type guards for safety
      let messageText = '';
      if ('text' in message && message.text) {
        messageText = message.text;
      } else if ('caption' in message && message.caption) {
        messageText = message.caption as string;
      }

      // Combine text and image description
      const fullText = imageInfo ? `${messageText} ${imageInfo.description}` : messageText;
      if (!fullText) return;

      // Get chat type and determine channel type
      const chat = message.chat as Chat;
      const channelType = getChannelType(chat);

      // Get world and room IDs
      // For private chats, the world is the chat itself
      // For groups/channels, the world is the supergroup/channel
      // TODO: Always use chat.id as worldId?
      const worldId = createUniqueUuid(this.runtime, chat.id.toString());

      // Get world and room names
      const worldName =
        chat.type === 'supergroup'
          ? (chat as Chat.SupergroupChat).title
          : chat.type === 'channel'
            ? (chat as Chat.ChannelChat).title
            : chat.type === 'private'
              ? `Chat with ${(chat as Chat.PrivateChat).first_name || 'Unknown'}`
              : 'Telegram';

      const roomName =
        chat.type === 'private'
          ? (chat as Chat.PrivateChat).first_name
          : chat.type === 'supergroup'
            ? (chat as Chat.SupergroupChat).title
            : chat.type === 'channel'
              ? (chat as Chat.ChannelChat).title
              : chat.type === 'group'
                ? (chat as Chat.GroupChat).title
                : 'Unknown Group';

      // Ensure entity connection with proper world/server ID handling
      console.log('handleMessage() () () () () () 1', worldId);
      await this.runtime.ensureConnection({
        entityId,
        roomId,
        userName,
        name: userName,
        source: 'telegram',
        channelId: ctx.chat.id.toString(),
        serverId: chat.type === 'private' ? undefined : chat.id.toString(), // Only set serverId for non-private chats
        type: channelType,
        worldId: worldId,
      });

      // Ensure room exists
      const room = {
        id: roomId,
        name: roomName,
        source: 'telegram',
        type: channelType,
        channelId: ctx.chat.id.toString(),
        serverId: chat.type === 'private' ? undefined : chat.id.toString(),
        worldId: worldId,
      };

      await this.runtime.ensureRoomExists(room);

      // Create the memory object
      const memory: Memory = {
        id: messageId,
        entityId,
        agentId: this.runtime.agentId,
        roomId,
        content: {
          text: fullText,
          source: 'telegram',
          channelType: channelType,
          inReplyTo:
            'reply_to_message' in message && message.reply_to_message
              ? createUniqueUuid(this.runtime, message.reply_to_message.message_id.toString())
              : undefined,
        },
        createdAt: message.date * 1000,
      };

      // Create callback for handling responses
      const callback: HandlerCallback = async (content: Content, _files?: string[]) => {
        try {
          // If response is from reasoning do not send it.
          if (!content.text) return [];

          const sentMessages = await this.sendMessageInChunks(ctx, content, message.message_id);

          if (!sentMessages) return [];

          const memories: Memory[] = [];
          for (let i = 0; i < sentMessages.length; i++) {
            const sentMessage = sentMessages[i];
            const _isLastMessage = i === sentMessages.length - 1;

            const responseMemory: Memory = {
              id: createUniqueUuid(this.runtime, sentMessage.message_id.toString()),
              entityId: this.runtime.agentId,
              agentId: this.runtime.agentId,
              roomId,
              content: {
                ...content,
                text: sentMessage.text,
                inReplyTo: messageId,
                channelType: channelType,
              },
              createdAt: sentMessage.date * 1000,
            };

            await this.runtime.createMemory(responseMemory, 'messages');
            memories.push(responseMemory);
          }

          return memories;
        } catch (error) {
          logger.error('Error in message callback:', error);
          return [];
        }
      };

      // Let the bootstrap plugin handle the message
      this.runtime.emitEvent(EventType.MESSAGE_RECEIVED, {
        runtime: this.runtime,
        message: memory,
        callback,
        source: 'telegram',
      });

      // Also emit the platform-specific event
      this.runtime.emitEvent(TelegramEventTypes.MESSAGE_RECEIVED, {
        runtime: this.runtime,
        message: memory,
        callback,
        source: 'telegram',
        ctx,
        originalMessage: message,
      } as TelegramMessageReceivedPayload);
    } catch (error) {
      logger.error('Error handling Telegram message:', {
        error,
        chatId: ctx.chat?.id,
        messageId: ctx.message?.message_id,
        from: ctx.from?.username || ctx.from?.id,
      });
      throw error;
    }
  }

  /**
   * Handles the reaction event triggered by a user reacting to a message.
   * * @param {NarrowedContext<Context<Update>, Update.MessageReactionUpdate>} ctx The context of the message reaction update
   * @returns {Promise<void>} A Promise that resolves when the reaction handling is complete
   */
  public async handleReaction(
    ctx: NarrowedContext<Context<Update>, Update.MessageReactionUpdate>
  ): Promise<void> {
    // Ensure we have the necessary data
    if (!ctx.update.message_reaction || !ctx.from) return;

    const reaction = ctx.update.message_reaction;
    const reactionType = reaction.new_reaction[0].type;
    const reactionEmoji = (reaction.new_reaction[0] as ReactionType).type;

    try {
      const entityId = createUniqueUuid(this.runtime, ctx.from.id.toString()) as UUID;
      const roomId = createUniqueUuid(this.runtime, ctx.chat.id.toString());
      const worldId = createUniqueUuid(this.runtime, ctx.chat.id.toString());

      const reactionId = createUniqueUuid(
        this.runtime,
        `${reaction.message_id}-${ctx.from.id}-${Date.now()}`
      );

      // Create reaction memory
      const memory: Memory = {
        id: reactionId,
        entityId,
        agentId: this.runtime.agentId,
        roomId,
        content: {
          channelType: getChannelType(reaction.chat as Chat),
          text: `Reacted with: ${reactionType === 'emoji' ? reactionEmoji : reactionType}`,
          source: 'telegram',
          inReplyTo: createUniqueUuid(this.runtime, reaction.message_id.toString()),
        },
        createdAt: Date.now(),
      };

      // Create callback for handling reaction responses
      const callback: HandlerCallback = async (content: Content) => {
        try {
          const sentMessage = await ctx.reply(content.text);
          const responseMemory: Memory = {
            id: createUniqueUuid(this.runtime, sentMessage.message_id.toString()),
            entityId: this.runtime.agentId,
            agentId: this.runtime.agentId,
            roomId,
            content: {
              ...content,
              inReplyTo: reactionId,
            },
            createdAt: sentMessage.date * 1000,
          };
          return [responseMemory];
        } catch (error) {
          logger.error('Error in reaction callback:', error);
          return [];
        }
      };

      // Let the bootstrap plugin handle the reaction
      this.runtime.emitEvent(EventType.REACTION_RECEIVED, {
        runtime: this.runtime,
        message: memory,
        callback,
        source: 'telegram',
      });

      // Also emit the platform-specific event
      this.runtime.emitEvent(TelegramEventTypes.REACTION_RECEIVED, {
        runtime: this.runtime,
        message: memory,
        callback,
        source: 'telegram',
        ctx,
        reactionString: reactionType === 'emoji' ? reactionEmoji : reactionType,
        originalReaction: reaction.new_reaction[0] as ReactionType,
      } as TelegramReactionReceivedPayload);
    } catch (error) {
      logger.error('Error handling reaction:', error);
    }
  }

  /**
   * Sends a message to a Telegram chat and emits appropriate events
   * @param {number | string} chatId - The Telegram chat ID to send the message to
   * @param {Content} content - The content to send
   * @param {number} [replyToMessageId] - Optional message ID to reply to
   * @returns {Promise<Message.TextMessage[]>} The sent messages
   */
  public async sendMessage(
    chatId: number | string,
    content: Content,
    replyToMessageId?: number
  ): Promise<Message.TextMessage[]> {
    try {
      // Create a context-like object for sending
      const ctx = {
        chat: { id: chatId },
        telegram: this.bot.telegram,
      };

      const sentMessages = await this.sendMessageInChunks(
        ctx as Context,
        content,
        replyToMessageId
      );

      if (!sentMessages?.length) return [];

      // Create room ID
      const roomId = createUniqueUuid(this.runtime, chatId.toString());

      // Create memories for the sent messages
      const memories: Memory[] = [];
      for (const sentMessage of sentMessages) {
        const memory: Memory = {
          id: createUniqueUuid(this.runtime, sentMessage.message_id.toString()),
          entityId: this.runtime.agentId,
          agentId: this.runtime.agentId,
          roomId,
          content: {
            ...content,
            text: sentMessage.text,
            source: 'telegram',
            channelType: getChannelType({
              id: typeof chatId === 'string' ? Number.parseInt(chatId, 10) : chatId,
              type: 'private', // Default to private, will be overridden if in context
            } as Chat),
          },
          createdAt: sentMessage.date * 1000,
        };

        await this.runtime.createMemory(memory, 'messages');
        memories.push(memory);
      }

      // Emit both generic and platform-specific message sent events
      this.runtime.emitEvent(EventType.MESSAGE_SENT, {
        runtime: this.runtime,
<<<<<<< HEAD
        message: {
          content,
        },
=======
        message: content,
>>>>>>> c04cc126
        roomId,
        source: 'telegram',
      });

      // Also emit platform-specific event
      // this.runtime.emitEvent(TelegramEventTypes.MESSAGE_SENT, {
      //   originalMessages: sentMessages,
      //   chatId,
      // } as TelegramMessageSentPayload);

      return sentMessages;
    } catch (error) {
      logger.error('Error sending message to Telegram:', error);
      return [];
    }
  }
}<|MERGE_RESOLUTION|>--- conflicted
+++ resolved
@@ -567,13 +567,7 @@
       // Emit both generic and platform-specific message sent events
       this.runtime.emitEvent(EventType.MESSAGE_SENT, {
         runtime: this.runtime,
-<<<<<<< HEAD
-        message: {
-          content,
-        },
-=======
         message: content,
->>>>>>> c04cc126
         roomId,
         source: 'telegram',
       });
