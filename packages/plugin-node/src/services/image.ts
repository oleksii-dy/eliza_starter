import { elizaLogger, getEndpoint, models } from "@elizaos/core";
import { Service } from "@elizaos/core";
import {
    IAgentRuntime,
    ModelProviderName,
    ServiceType,
    IImageDescriptionService,
} from "@elizaos/core";
import {
    AutoProcessor,
    AutoTokenizer,
    env,
    Florence2ForConditionalGeneration,
    Florence2Processor,
    PreTrainedModel,
    PreTrainedTokenizer,
    RawImage,
    type Tensor,
} from "@huggingface/transformers";
import fs from "fs";
import gifFrames from "gif-frames";
import os from "os";
import path from "path";

export class ImageDescriptionService
    extends Service
    implements IImageDescriptionService
{
    static serviceType: ServiceType = ServiceType.IMAGE_DESCRIPTION;

    private static readonly SUPPORTED_FORMATS = {
        '.png': 'image/png',
        '.jpg': 'image/jpeg',
        '.jpeg': 'image/jpeg',
        '.gif': 'image/gif',
        '.webp': 'image/webp'
    };

    private modelId: string = "onnx-community/Florence-2-base-ft";
    private device: string = "gpu";
    private model: PreTrainedModel | null = null;
    private processor: Florence2Processor | null = null;
    private tokenizer: PreTrainedTokenizer | null = null;
    private initialized: boolean = false;
    private runtime: IAgentRuntime | null = null;
    private queue: string[] = [];
    private processing: boolean = false;

    getInstance(): IImageDescriptionService {
        return ImageDescriptionService.getInstance();
    }

    async initialize(runtime: IAgentRuntime): Promise<void> {
        elizaLogger.log("Initializing ImageDescriptionService");
        this.runtime = runtime;
    }

    private async initializeLocalModel(): Promise<void> {
        env.allowLocalModels = false;
        env.allowRemoteModels = true;
        env.backends.onnx.logLevel = "fatal";
        env.backends.onnx.wasm.proxy = false;
        env.backends.onnx.wasm.numThreads = 1;

        elizaLogger.info("Downloading Florence model...");

        this.model = await Florence2ForConditionalGeneration.from_pretrained(
            this.modelId,
            {
                device: "gpu",
                progress_callback: (progress) => {
                    if (progress.status === "downloading") {
                        const percent = (
                            (progress.loaded / progress.total) *
                            100
                        ).toFixed(1);
                        const dots = ".".repeat(
                            Math.floor(Number(percent) / 5)
                        );
                        elizaLogger.info(
                            `Downloading Florence model: [${dots.padEnd(20, " ")}] ${percent}%`
                        );
                    }
                },
            }
        );

        elizaLogger.success("Florence model downloaded successfully");

        elizaLogger.info("Downloading processor...");
        this.processor = (await AutoProcessor.from_pretrained(
            this.modelId
        )) as Florence2Processor;

        elizaLogger.info("Downloading tokenizer...");
        this.tokenizer = await AutoTokenizer.from_pretrained(this.modelId);
        elizaLogger.success("Image service initialization complete");
    }

    async describeImage(
        imageUrl: string
    ): Promise<{ title: string; description: string }> {
        if (!this.initialized) {
            const model = models[this.runtime?.character?.modelProvider];

            if (model === models[ModelProviderName.LLAMALOCAL]) {
                await this.initializeLocalModel();
            } else {
                this.modelId = "gpt-4o-mini";
                this.device = "cloud";
            }

            this.initialized = true;
        }

        if (this.device === "cloud") {
            if (!this.runtime) {
                throw new Error(
                    "Runtime is required for OpenAI image recognition"
                );
            }
            return this.recognizeWithOpenAI(imageUrl);
        }

        this.queue.push(imageUrl);
        this.processQueue();

        return new Promise((resolve, _reject) => {
            const checkQueue = () => {
                const index = this.queue.indexOf(imageUrl);
                if (index !== -1) {
                    setTimeout(checkQueue, 100);
                } else {
                    resolve(this.processImage(imageUrl));
                }
            };
            checkQueue();
        });
    }

    private async recognizeWithOpenAI(
        imageUrl: string
    ): Promise<{ title: string; description: string }> {
        elizaLogger.debug(`Attempting to recognize image: ${imageUrl}`);
        
        const { isValid, mimeType } = this.validateImageFormat(imageUrl);
        if (!isValid) {
            const supportedFormats = Object.keys(ImageDescriptionService.SUPPORTED_FORMATS)
                .map(ext => ext.slice(1))
                .join(', ');
            const errorMessage = `Unsupported image format for ${imageUrl}. Please use one of the following formats: ${supportedFormats}`;
            elizaLogger.error('Image format validation failed:', {
                url: imageUrl,
                supportedFormats,
                error: errorMessage
            });
            throw new Error(errorMessage);
        }
        elizaLogger.debug(`Image format validated successfully: ${mimeType}`);

        const isGif = imageUrl.toLowerCase().endsWith(".gif");
        let imageData: Buffer | null = null;

        try {
            if (isGif) {
                elizaLogger.debug('Processing GIF image, extracting first frame');
                const { filePath } = await this.extractFirstFrameFromGif(imageUrl);
                imageData = fs.readFileSync(filePath);
                elizaLogger.debug('Successfully extracted first frame from GIF');
            } else if (fs.existsSync(imageUrl)) {
                elizaLogger.debug('Reading local image file');
                imageData = fs.readFileSync(imageUrl);
            } else {
                elizaLogger.debug('Fetching remote image');
                const response = await fetch(imageUrl);
                if (!response.ok) {
                    const errorMessage = `Failed to fetch image: ${response.statusText} (${response.status})`;
                    elizaLogger.error('Image fetch failed:', {
                        url: imageUrl,
                        status: response.status,
                        statusText: response.statusText
                    });
                    throw new Error(errorMessage);
                }
                imageData = Buffer.from(await response.arrayBuffer());
                elizaLogger.debug('Successfully fetched remote image');
            }

            if (!imageData || imageData.length === 0) {
                const errorMessage = "Failed to fetch image data: Empty response";
                elizaLogger.error('Image data validation failed:', {
                    url: imageUrl,
                    error: errorMessage
                });
                throw new Error(errorMessage);
            }

            const prompt = "Describe this image and give it a title. The first line should be the title, and then a line break, then a detailed description of the image. Respond with the format 'title\\ndescription'";
            elizaLogger.debug('Sending image to OpenAI for recognition');
            const text = await this.requestOpenAI(
                imageUrl,
                imageData,
                prompt,
                isGif,
                true
            );

            const [title, ...descriptionParts] = text.split("\n");
            elizaLogger.debug('Successfully generated image description', {
                titleLength: title.length,
                descriptionLength: descriptionParts.join("\n").length
            });
            
            return {
                title,
                description: descriptionParts.join("\n"),
            };
        } catch (error) {
            const errorMessage = error instanceof Error ? error.message : 'Unknown error occurred';
            elizaLogger.error('Error in recognizeWithOpenAI:', {
                url: imageUrl,
                error: errorMessage,
                stack: error instanceof Error ? error.stack : undefined
            });
            throw error;
        }
    }

    private async requestOpenAI(
        imageUrl: string,
        imageData: Buffer,
        prompt: string,
        isGif: boolean = false,
        isLocalFile: boolean = false
    ): Promise<string> {
        for (let attempt = 0; attempt < 3; attempt++) {
            elizaLogger.debug(`OpenAI API request attempt ${attempt + 1}/3`);
            try {
<<<<<<< HEAD
                const shouldUseBase64 = isGif || isLocalFile;
                const { mimeType } = this.validateImageFormat(imageUrl);
                if (!mimeType) {
                    const errorMessage = "Invalid image format detected during OpenAI request";
                    elizaLogger.error('MIME type validation failed:', {
                        url: imageUrl,
                        error: errorMessage
                    });
                    throw new Error(errorMessage);
                }
=======
                const shouldUseBase64 =
                    (isGif || isLocalFile) &&
                    !(
                        this.runtime.imageModelProvider ===
                        ModelProviderName.OPENAI
                    );
                const mimeType = isGif
                    ? "png"
                    : path.extname(imageUrl).slice(1) || "jpeg";
>>>>>>> 0e345ec9

                const base64Data = imageData.toString("base64");
                const imageUrlToUse = shouldUseBase64
                    ? `data:${mimeType};base64,${base64Data}`
                    : imageUrl;

                elizaLogger.debug('Preparing OpenAI API request', {
                    isBase64: shouldUseBase64,
                    mimeType
                });

                const content = [
                    { type: "text", text: prompt },
                    {
                        type: "image_url",
                        image_url: {
                            url: imageUrlToUse,
                        },
                    },
                ];
<<<<<<< HEAD

                const endpoint = models[this.runtime.imageModelProvider].endpoint ?? "https://api.openai.com/v1";
                elizaLogger.debug(`Using OpenAI endpoint: ${endpoint}`);

=======
                // If model provider is openai, use the endpoint, otherwise use the default openai endpoint.
                const endpoint =
                    this.runtime.imageModelProvider === ModelProviderName.OPENAI
                        ? getEndpoint(this.runtime.imageModelProvider)
                        : "https://api.openai.com/v1";
>>>>>>> 0e345ec9
                const response = await fetch(endpoint + "/chat/completions", {
                    method: "POST",
                    headers: {
                        "Content-Type": "application/json",
                        Authorization: `Bearer ${this.runtime.getSetting("OPENAI_API_KEY")}`,
                    },
                    body: JSON.stringify({
                        model: "gpt-4o-mini",
                        messages: [{ role: "user", content }],
                        max_tokens: shouldUseBase64 ? 500 : 300,
                    }),
                });

                if (!response.ok) {
                    const responseText = await response.text();
                    elizaLogger.error('OpenAI API error:', {
                        status: response.status,
                        response: responseText,
                        attempt: attempt + 1
                    });
                    throw new Error(`OpenAI API error (${response.status}): ${responseText}`);
                }

                const data = await response.json();
                elizaLogger.debug('Successfully received OpenAI API response', {
                    status: response.status,
                    hasChoices: !!data.choices,
                    choicesLength: data.choices?.length,
                    firstChoice: data.choices?.[0],
                    rawResponse: data
                });
                const responseContent = data.choices[0].message.content;
                elizaLogger.debug('Extracted content from response', {
                    content: responseContent,
                    contentLength: responseContent.length
                });
                return responseContent;
            } catch (error) {
                const errorMessage = error instanceof Error ? error.message : 'Unknown error occurred';
                elizaLogger.error('OpenAI request failed:', {
                    attempt: attempt + 1,
                    error: errorMessage,
                    stack: error instanceof Error ? error.stack : undefined
                });
                if (attempt === 2) throw error;
            }
        }
        const finalError = "Failed to recognize image with OpenAI after 3 attempts";
        elizaLogger.error('All OpenAI API attempts failed', {
            url: imageUrl,
            error: finalError
        });
        throw new Error(finalError);
    }

    private async processQueue(): Promise<void> {
        if (this.processing || this.queue.length === 0) return;

        this.processing = true;
        while (this.queue.length > 0) {
            const imageUrl = this.queue.shift();
            await this.processImage(imageUrl);
        }
        this.processing = false;
    }

    private async processImage(
        imageUrl: string
    ): Promise<{ title: string; description: string }> {
        if (!this.model || !this.processor || !this.tokenizer) {
            throw new Error("Model components not initialized");
        }

        elizaLogger.log("Processing image:", imageUrl);
        const isGif = imageUrl.toLowerCase().endsWith(".gif");
        let imageToProcess = imageUrl;

        try {
            if (isGif) {
                elizaLogger.log("Extracting first frame from GIF");
                const { filePath } =
                    await this.extractFirstFrameFromGif(imageUrl);
                imageToProcess = filePath;
            }

            const image = await RawImage.fromURL(imageToProcess);
            const visionInputs = await this.processor(image);
            const prompts =
                this.processor.construct_prompts("<DETAILED_CAPTION>");
            const textInputs = this.tokenizer(prompts);

            elizaLogger.log("Generating image description");
            const generatedIds = (await this.model.generate({
                ...textInputs,
                ...visionInputs,
                max_new_tokens: 256,
            })) as Tensor;

            const generatedText = this.tokenizer.batch_decode(generatedIds, {
                skip_special_tokens: false,
            })[0];

            const result = this.processor.post_process_generation(
                generatedText,
                "<DETAILED_CAPTION>",
                image.size
            );

            const detailedCaption = result["<DETAILED_CAPTION>"] as string;
            return { title: detailedCaption, description: detailedCaption };
        } catch (error) {
            elizaLogger.error("Error processing image:", error);
            throw error;
        } finally {
            if (isGif && imageToProcess !== imageUrl) {
                fs.unlinkSync(imageToProcess);
            }
        }
    }

    private async extractFirstFrameFromGif(
        gifUrl: string
    ): Promise<{ filePath: string }> {
        const frameData = await gifFrames({
            url: gifUrl,
            frames: 1,
            outputType: "png",
        });

        const tempFilePath = path.join(
            os.tmpdir(),
            `gif_frame_${Date.now()}.png`
        );

        return new Promise((resolve, reject) => {
            const writeStream = fs.createWriteStream(tempFilePath);
            frameData[0].getImage().pipe(writeStream);
            writeStream.on("finish", () => resolve({ filePath: tempFilePath }));
            writeStream.on("error", reject);
        });
    }

    private validateImageFormat(imageUrl: string): { isValid: boolean; mimeType: string | null } {
        const extension = path.extname(imageUrl).toLowerCase();
        const mimeType = ImageDescriptionService.SUPPORTED_FORMATS[extension];
        return {
            isValid: !!mimeType,
            mimeType: mimeType || null
        };
    }
}

export default ImageDescriptionService;<|MERGE_RESOLUTION|>--- conflicted
+++ resolved
@@ -1,4 +1,4 @@
-import { elizaLogger, getEndpoint, models } from "@elizaos/core";
+import { elizaLogger, models } from "@elizaos/core";
 import { Service } from "@elizaos/core";
 import {
     IAgentRuntime,
@@ -142,7 +142,7 @@
         imageUrl: string
     ): Promise<{ title: string; description: string }> {
         elizaLogger.debug(`Attempting to recognize image: ${imageUrl}`);
-        
+
         const { isValid, mimeType } = this.validateImageFormat(imageUrl);
         if (!isValid) {
             const supportedFormats = Object.keys(ImageDescriptionService.SUPPORTED_FORMATS)
@@ -210,7 +210,7 @@
                 titleLength: title.length,
                 descriptionLength: descriptionParts.join("\n").length
             });
-            
+
             return {
                 title,
                 description: descriptionParts.join("\n"),
@@ -236,7 +236,6 @@
         for (let attempt = 0; attempt < 3; attempt++) {
             elizaLogger.debug(`OpenAI API request attempt ${attempt + 1}/3`);
             try {
-<<<<<<< HEAD
                 const shouldUseBase64 = isGif || isLocalFile;
                 const { mimeType } = this.validateImageFormat(imageUrl);
                 if (!mimeType) {
@@ -247,17 +246,6 @@
                     });
                     throw new Error(errorMessage);
                 }
-=======
-                const shouldUseBase64 =
-                    (isGif || isLocalFile) &&
-                    !(
-                        this.runtime.imageModelProvider ===
-                        ModelProviderName.OPENAI
-                    );
-                const mimeType = isGif
-                    ? "png"
-                    : path.extname(imageUrl).slice(1) || "jpeg";
->>>>>>> 0e345ec9
 
                 const base64Data = imageData.toString("base64");
                 const imageUrlToUse = shouldUseBase64
@@ -278,18 +266,10 @@
                         },
                     },
                 ];
-<<<<<<< HEAD
 
                 const endpoint = models[this.runtime.imageModelProvider].endpoint ?? "https://api.openai.com/v1";
                 elizaLogger.debug(`Using OpenAI endpoint: ${endpoint}`);
 
-=======
-                // If model provider is openai, use the endpoint, otherwise use the default openai endpoint.
-                const endpoint =
-                    this.runtime.imageModelProvider === ModelProviderName.OPENAI
-                        ? getEndpoint(this.runtime.imageModelProvider)
-                        : "https://api.openai.com/v1";
->>>>>>> 0e345ec9
                 const response = await fetch(endpoint + "/chat/completions", {
                     method: "POST",
                     headers: {
