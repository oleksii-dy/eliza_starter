import { elizaLogger, getEndpoint, models } from "@elizaos/core";
import { Service } from "@elizaos/core";
import {
    IAgentRuntime,
    ModelProviderName,
    ServiceType,
    IImageDescriptionService,
} from "@elizaos/core";
import {
    AutoProcessor,
    AutoTokenizer,
    env,
    Florence2ForConditionalGeneration,
    Florence2Processor,
    PreTrainedModel,
    PreTrainedTokenizer,
    RawImage,
    type Tensor,
} from "@huggingface/transformers";
import fs from "fs";
import gifFrames from "gif-frames";
import os from "os";
import path from "path";

export class ImageDescriptionService
    extends Service
    implements IImageDescriptionService
{
    static serviceType: ServiceType = ServiceType.IMAGE_DESCRIPTION;

    private modelId: string = "onnx-community/Florence-2-base-ft";
    private device: string = "gpu";
    private model: PreTrainedModel | null = null;
    private processor: Florence2Processor | null = null;
    private tokenizer: PreTrainedTokenizer | null = null;
    private initialized: boolean = false;
    private runtime: IAgentRuntime | null = null;
    private queue: string[] = [];
    private processing: boolean = false;

    getInstance(): IImageDescriptionService {
        return ImageDescriptionService.getInstance();
    }

    async initialize(runtime: IAgentRuntime): Promise<void> {
        elizaLogger.log("Initializing ImageDescriptionService");
        this.runtime = runtime;
    }

    private async initializeLocalModel(): Promise<void> {
        env.allowLocalModels = false;
        env.allowRemoteModels = true;
        env.backends.onnx.logLevel = "fatal";
        env.backends.onnx.wasm.proxy = false;
        env.backends.onnx.wasm.numThreads = 1;

        elizaLogger.info("Downloading Florence model...");

        this.model = await Florence2ForConditionalGeneration.from_pretrained(
            this.modelId,
            {
                device: "gpu",
                progress_callback: (progress) => {
                    if (progress.status === "downloading") {
                        const percent = (
                            (progress.loaded / progress.total) *
                            100
                        ).toFixed(1);
                        const dots = ".".repeat(
                            Math.floor(Number(percent) / 5)
                        );
                        elizaLogger.info(
                            `Downloading Florence model: [${dots.padEnd(20, " ")}] ${percent}%`
                        );
                    }
                },
            }
        );

        elizaLogger.success("Florence model downloaded successfully");

        elizaLogger.info("Downloading processor...");
        this.processor = (await AutoProcessor.from_pretrained(
            this.modelId
        )) as Florence2Processor;

        elizaLogger.info("Downloading tokenizer...");
        this.tokenizer = await AutoTokenizer.from_pretrained(this.modelId);
        elizaLogger.success("Image service initialization complete");
    }

    async describeImage(
        imageUrl: string
    ): Promise<{ title: string; description: string }> {
        if (!this.initialized) {
            const model = models[this.runtime?.character?.modelProvider];

            if (model === models[ModelProviderName.LLAMALOCAL]) {
                await this.initializeLocalModel();
            } else {
                this.modelId = "gpt-4o-mini";
                this.device = "cloud";
            }

            this.initialized = true;
        }

        if (this.device === "cloud") {
            if (!this.runtime) {
                throw new Error(
                    "Runtime is required for OpenAI image recognition"
                );
            }
            return this.recognizeWithOpenAI(imageUrl);
        }

        this.queue.push(imageUrl);
        this.processQueue();

        return new Promise((resolve, _reject) => {
            const checkQueue = () => {
                const index = this.queue.indexOf(imageUrl);
                if (index !== -1) {
                    setTimeout(checkQueue, 100);
                } else {
                    resolve(this.processImage(imageUrl));
                }
            };
            checkQueue();
        });
    }

    private async recognizeWithOpenAI(
        imageUrl: string
    ): Promise<{ title: string; description: string }> {
        const isGif = imageUrl.toLowerCase().endsWith(".gif");
        let imageData: Buffer | null = null;

        try {
            if (isGif) {
                const { filePath } =
                    await this.extractFirstFrameFromGif(imageUrl);
                imageData = fs.readFileSync(filePath);
            } else if (fs.existsSync(imageUrl)) {
                imageData = fs.readFileSync(imageUrl);
            } else {
                const response = await fetch(imageUrl);
                if (!response.ok) {
                    throw new Error(
                        `Failed to fetch image: ${response.statusText}`
                    );
                }
                imageData = Buffer.from(await response.arrayBuffer());
            }

            if (!imageData || imageData.length === 0) {
                throw new Error("Failed to fetch image data");
            }

            const prompt =
                "Describe this image and give it a title. The first line should be the title, and then a line break, then a detailed description of the image. Respond with the format 'title\ndescription'";
            const text = await this.requestOpenAI(
                imageUrl,
                imageData,
                prompt,
                isGif,
                true
            );

            const [title, ...descriptionParts] = text.split("\n");
            return {
                title,
                description: descriptionParts.join("\n"),
            };
        } catch (error) {
            elizaLogger.error("Error in recognizeWithOpenAI:", error);
            throw error;
        }
    }

    private async requestOpenAI(
        imageUrl: string,
        imageData: Buffer,
        prompt: string,
        isGif: boolean = false,
        isLocalFile: boolean = false
    ): Promise<string> {
        for (let attempt = 0; attempt < 3; attempt++) {
            try {
                const shouldUseBase64 = (isGif || isLocalFile)&& !(this.runtime.imageModelProvider === ModelProviderName.OPENAI);
                const mimeType = isGif
                    ? "png"
                    : path.extname(imageUrl).slice(1) || "jpeg";

                const base64Data = imageData.toString("base64");
                const imageUrlToUse = shouldUseBase64
                    ? `data:image/${mimeType};base64,${base64Data}`
                    : imageUrl;

                const content = [
                    { type: "text", text: prompt },
                    {
                        type: "image_url",
                        image_url: {
                            url: imageUrlToUse,
                        },
                    },
                ];
                // If model provider is openai, use the endpoint, otherwise use the default openai endpoint.
                const endpoint =
                    this.runtime.imageModelProvider === ModelProviderName.OPENAI
<<<<<<< HEAD
                    ? models[this.runtime.imageModelProvider].endpoint
                    : "https://api.openai.com/v1";
=======
                        ? getEndpoint(this.runtime.imageModelProvider)
                        : "https://api.openai.com/v1";
>>>>>>> 5a46b306
                const response = await fetch(endpoint + "/chat/completions", {
                    method: "POST",
                    headers: {
                        "Content-Type": "application/json",
                        Authorization: `Bearer ${this.runtime.getSetting("OPENAI_API_KEY")}`,
                    },
                    body: JSON.stringify({
                        model: "gpt-4o-mini",
                        messages: [{ role: "user", content }],
                        max_tokens: shouldUseBase64 ? 500 : 300,
                    }),
                });

                if (!response.ok) {
                    const responseText = await response.text();
                    elizaLogger.error(
                        "OpenAI API error:",
                        response.status,
                        "-",
                        responseText
                    );
                    throw new Error(`HTTP error! status: ${response.status}`);
                }

                const data = await response.json();
                return data.choices[0].message.content;
            } catch (error) {
                elizaLogger.error(
                    "OpenAI request failed (attempt",
                    attempt + 1,
                    "):",
                    error
                );
                if (attempt === 2) throw error;
            }
        }
        throw new Error(
            "Failed to recognize image with OpenAI after 3 attempts"
        );
    }

    private async processQueue(): Promise<void> {
        if (this.processing || this.queue.length === 0) return;

        this.processing = true;
        while (this.queue.length > 0) {
            const imageUrl = this.queue.shift();
            await this.processImage(imageUrl);
        }
        this.processing = false;
    }

    private async processImage(
        imageUrl: string
    ): Promise<{ title: string; description: string }> {
        if (!this.model || !this.processor || !this.tokenizer) {
            throw new Error("Model components not initialized");
        }

        elizaLogger.log("Processing image:", imageUrl);
        const isGif = imageUrl.toLowerCase().endsWith(".gif");
        let imageToProcess = imageUrl;

        try {
            if (isGif) {
                elizaLogger.log("Extracting first frame from GIF");
                const { filePath } =
                    await this.extractFirstFrameFromGif(imageUrl);
                imageToProcess = filePath;
            }

            const image = await RawImage.fromURL(imageToProcess);
            const visionInputs = await this.processor(image);
            const prompts =
                this.processor.construct_prompts("<DETAILED_CAPTION>");
            const textInputs = this.tokenizer(prompts);

            elizaLogger.log("Generating image description");
            const generatedIds = (await this.model.generate({
                ...textInputs,
                ...visionInputs,
                max_new_tokens: 256,
            })) as Tensor;

            const generatedText = this.tokenizer.batch_decode(generatedIds, {
                skip_special_tokens: false,
            })[0];

            const result = this.processor.post_process_generation(
                generatedText,
                "<DETAILED_CAPTION>",
                image.size
            );

            const detailedCaption = result["<DETAILED_CAPTION>"] as string;
            return { title: detailedCaption, description: detailedCaption };
        } catch (error) {
            elizaLogger.error("Error processing image:", error);
            throw error;
        } finally {
            if (isGif && imageToProcess !== imageUrl) {
                fs.unlinkSync(imageToProcess);
            }
        }
    }

    private async extractFirstFrameFromGif(
        gifUrl: string
    ): Promise<{ filePath: string }> {
        const frameData = await gifFrames({
            url: gifUrl,
            frames: 1,
            outputType: "png",
        });

        const tempFilePath = path.join(
            os.tmpdir(),
            `gif_frame_${Date.now()}.png`
        );

        return new Promise((resolve, reject) => {
            const writeStream = fs.createWriteStream(tempFilePath);
            frameData[0].getImage().pipe(writeStream);
            writeStream.on("finish", () => resolve({ filePath: tempFilePath }));
            writeStream.on("error", reject);
        });
    }
}

export default ImageDescriptionService;<|MERGE_RESOLUTION|>--- conflicted
+++ resolved
@@ -209,13 +209,8 @@
                 // If model provider is openai, use the endpoint, otherwise use the default openai endpoint.
                 const endpoint =
                     this.runtime.imageModelProvider === ModelProviderName.OPENAI
-<<<<<<< HEAD
-                    ? models[this.runtime.imageModelProvider].endpoint
-                    : "https://api.openai.com/v1";
-=======
                         ? getEndpoint(this.runtime.imageModelProvider)
                         : "https://api.openai.com/v1";
->>>>>>> 5a46b306
                 const response = await fetch(endpoint + "/chat/completions", {
                     method: "POST",
                     headers: {
