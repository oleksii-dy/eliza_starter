--- conflicted
+++ resolved
@@ -6,14 +6,9 @@
     Memory,
     Plugin,
     State,
-<<<<<<< HEAD
     ModelProviderName,
-} from "@ai16z/eliza";
-import { generateImage } from "@ai16z/eliza";
-=======
 } from "@elizaos/core";
 import { generateImage } from "@elizaos/core";
->>>>>>> 4c658d7d
 
 import fs from "fs";
 import path from "path";
@@ -205,9 +200,7 @@
                     `image:`,
                     image
                 );
-                if (runtime.imageModelProvider === ModelProviderName.HEURIST) {
-
-                }
+
                 const text = (runtime.imageModelProvider === ModelProviderName.HEURIST) ? image : "...";
                 callback(
                     {
