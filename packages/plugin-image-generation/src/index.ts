--- conflicted
+++ resolved
@@ -6,11 +6,8 @@
     Memory,
     Plugin,
     State,
-<<<<<<< HEAD
+    ModelClass
     ModelProviderName,
-=======
-    ModelClass
->>>>>>> 76d4f42e
 } from "@elizaos/core";
 import { generateImage } from "@elizaos/core";
 import fs from "fs";
