import NodeCache from "node-cache";
import {
    Cluster,
    clusterApiUrl,
    Connection,
    LAMPORTS_PER_SOL,
    PublicKey,
} from "@solana/web3.js";
import {
    createNft,
    findMetadataPda,
    mplTokenMetadata,
    updateV1,
    verifyCollectionV1,
} from "@metaplex-foundation/mpl-token-metadata";
import { createUmi } from "@metaplex-foundation/umi-bundle-defaults";
import {
    generateSigner,
    keypairIdentity,
    percentAmount,
    publicKey,
<<<<<<< HEAD
=======
    // sol,
>>>>>>> 8c0709c2
    TransactionBuilder,
    Umi,
} from "@metaplex-foundation/umi";
import { getExplorerLink } from "@solana-developers/helpers";
<<<<<<< HEAD
=======
// import { transferSol } from "@metaplex-foundation/mpl-toolbox";
>>>>>>> 8c0709c2
import bs58 from "bs58";
import { elizaLogger } from "@ai16z/eliza";

export class WalletSolana {
    private cache: NodeCache;
    private umi: Umi;
    private cluster: Cluster;

    constructor(
        private walletPublicKey: PublicKey,
        private walletPrivateKeyKey: string,
        private connection?: Connection
    ) {
        this.cache = new NodeCache({ stdTTL: 300 }); // Cache TTL set to 5 minutes

        if (!connection) {
            this.cluster = (process.env.SOLANA_CLUSTER as Cluster) || "devnet";
            this.connection = new Connection(clusterApiUrl(this.cluster), {
                commitment: "finalized",
            });
        }
        const umi = createUmi(this.connection.rpcEndpoint);
        umi.use(mplTokenMetadata());
        const umiUser = umi.eddsa.createKeypairFromSecretKey(
            this.privateKeyUint8Array
        );
        umi.use(keypairIdentity(umiUser));
        this.umi = umi;
    }

    async getBalance() {
        const balance = await this.connection.getBalance(this.walletPublicKey);
        return {
            value: balance,
            formater: `${balance / LAMPORTS_PER_SOL} SOL`,
        };
    }

    get privateKeyUint8Array() {
        return bs58.decode(this.walletPrivateKeyKey);
    }

    async createCollection({
        name,
        symbol,
        adminPublicKey,
        uri,
        fee,
    }: {
        name: string;
        symbol: string;
        adminPublicKey: string;
        uri: string;
        fee: number;
    }): Promise<{
        success: boolean;
        link: string;
        address: string;
        error?: string | null;
    }> {
        try {
            const collectionMint = generateSigner(this.umi);
            let transaction = new TransactionBuilder();
            const info = {
                name,
                symbol,
                uri,
            };
            transaction = transaction.add(
                createNft(this.umi, {
                    ...info,
                    mint: collectionMint,
                    sellerFeeBasisPoints: percentAmount(fee),
                    isCollection: true,
                })
            );

            transaction = transaction.add(
                updateV1(this.umi, {
                    mint: collectionMint.publicKey,
                    newUpdateAuthority: publicKey(adminPublicKey), // updateAuthority's public key
                })
            );

            await transaction.sendAndConfirm(this.umi, {
                confirm: {},
            });

            const address = collectionMint.publicKey;
            return {
                success: true,
                link: getExplorerLink("address", address, this.cluster),
                address,
                error: null,
            };
        } catch (e) {
            return {
                success: false,
                link: "",
                address: "",
                error: e.message,
            };
        }
    }

    async mintNFT({
        collectionAddress,
        adminPublicKey,
        name,
        symbol,
        uri,
        fee,
    }: {
        collectionAddress: string;
        adminPublicKey: string;
        name: string;
        symbol: string;
        uri: string;
        fee: number;
    }): Promise<{
        success: boolean;
        link: string;
        address: string;
        error?: string | null;
    }> {
        try {
            const umi = this.umi;
            const mint = generateSigner(umi);

            let transaction = new TransactionBuilder();
            elizaLogger.log("collection address", collectionAddress);
            const collectionAddressKey = publicKey(collectionAddress);

            const info = {
                name,
                uri,
                symbol,
            };
            transaction = transaction.add(
                createNft(umi, {
                    mint,
                    ...info,
                    sellerFeeBasisPoints: percentAmount(fee),
                    collection: {
                        key: collectionAddressKey,
                        verified: false,
                    },
                })
            );

            transaction = transaction.add(
                updateV1(umi, {
                    mint: mint.publicKey,
                    newUpdateAuthority: publicKey(adminPublicKey), // updateAuthority's public key
                })
            );

            await transaction.sendAndConfirm(umi);

            const address = mint.publicKey;
            return {
                success: true,
                link: getExplorerLink("address", address, this.cluster),
                address,
                error: null,
            };
        } catch (e) {
            return {
                success: false,
                link: "",
                address: "",
                error: e.message,
            };
        }
    }

    async verifyNft({
        collectionAddress,
        nftAddress,
    }: {
        collectionAddress: string;
        nftAddress: string;
    }): Promise<{
        isVerified: boolean;
        error: string | null;
    }> {
        try {
            const umi = this.umi;
            const collectionAddressKey = publicKey(collectionAddress);
            const nftAddressKey = publicKey(nftAddress);

            let transaction = new TransactionBuilder();
            transaction = transaction.add(
                verifyCollectionV1(umi, {
                    metadata: findMetadataPda(umi, { mint: nftAddressKey }),
                    collectionMint: collectionAddressKey,
                    authority: umi.identity,
                })
            );

            await transaction.sendAndConfirm(umi);

            elizaLogger.log(
                `✅ NFT ${nftAddress} verified as member of collection ${collectionAddress}! See Explorer at ${getExplorerLink(
                    "address",
                    nftAddress,
                    this.cluster
                )}`
            );
            return {
                isVerified: true,
                error: null,
            };
        } catch (e) {
            return {
                isVerified: false,
                error: e.message,
            };
        }
    }
}

export default WalletSolana;<|MERGE_RESOLUTION|>--- conflicted
+++ resolved
@@ -19,18 +19,12 @@
     keypairIdentity,
     percentAmount,
     publicKey,
-<<<<<<< HEAD
-=======
     // sol,
->>>>>>> 8c0709c2
     TransactionBuilder,
     Umi,
 } from "@metaplex-foundation/umi";
 import { getExplorerLink } from "@solana-developers/helpers";
-<<<<<<< HEAD
-=======
 // import { transferSol } from "@metaplex-foundation/mpl-toolbox";
->>>>>>> 8c0709c2
 import bs58 from "bs58";
 import { elizaLogger } from "@ai16z/eliza";
 
