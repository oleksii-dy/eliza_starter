--- conflicted
+++ resolved
@@ -7,20 +7,11 @@
 import { topLoser } from "./actions/topLoser";
 import { topGainer} from "./actions/topGainer";
 import { transferToken } from "./actions/transfer";
-<<<<<<< HEAD
-import { executeSwap } from './actions/swap';
-=======
-import { swap} from "./actions/swap";
->>>>>>> f7a00ee1
 
 const suimarketPlugin: Plugin = {
   name: 'coingecko',
   description: "everything about marketdata from coingecko",
-<<<<<<< HEAD
-  actions: [getPrice, topLoser, topGainer, bestTrader, transferToken,executeSwap],
-=======
-  actions: [getPrice, topLoser, topGainer, bestTrader, transferToken, swap],
->>>>>>> f7a00ee1
+  actions: [getPrice, topLoser, topGainer, bestTrader, transferToken],
   evaluators: [],
   providers: [birdEyeProvider, coingeckoProvider, suiWalletProvider]
 };
