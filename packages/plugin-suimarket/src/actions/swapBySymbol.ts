--- conflicted
+++ resolved
@@ -11,19 +11,7 @@
     State,
     type Action,
 } from "@elizaos/core";
-<<<<<<< HEAD
-import {findByVerifiedAndSymbol} from "../providers/searchCoinInAggre";
-// import { RedisClient } from "@elizaos/adapter-redis";
-const swapTemplate = `Please extract the following swap details for SUI network:
-
-{
-    "inputTokenSymbol": string | null,     // Token being sold (e.g. "SUI")
-    "outputTokenSymbol": string | null,    // Token being bought
-    "amount": number | 0,               // Amount to swap
-}
-=======
 import findByVerifiedAndSymbol from "../providers/searchCoinInAggre";
->>>>>>> 09f39448
 
 const swapTemplate = `
 Recent messages: {{recentMessages}}
