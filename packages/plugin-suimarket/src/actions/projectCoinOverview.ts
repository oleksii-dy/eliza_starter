--- conflicted
+++ resolved
@@ -40,11 +40,7 @@
 export const projectInfo: Action = {
     name: "PROJECT_OVERVIEW",
     similes: [
-<<<<<<< HEAD
        "PROJECT_SUMMARY",
-=======
-        "PROJECT_SUMMARY",
->>>>>>> 2d85350e
         "PROJECT_DESCRIPTION",
         "OVERVIEW",
         "PROJECT_DETAILS",
@@ -129,7 +125,7 @@
              })
              return false
         }
-        
+
         const tokenSuiInfo = await getTokenOnSuiScan(tokenObject.symbol);
         let coinObject= await searchCoinInFileJsonProvider2(tokenObject.symbol, tokenObject.name)
         if(coinObject === null){
