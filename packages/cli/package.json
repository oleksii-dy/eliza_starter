--- conflicted
+++ resolved
@@ -12,12 +12,8 @@
     "license": "ISC",
     "description": "",
     "dependencies": {
-<<<<<<< HEAD
         "commander": "^13.1.0",
-        "json5": "2.2.3"
-=======
-        "axios": "^1.8.1",
-        "commander": "^13.1.0"
->>>>>>> 8dba8405
+        "json5": "2.2.3",
+        "axios": "^1.8.1"
     }
 }