<<<<<<< HEAD
import { logger } from '@elizaos/core';
import { existsSync } from 'node:fs';
=======
import fs from 'node:fs';
>>>>>>> 487271dc
import path from 'node:path';
import { logger } from '@elizaos/core';
import { loadPluginModule } from './load-plugin';
import { fetchPluginRegistry } from './plugin-discovery';
import { runBunCommand } from './run-bun';

/**
 * Get the CLI's installation directory when running globally
 * @returns {string|null} - The path to the CLI's directory or null if not found
 */
/* function getCliDirectory(): string | null {
  try {
    // Get the path to the running CLI script
    const cliPath = process.argv[1];

    // For global installations, this will be something like:
    // /usr/local/lib/node_modules/@elizaos/cli/dist/index.js

    if (cliPath.includes('node_modules/@elizaos/cli')) {
      // Go up to the CLI package root
      const cliDir = path.dirname(
        cliPath.split('node_modules/@elizaos/cli')[0] + 'node_modules/@elizaos/cli'
      );

      // Verify this is actually the CLI directory
      if (existsSync(path.join(cliDir, 'package.json'))) {
        return cliDir;
      }
    }

    return null;
  } catch (error) {
    logger.error('Failed to determine CLI directory:', error);
    return null;
  }
} */

/**
 * Check if a plugin exists in the workspace
 * @param {string} packageName - The plugin package name
 * @returns {boolean} - Whether the plugin exists in the workspace
 */
/* function isWorkspacePlugin(packageName: string): boolean {
  // Check if it's an @elizaos scoped package
  if (packageName.startsWith('@elizaos/')) {
    // Try to find the plugin in the workspace
    const pluginName = packageName.replace('@elizaos/', '');
    const workspacePaths = [
      path.resolve(process.cwd(), '..', pluginName),
      path.resolve(process.cwd(), '..', '..', 'packages', pluginName),
    ];

    for (const workspacePath of workspacePaths) {
      if (fs.existsSync(path.join(workspacePath, 'package.json'))) {
        logger.debug(`Found workspace plugin at: ${workspacePath}`);
        return true;
      }
    }
  }
  return false;
} */

/**
 * Verifies if a plugin can be imported
 * @param {string} repository - The plugin repository/package name to import
 * @param {string} context - Description of the installation context for logging
 * @returns {boolean} - Whether the import was successful
 */
async function verifyPluginImport(repository: string, context: string): Promise<boolean> {
  // Use the new centralized loader function
  const loadedModule = await loadPluginModule(repository);

  if (loadedModule) {
    logger.debug(`Successfully verified plugin ${repository} ${context} after installation.`);
    return true;
  } else {
    // The loadPluginModule function already logs detailed errors
    logger.warn(`Plugin ${repository} installed ${context} but could not be loaded/verified.`);
    return false;
  }
}

/**
 * Attempts to install a plugin in a specific directory
 * @param {string} repository - The plugin repository to install
 * @param {string} versionString - Version string for installation
 * @param {string} directory - Directory to install in
 * @param {string} context - Description of the installation context for logging
 * @param {boolean} skipVerification - Whether to skip import verification
 * @returns {boolean} - Whether the installation and import verification was successful
 */
/* async function attemptInstallation(
  packageName: string,
  versionString: string,
  directory: string,
  context: string,
  skipVerification = false
): Promise<boolean> {
  logger.debug(`Attempting to install plugin ${context}...`);

  try {
    // Use centralized installation function which now returns success status and identifier
    const installResult = await executeInstallation(packageName, versionString, directory);

    // If installation failed, return false immediately
    if (!installResult.success || !installResult.installedIdentifier) {
      logger.warn(`Installation failed for plugin ${context}`);
      return false;
    }

    // If installed via direct GitHub specifier, skip import verification
    if (packageName.startsWith('github:')) {
      return true;
    }
    if (skipVerification || process.env.ELIZA_SKIP_PLUGIN_VERIFY) {
      logger.info(
        `Installation successful for ${installResult.installedIdentifier}, skipping verification`
      );
      return true;
    }
    logger.debug(
      `Installation successful for ${installResult.installedIdentifier}, verifying import...`
    );
    return await verifyPluginImport(installResult.installedIdentifier, context);
  } catch (installError) {
    // Catch any unexpected errors during the process
    logger.warn(
      `Error during installation attempt ${context}: ${installError instanceof Error ? installError.message : String(installError)}`
    );
    return false;
  }
}

/**
 * Creates a temporary package.json with workspace overrides for local packages
 */
/* async function createTempPackageJsonWithOverrides(
  cwd: string,
  packageName: string
): Promise<string | null> {
  try {
    const rootPackageJson = JSON.parse(
      fs.readFileSync(path.join(process.cwd(), 'package.json'), 'utf8')
    );

    // Get all workspace packages
    const workspacePackages = new Map<string, string>();
    const workspaces = rootPackageJson.workspaces || [];

    for (const workspace of workspaces) {
      const workspacePattern = workspace.replace('/*', '');
      const packagesDir = path.join(process.cwd(), workspacePattern);

      if (fs.existsSync(packagesDir)) {
        const packages = fs.readdirSync(packagesDir).filter((dir) => {
          const pkgPath = path.join(packagesDir, dir, 'package.json');
          return fs.existsSync(pkgPath);
        });

        for (const pkg of packages) {
          const pkgJsonPath = path.join(packagesDir, pkg, 'package.json');
          const pkgJson = JSON.parse(fs.readFileSync(pkgJsonPath, 'utf8'));
          if (pkgJson.name) {
            workspacePackages.set(pkgJson.name, `workspace:*`);
          }
        }
      }
    }

    // Create a temporary package.json with overrides
    const tempPkgJson = {
      name: 'temp-install',
      version: '1.0.0',
      type: 'module',
      dependencies: {
        [packageName]: 'latest',
      },
      overrides: Object.fromEntries(workspacePackages),
      resolutions: Object.fromEntries(workspacePackages),
    };

    const tempPath = path.join(cwd, '.temp-package.json');
    fs.writeFileSync(tempPath, JSON.stringify(tempPkgJson, null, 2));
    return tempPath;
  } catch (error) {
    logger.debug('Failed to create temp package.json:', error);
    return null;
  }
}

/**
 * Check if we're in a monorepo workspace
 */
function isInMonorepo(): boolean {
  try {
    // Check for root package.json with workspaces
    const rootPkgPath = path.join(process.cwd(), 'package.json');
    if (fs.existsSync(rootPkgPath)) {
      const rootPkg = JSON.parse(fs.readFileSync(rootPkgPath, 'utf8'));
      return !!rootPkg.workspaces;
    }

    // Check if we're in a subdirectory of a monorepo
    let currentDir = process.cwd();
    while (currentDir !== path.dirname(currentDir)) {
      const pkgPath = path.join(currentDir, 'package.json');
      if (fs.existsSync(pkgPath)) {
        const pkg = JSON.parse(fs.readFileSync(pkgPath, 'utf8'));
        if (pkg.workspaces) {
          return true;
        }
      }
      currentDir = path.dirname(currentDir);
    }

    return false;
  } catch {
    return false;
  }
}

/**
 * Find the monorepo root directory
 */
function findMonorepoRoot(): string | null {
  try {
    let currentDir = process.cwd();
    while (currentDir !== path.dirname(currentDir)) {
      const pkgPath = path.join(currentDir, 'package.json');
      if (fs.existsSync(pkgPath)) {
        const pkg = JSON.parse(fs.readFileSync(pkgPath, 'utf8'));
        if (pkg.workspaces) {
          return currentDir;
        }
      }
      currentDir = path.dirname(currentDir);
    }
    return null;
  } catch {
    return null;
  }
}

/**
 * Get all workspace packages in the monorepo
 */
async function getWorkspacePackages(): Promise<Map<string, string>> {
  const workspacePackages = new Map<string, string>();
  const monorepoRoot = findMonorepoRoot();

  if (!monorepoRoot) {
    return workspacePackages;
  }

  try {
    const rootPkg = JSON.parse(fs.readFileSync(path.join(monorepoRoot, 'package.json'), 'utf8'));

    const workspaces = rootPkg.workspaces || [];

    for (const workspace of workspaces) {
      const workspacePattern = workspace.replace('/*', '');
      const packagesDir = path.join(monorepoRoot, workspacePattern);

      if (fs.existsSync(packagesDir)) {
        const packages = fs.readdirSync(packagesDir).filter((dir) => {
          const pkgPath = path.join(packagesDir, dir, 'package.json');
          return fs.existsSync(pkgPath);
        });

        for (const pkg of packages) {
          const pkgJsonPath = path.join(packagesDir, pkg, 'package.json');
          const pkgJson = JSON.parse(fs.readFileSync(pkgJsonPath, 'utf8'));
          if (pkgJson.name) {
            // Store the absolute path to the package
            workspacePackages.set(pkgJson.name, path.join(packagesDir, pkg));
          }
        }
      }
    }
  } catch (error) {
    logger.debug('Failed to get workspace packages:', error);
  }

  return workspacePackages;
}

/**
 * Asynchronously installs a plugin to a specified directory.
 *
 * Cascading order:
 * 1. Check if already in local node_modules (workspace)
 * 2. Check if it's a workspace package in the monorepo
 * 3. Check plugin registry
 * 4. Check if available in global node_modules (handled by load flow)
 * 5. Try NPM installation (with workspace dependency handling)
 * 6. Fallback to GitHub at /elizaos-plugins/plugin-<name>
 *
 * @param {string} packageName - The repository URL of the plugin to install.
 * @param {string} cwd - The current working directory where the plugin will be installed.
 * @param {string} versionSpecifier - The specific version of the plugin to install.
 * @param {boolean} skipVerification - Whether to skip import verification.
 * @returns {Promise<boolean>} - A Promise that resolves to true if the plugin is successfully installed, or false otherwise.
 */
export async function installPlugin(
  packageName: string,
  cwd: string,
  versionSpecifier: string = 'latest',
  skipVerification: boolean = false
): Promise<boolean> {
  // Check if we're already installing this plugin
  if (process.env.ELIZA_INSTALLING_PLUGIN === packageName) {
    logger.warn(`Detected recursive installation attempt for ${packageName}, skipping`);
    return false;
  }

  // Set environment variable to prevent recursion
  process.env.ELIZA_INSTALLING_PLUGIN = packageName;

  try {
    logger.info(`Looking for plugin ${packageName}...`);

    // 1. Check if it's already in local node_modules
    const localPath = path.join(cwd, 'node_modules', packageName);
    if (fs.existsSync(localPath)) {
      logger.info(`Plugin ${packageName} already installed locally`);
      return true;
    }

    // 2. FIRST check if it's a workspace package in the monorepo
    if (isInMonorepo()) {
      const workspacePackages = await getWorkspacePackages();
      if (workspacePackages.has(packageName)) {
        logger.info(`Plugin ${packageName} is available as a workspace package`);

        // Create a symlink to the workspace package
        const packagePath = workspacePackages.get(packageName)!;
        const targetPath = path.join(cwd, 'node_modules', packageName);

        // Ensure node_modules directory exists
        const nodeModulesPath = path.join(cwd, 'node_modules');
        if (!fs.existsSync(nodeModulesPath)) {
          fs.mkdirSync(nodeModulesPath, { recursive: true });
        }

        // Create parent directories if needed (for scoped packages like @elizaos/...)
        const parentDir = path.dirname(targetPath);
        if (!fs.existsSync(parentDir)) {
          fs.mkdirSync(parentDir, { recursive: true });
        }

        // Create symlink
        try {
          // Remove existing symlink if it exists
          if (fs.existsSync(targetPath)) {
            fs.unlinkSync(targetPath);
          }
          fs.symlinkSync(packagePath, targetPath, 'dir');
          logger.success(`Created symlink to workspace package ${packageName}`);
          return true;
        } catch (error) {
          logger.debug(`Failed to create symlink: ${error}`);
          // Continue to other installation methods
        }
      }
    }

    // If not found in workspace, try external sources
    logger.info(`Plugin ${packageName} not found in workspace, checking external sources...`);

    // 3. Check plugin registry
    try {
      const registry = await fetchPluginRegistry();
      if (registry && registry.registry[packageName]) {
        logger.info(`Found ${packageName} in plugin registry`);
        // TODO: Implement registry installation
        // For now, fall through to NPM installation
      }
    } catch (error) {
      logger.debug(`Plugin ${packageName} not found in registry:`, error);
    }

    // 4. NPM installation (with workspace dependency handling)
    const npmPackageName =
      versionSpecifier !== 'latest' ? `${packageName}@${versionSpecifier}` : packageName;

    try {
      logger.info(`Attempting NPM install for ${npmPackageName}...`);

      // If we're in a monorepo, we need to ensure workspace packages are resolved
      if (isInMonorepo()) {
        const monorepoRoot = findMonorepoRoot();
        if (monorepoRoot) {
          // Get all workspace packages for resolution
          const workspacePackages = await getWorkspacePackages();

          // Create a temporary package.json with resolutions
          const tempPkgPath = path.join(cwd, 'temp-install-package.json');
          const resolutions: Record<string, string> = {};

          // Add all workspace packages as resolutions
          for (const [pkgName, pkgPath] of workspacePackages) {
            resolutions[pkgName] = `file:${pkgPath}`;
          }

          const tempPkg = {
            name: 'temp-install',
            version: '1.0.0',
            type: 'module',
            dependencies: {
              [packageName]: versionSpecifier !== 'latest' ? versionSpecifier : '*',
            },
            resolutions,
            overrides: resolutions,
          };

          fs.writeFileSync(tempPkgPath, JSON.stringify(tempPkg, null, 2));

          try {
            // Install using the temporary package.json
            logger.debug(`Installing with workspace resolutions...`);
            await runBunCommand(['install'], cwd);

            // Clean up
            fs.unlinkSync(tempPkgPath);

            // Move the installed package from temp-install node_modules to the actual location
            const tempNodeModules = path.join(cwd, 'node_modules');
            if (fs.existsSync(path.join(tempNodeModules, packageName))) {
              if (!skipVerification) {
                await verifyPluginImport(packageName, 'from NPM with workspace resolution');
              }
              logger.success(
                `Successfully installed ${packageName} from NPM with workspace dependencies`
              );
              return true;
            }
          } catch (error) {
            // Clean up on error
            if (fs.existsSync(tempPkgPath)) {
              fs.unlinkSync(tempPkgPath);
            }
            logger.debug(`Workspace-aware installation failed: ${error}`);
            // Fall through to standard installation
          }
        }
      }

      // Standard installation (without workspace resolution)
      await runBunCommand(['add', npmPackageName], cwd);

      if (!skipVerification) {
        await verifyPluginImport(packageName, 'from NPM');
      }

      logger.success(`Successfully installed ${packageName} from NPM`);
      return true;
    } catch (npmError: any) {
      logger.warn(`Installation failed for ${npmPackageName}: ${npmError.message}`);
    }

    // 5. GitHub fallback for elizaos plugins
    if (packageName.startsWith('@elizaos/plugin-')) {
      const pluginName = packageName.replace('@elizaos/plugin-', '');
      const githubUrl =
        versionSpecifier !== 'latest'
          ? `github:elizaos-plugins/plugin-${pluginName}#${versionSpecifier}`
          : `github:elizaos-plugins/plugin-${pluginName}`;

      try {
        logger.info(`Attempting GitHub install from ${githubUrl}...`);

        // If in monorepo, use workspace resolutions for GitHub installs too
        if (isInMonorepo()) {
          const workspacePackages = await getWorkspacePackages();
          const args = ['add', githubUrl];

          // Add resolutions for workspace packages
          for (const [pkgName, pkgPath] of workspacePackages) {
            args.push('--resolution', `${pkgName}@file:${pkgPath}`);
          }

          await runBunCommand(args, cwd);
        } else {
          await runBunCommand(['add', githubUrl], cwd);
        }

        if (!skipVerification) {
          await verifyPluginImport(packageName, 'from GitHub');
        }

        logger.success(`Successfully installed ${packageName} from GitHub`);
        return true;
      } catch (githubError: any) {
        logger.warn(`GitHub installation failed for ${packageName}: ${githubError.message}`);
      }
    }

    logger.error(`Failed to install plugin ${packageName} from any source`);
    return false;
  } finally {
    // Clean up environment variable
    delete process.env.ELIZA_INSTALLING_PLUGIN;
  }
}<|MERGE_RESOLUTION|>--- conflicted
+++ resolved
@@ -1,9 +1,4 @@
-<<<<<<< HEAD
-import { logger } from '@elizaos/core';
-import { existsSync } from 'node:fs';
-=======
 import fs from 'node:fs';
->>>>>>> 487271dc
 import path from 'node:path';
 import { logger } from '@elizaos/core';
 import { loadPluginModule } from './load-plugin';
