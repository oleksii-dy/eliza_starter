--- conflicted
+++ resolved
@@ -6,11 +6,7 @@
 import { ComponentTestOptions, TestResult } from '../types';
 import { processFilterName } from '../utils/project-utils';
 import { runTypeCheck } from '@/src/utils/testing/tsc-validator';
-<<<<<<< HEAD
-// Bun test doesn't need separate config creation
-=======
 // import { createVitestConfig } from '../utils/vitest-config'; // Available for custom vitest configurations
->>>>>>> 487271dc
 import { existsSync } from 'node:fs';
 
 /**
@@ -53,11 +49,6 @@
 
   logger.info('Running component tests...');
 
-<<<<<<< HEAD
-  // Bun test uses built-in configuration
-
-=======
->>>>>>> 487271dc
   return new Promise((resolve) => {
     // Build command arguments
     const args = ['test', '--passWithNoTests'];
@@ -73,12 +64,6 @@
 
     // Don't pass include/exclude patterns from config - vitest will use its own config file
     const targetPath = testPath ? path.resolve(process.cwd(), '..', testPath) : process.cwd();
-<<<<<<< HEAD
-
-    // Bun test doesn't use separate config files
-
-    // Bun test automatically discovers test files
-=======
 
     // Check if vitest config exists in the target directory
     const hasVitestConfig =
@@ -90,7 +75,6 @@
     if (!hasVitestConfig) {
       logger.info('No vitest config found, using default configuration');
     }
->>>>>>> 487271dc
 
     logger.info(`Executing: bun ${args.join(' ')} in ${targetPath}`);
 
