import { buildProject } from '@/src/utils';
import { type DirectoryInfo } from '@/src/utils/directory-detection';
import { logger } from '@elizaos/core';
import { spawn } from 'node:child_process';
import path from 'node:path';
import { ComponentTestOptions, TestResult } from '../types';
import { processFilterName } from '../utils/project-utils';
import { runTypeCheck } from '@/src/utils/testing/tsc-validator';
// import { createVitestConfig } from '../utils/vitest-config'; // Available for custom vitest configurations
import { existsSync } from 'node:fs';
import fs from 'node:fs';

/**
 * Run component tests using bun test
 *
 * Executes component tests for the project using bun test as the test runner. Supports filtering by test name and can optionally skip the build step for faster iteration.
 */
export async function runComponentTests(
  testPath: string | undefined,
  options: ComponentTestOptions,
  projectInfo: DirectoryInfo
): Promise<TestResult> {
  const cwd = process.cwd();
  const isPlugin = projectInfo.type === 'elizaos-plugin';

  // Run TypeScript validation first
  if (!options.skipTypeCheck) {
    logger.info('Running TypeScript validation...');
    const typeCheckResult = await runTypeCheck(cwd, true);

    if (!typeCheckResult.success) {
      logger.error('TypeScript validation failed:');
      typeCheckResult.errors.forEach((error) => logger.error(error));
      return { failed: true };
    }
    logger.success('TypeScript validation passed');
  }
  // Build the project or plugin first unless skip-build is specified
  if (!options.skipBuild) {
    try {
      logger.info(`Building ${isPlugin ? 'plugin' : 'project'}...`);
      await buildProject(cwd, isPlugin);
      logger.success(`Build completed successfully`);
    } catch (buildError) {
      logger.error(`Build failed: ${buildError}`);
      // Return immediately on build failure
      return { failed: true };
    }
  }

  logger.info('Running component tests...');

  return new Promise((resolve) => {
<<<<<<< HEAD
    // Build command arguments
    const args = ['test', '--passWithNoTests'];

    // Add filter if specified
    if (options.name) {
      const baseName = processFilterName(options.name);
      if (baseName) {
        logger.info(`Using test filter: ${baseName}`);
        args.push('-t', baseName);
=======
    const targetPath = testPath ? path.resolve(process.cwd(), '..', testPath) : process.cwd();
    
    // Check if vitest is available in the project
    const packageJsonPath = path.join(targetPath, 'package.json');
    let hasVitest = false;
    let testCommand = 'test';
    
    try {
      if (existsSync(packageJsonPath)) {
        const packageJson = JSON.parse(fs.readFileSync(packageJsonPath, 'utf-8'));
        
        // Check if vitest is a dependency
        const deps = {
          ...packageJson.dependencies,
          ...packageJson.devDependencies,
          ...packageJson.peerDependencies
        };
        
        hasVitest = 'vitest' in deps;
        
        // Check if there's a test script that uses vitest
        if (packageJson.scripts?.test) {
          const testScript = packageJson.scripts.test;
          if (testScript.includes('vitest')) {
            hasVitest = true;
            testCommand = 'test';
          }
        }
>>>>>>> 216b70dd
      }
    } catch (error) {
      logger.warn('Could not read package.json to check for vitest:', error);
    }

    // Build command arguments based on whether vitest is available
    let args: string[];
    
    if (hasVitest) {
      // Use vitest directly
      args = ['run', 'vitest', 'run', '--passWithNoTests', '--reporter=default'];
      
      // Add filter if specified
      if (options.name) {
        const baseName = processFilterName(options.name);
        if (baseName) {
          logger.info(`Using test filter: ${baseName}`);
          args.push('-t', baseName);
        }
      }
    } else {
      // Fall back to bun test
      logger.info('Vitest not found, using bun test');
      args = ['test'];
      
      // Add filter if specified
      if (options.name) {
        const baseName = processFilterName(options.name);
        if (baseName) {
          logger.info(`Using test filter: ${baseName}`);
          args.push('--test-name-pattern', baseName);
        }
      }
      
      // Add passWithNoTests equivalent for bun
      args.push('--passWithNoTests');
    }

    // Check if vitest config exists in the target directory
    const hasVitestConfig =
      existsSync(path.join(targetPath, 'vitest.config.ts')) ||
      existsSync(path.join(targetPath, 'vitest.config.js')) ||
      existsSync(path.join(targetPath, 'vitest.config.mjs'));

    // Vitest will use its own config file if it exists
    if (hasVitestConfig && hasVitest) {
      logger.info('Using vitest configuration from project');
    }

    logger.info(`Executing: bun ${args.join(' ')} in ${targetPath}`);

    // Use spawn for real-time output streaming
    const child = spawn('bun', args, {
      stdio: 'inherit',
      shell: false,
      cwd: targetPath,
      env: {
        ...process.env,
        FORCE_COLOR: '1',
        CI: 'false',
      },
    });

    child.on('close', (code) => {
      logger.info('Component tests completed');
      resolve({ failed: code !== 0 });
    });

    child.on('error', (error) => {
      logger.error('Error running component tests:', error);
      resolve({ failed: true });
    });
  });
}<|MERGE_RESOLUTION|>--- conflicted
+++ resolved
@@ -51,37 +51,26 @@
   logger.info('Running component tests...');
 
   return new Promise((resolve) => {
-<<<<<<< HEAD
-    // Build command arguments
-    const args = ['test', '--passWithNoTests'];
+    const targetPath = testPath ? path.resolve(process.cwd(), '..', testPath) : process.cwd();
 
-    // Add filter if specified
-    if (options.name) {
-      const baseName = processFilterName(options.name);
-      if (baseName) {
-        logger.info(`Using test filter: ${baseName}`);
-        args.push('-t', baseName);
-=======
-    const targetPath = testPath ? path.resolve(process.cwd(), '..', testPath) : process.cwd();
-    
     // Check if vitest is available in the project
     const packageJsonPath = path.join(targetPath, 'package.json');
     let hasVitest = false;
     let testCommand = 'test';
-    
+
     try {
       if (existsSync(packageJsonPath)) {
         const packageJson = JSON.parse(fs.readFileSync(packageJsonPath, 'utf-8'));
-        
+
         // Check if vitest is a dependency
         const deps = {
           ...packageJson.dependencies,
           ...packageJson.devDependencies,
-          ...packageJson.peerDependencies
+          ...packageJson.peerDependencies,
         };
-        
+
         hasVitest = 'vitest' in deps;
-        
+
         // Check if there's a test script that uses vitest
         if (packageJson.scripts?.test) {
           const testScript = packageJson.scripts.test;
@@ -90,7 +79,6 @@
             testCommand = 'test';
           }
         }
->>>>>>> 216b70dd
       }
     } catch (error) {
       logger.warn('Could not read package.json to check for vitest:', error);
@@ -98,11 +86,11 @@
 
     // Build command arguments based on whether vitest is available
     let args: string[];
-    
+
     if (hasVitest) {
       // Use vitest directly
       args = ['run', 'vitest', 'run', '--passWithNoTests', '--reporter=default'];
-      
+
       // Add filter if specified
       if (options.name) {
         const baseName = processFilterName(options.name);
@@ -115,7 +103,7 @@
       // Fall back to bun test
       logger.info('Vitest not found, using bun test');
       args = ['test'];
-      
+
       // Add filter if specified
       if (options.name) {
         const baseName = processFilterName(options.name);
@@ -124,7 +112,7 @@
           args.push('--test-name-pattern', baseName);
         }
       }
-      
+
       // Add passWithNoTests equivalent for bun
       args.push('--passWithNoTests');
     }
