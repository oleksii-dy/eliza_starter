--- conflicted
+++ resolved
@@ -1,16 +1,8 @@
-<<<<<<< HEAD
-import { describe, it, expect, beforeEach, afterEach } from 'bun:test';
-import { execSync } from 'node:child_process';
-import { mkdtemp, rm, writeFile, mkdir } from 'node:fs/promises';
-import { join } from 'node:path';
-import { tmpdir } from 'node:os';
-=======
 import { describe, it, expect, beforeEach, afterEach, beforeAll, afterAll } from 'vitest';
 import { execSync } from 'child_process';
 import { mkdtemp, rm, writeFile, mkdir } from 'fs/promises';
 import { join } from 'path';
 import { tmpdir } from 'os';
->>>>>>> 487271dc
 import { safeChangeDirectory } from './test-utils';
 import { existsSync } from 'fs';
 
