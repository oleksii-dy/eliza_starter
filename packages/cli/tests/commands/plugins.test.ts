<<<<<<< HEAD
import { describe, it, expect, beforeAll, afterAll, beforeEach } from 'bun:test';
import { execSync } from 'node:child_process';
import { mkdtemp, rm, readFile } from 'node:fs/promises';
import { join } from 'node:path';
import { tmpdir } from 'node:os';
=======
import { describe, it, expect, beforeAll, afterAll, beforeEach } from 'vitest';
import { execSync } from 'child_process';
import { mkdtemp, rm, readFile, writeFile } from 'fs/promises';
import { join } from 'path';
import { tmpdir } from 'os';
>>>>>>> 487271dc
import { safeChangeDirectory } from './test-utils';
import { TEST_TIMEOUTS } from '../test-timeouts';
import { existsSync } from 'fs';

describe('ElizaOS Plugin Commands', () => {
  let testTmpDir: string;
  let projectDir: string;
  let elizaosCmd: string;
  let originalCwd: string;

  beforeAll(async () => {
    // Store original working directory
    originalCwd = process.cwd();

    // Create temporary directory
    testTmpDir = await mkdtemp(join(tmpdir(), 'eliza-test-plugins-'));

    // Setup CLI command
    const scriptDir = join(__dirname, '..');
    const cliPath = join(scriptDir, '../dist/index.js');
    
    // Check if CLI is built, if not build it
    if (!existsSync(cliPath)) {
      console.log('CLI not built, building now...');
      const cliPackageDir = join(scriptDir, '..');
      execSync('bun run build', { 
        cwd: cliPackageDir,
        stdio: 'inherit'
      });
    }
    
    elizaosCmd = `bun "${cliPath}"`;

    // Create one test project for all plugin tests to share
    projectDir = join(testTmpDir, 'shared-test-project');
    process.chdir(testTmpDir);

    console.log('Creating shared test project...');

    // Create the project directory first
    const fs = await import('fs/promises');
    await fs.mkdir(projectDir, { recursive: true });

    // Create a minimal project without workspace dependencies
    await writeFile(
      join(projectDir, 'package.json'),
      JSON.stringify(
        {
          name: 'test-project',
          version: '1.0.0',
          type: 'module',
          dependencies: {},
        },
        null,
        2
      )
    );

    // Change to project directory for all tests
    process.chdir(projectDir);
    console.log('Shared test project created at:', projectDir);
  });

  beforeEach(() => {
    // Ensure we're in the project directory for each test
    process.chdir(projectDir);
  });

  afterAll(async () => {
    // Restore original working directory
    safeChangeDirectory(originalCwd);

    // Cleanup the temporary directory
    if (testTmpDir && testTmpDir.includes('eliza-test-plugins-')) {
      try {
        await rm(testTmpDir, { recursive: true });
      } catch (e) {
        // Ignore cleanup errors
      }
    }
  });

  // Core help / list tests
  it('plugins command shows help with no subcommand', () => {
    const result = execSync(`${elizaosCmd} plugins`, { encoding: 'utf8' });
    expect(result).toContain('Manage ElizaOS plugins');
    expect(result).toContain('Commands:');
    expect(result).toContain('list');
    expect(result).toContain('add');
    expect(result).toContain('installed-plugins');
    expect(result).toContain('remove');
  });

  it('plugins --help shows usage information', () => {
    const result = execSync(`${elizaosCmd} plugins --help`, { encoding: 'utf8' });
    expect(result).toContain('Manage ElizaOS plugins');
  });

  it('plugins list shows available plugins', () => {
    const result = execSync(`${elizaosCmd} plugins list`, { encoding: 'utf8' });
    expect(result).toContain('Available v1.x plugins');
    // Check for plugins that actually exist in the registry
    expect(result).toMatch(/plugin-/);
  });

  it('plugins list aliases (l, ls) work correctly', () => {
    const aliases = ['l', 'ls'];

    for (const alias of aliases) {
      const result = execSync(`${elizaosCmd} plugins ${alias}`, { encoding: 'utf8' });
      expect(result).toContain('Available v1.x plugins');
      expect(result).toContain('plugins');
    }
  });

  // add / install tests - using packages from npm
  it(
    'plugins add installs a package from npm',
    async () => {
<<<<<<< HEAD
      try {
        execSync(`${elizaosCmd} plugins add @elizaos/plugin-google-genai --skip-env-prompt --skip-verification`, {
          stdio: 'pipe',
          timeout: TEST_TIMEOUTS.PLUGIN_INSTALLATION,
          cwd: projectDir,
        });

        const packageJson = await readFile(join(projectDir, 'package.json'), 'utf8');
        expect(packageJson).toContain('@elizaos/plugin-google-genai');
      } catch (error: any) {
        console.error('[ERROR] Plugin installation failed:', error.message);
        console.error('[ERROR] stdout:', error.stdout?.toString() || 'none');
        console.error('[ERROR] stderr:', error.stderr?.toString() || 'none');
        throw error;
      }
=======
      // Test with a real npm package (dotenv is commonly used)
      execSync(`${elizaosCmd} plugins add dotenv --skip-env-prompt`, {
        stdio: 'pipe',
        timeout: TEST_TIMEOUTS.PLUGIN_INSTALLATION,
      });

      const packageJson = await readFile('package.json', 'utf8');
      expect(packageJson).toContain('dotenv');
>>>>>>> 487271dc
    },
    TEST_TIMEOUTS.INDIVIDUAL_TEST
  );

  it(
    'plugins install alias works with npm package',
    async () => {
<<<<<<< HEAD
      try {
        execSync(`${elizaosCmd} plugins install @elizaos/plugin-openai --skip-env-prompt`, {
          stdio: 'pipe',
          timeout: TEST_TIMEOUTS.PLUGIN_INSTALLATION,
          cwd: projectDir,
        });

        const packageJson = await readFile(join(projectDir, 'package.json'), 'utf8');
        expect(packageJson).toContain('@elizaos/plugin-openai');
      } catch (error: any) {
        console.error('[ERROR] Plugin installation failed:', error.message);
        console.error('[ERROR] stdout:', error.stdout?.toString() || 'none');
        console.error('[ERROR] stderr:', error.stderr?.toString() || 'none');
        throw error;
      }
=======
      // Test with another npm package
      execSync(`${elizaosCmd} plugins install commander --skip-env-prompt`, {
        stdio: 'pipe',
        timeout: TEST_TIMEOUTS.PLUGIN_INSTALLATION,
      });

      const packageJson = await readFile('package.json', 'utf8');
      expect(packageJson).toContain('commander');
>>>>>>> 487271dc
    },
    TEST_TIMEOUTS.INDIVIDUAL_TEST
  );

  it(
    'plugins add supports third-party plugins from npm',
    async () => {
<<<<<<< HEAD
      try {
        execSync(`${elizaosCmd} plugins add @fleek-platform/eliza-plugin-mcp --skip-env-prompt`, {
          stdio: 'pipe',
          timeout: TEST_TIMEOUTS.PLUGIN_INSTALLATION,
          cwd: projectDir,
        });

        const packageJson = await readFile(join(projectDir, 'package.json'), 'utf8');
        expect(packageJson).toContain('@fleek-platform/eliza-plugin-mcp');
      } catch (error: any) {
        console.error('[ERROR] Plugin installation failed:', error.message);
        console.error('[ERROR] stdout:', error.stdout?.toString() || 'none');
        console.error('[ERROR] stderr:', error.stderr?.toString() || 'none');
        throw error;
      }
=======
      // Test with another real npm package
      execSync(`${elizaosCmd} plugins add yargs --skip-env-prompt`, {
        stdio: 'pipe',
        timeout: TEST_TIMEOUTS.PLUGIN_INSTALLATION,
      });

      const packageJson = await readFile('package.json', 'utf8');
      expect(packageJson).toContain('yargs');
>>>>>>> 487271dc
    },
    TEST_TIMEOUTS.INDIVIDUAL_TEST
  );

  it(
    'plugins add supports GitHub URL installation',
    async () => {
<<<<<<< HEAD
      try {
        // First GitHub URL install
        execSync(
          `${elizaosCmd} plugins add https://github.com/elizaos-plugins/plugin-video-understanding --skip-env-prompt`,
          {
            stdio: 'pipe',
            timeout: TEST_TIMEOUTS.PLUGIN_INSTALLATION,
            cwd: projectDir,
          }
        );

        const packageJson1 = await readFile(join(projectDir, 'package.json'), 'utf8');
        expect(packageJson1).toContain('plugin-video-understanding');

        // Second GitHub URL install with shorthand syntax
        execSync(
          `${elizaosCmd} plugins add github:elizaos-plugins/plugin-openrouter#1.x --skip-env-prompt`,
          {
            stdio: 'pipe',
            timeout: TEST_TIMEOUTS.PLUGIN_INSTALLATION,
            cwd: projectDir,
          }
        );

        const packageJson2 = await readFile(join(projectDir, 'package.json'), 'utf8');
        expect(packageJson2).toContain('plugin-openrouter');
      } catch (error: any) {
        console.error('[ERROR] GitHub plugin installation failed:', error.message);
        console.error('[ERROR] stdout:', error.stdout?.toString() || 'none');
        console.error('[ERROR] stderr:', error.stderr?.toString() || 'none');
        throw error;
      }
=======
      // Test with a real GitHub repository
      execSync(`${elizaosCmd} plugins add github:sindresorhus/slugify --skip-env-prompt`, {
        stdio: 'pipe',
        timeout: TEST_TIMEOUTS.PLUGIN_INSTALLATION,
      });

      const packageJson = await readFile('package.json', 'utf8');
      expect(packageJson).toContain('slugify');
>>>>>>> 487271dc
    },
    TEST_TIMEOUTS.INDIVIDUAL_TEST
  );

  // installed-plugins list tests
  it(
    'plugins installed-plugins shows installed plugins',
    async () => {
      const result = execSync(`${elizaosCmd} plugins installed-plugins`, { encoding: 'utf8' });
      // The packages we installed (dotenv, commander, yargs) are not "plugin-" packages
      // so they won't show up in the installed plugins list
      expect(result).toContain('No Eliza plugins found');
    },
    TEST_TIMEOUTS.INDIVIDUAL_TEST
  );

  // remove / aliases tests
  it(
    'plugins remove uninstalls a plugin',
    async () => {
<<<<<<< HEAD
      try {
        execSync(`${elizaosCmd} plugins add @elizaos/plugin-sql --skip-env-prompt`, {
          stdio: 'pipe',
          timeout: TEST_TIMEOUTS.PLUGIN_INSTALLATION,
          cwd: projectDir,
        });

        let packageJson = await readFile(join(projectDir, 'package.json'), 'utf8');
        expect(packageJson).toContain('@elizaos/plugin-sql');

        execSync(`${elizaosCmd} plugins remove @elizaos/plugin-sql`, {
          stdio: 'pipe',
          timeout: TEST_TIMEOUTS.STANDARD_COMMAND,
          cwd: projectDir,
        });

        packageJson = await readFile(join(projectDir, 'package.json'), 'utf8');
        expect(packageJson).not.toContain('@elizaos/plugin-sql');
      } catch (error: any) {
        console.error('[ERROR] Plugin remove failed:', error.message);
        console.error('[ERROR] stdout:', error.stdout?.toString() || 'none');
        console.error('[ERROR] stderr:', error.stderr?.toString() || 'none');
        throw error;
      }
=======
      // First install a plugin
      execSync(`${elizaosCmd} plugins add chalk --skip-env-prompt`, {
        stdio: 'pipe',
        timeout: TEST_TIMEOUTS.PLUGIN_INSTALLATION,
      });

      let packageJson = await readFile('package.json', 'utf8');
      expect(packageJson).toContain('chalk');

      // Then remove it
      execSync(`${elizaosCmd} plugins remove chalk`, {
        stdio: 'pipe',
        timeout: TEST_TIMEOUTS.STANDARD_COMMAND,
      });

      packageJson = await readFile('package.json', 'utf8');
      expect(packageJson).not.toContain('chalk');
>>>>>>> 487271dc
    },
    TEST_TIMEOUTS.INDIVIDUAL_TEST
  );

  it(
    'plugins remove aliases (delete, del, rm) work',
    async () => {
<<<<<<< HEAD
      try {
        const plugins = [
          '@elizaos/plugin-evm',
          '@elizaos/plugin-groq',
          '@elizaos/plugin-anthropic',
        ];

        // Add all plugins first
        for (const plugin of plugins) {
          execSync(`${elizaosCmd} plugins add ${plugin} --skip-env-prompt`, {
            stdio: 'pipe',
            timeout: TEST_TIMEOUTS.PLUGIN_INSTALLATION,
            cwd: projectDir,
          });
        }

        // Test different remove aliases
        const removeCommands = [
          ['delete', '@elizaos/plugin-evm'],
          ['del', '@elizaos/plugin-groq'],
          ['rm', '@elizaos/plugin-anthropic'],
        ];

        for (const [command, plugin] of removeCommands) {
          execSync(`${elizaosCmd} plugins ${command} ${plugin}`, {
            stdio: 'pipe',
            timeout: TEST_TIMEOUTS.STANDARD_COMMAND,
            cwd: projectDir,
          });
        }
      } catch (error: any) {
        console.error('[ERROR] Plugin remove aliases failed:', error.message);
        console.error('[ERROR] stdout:', error.stdout?.toString() || 'none');
        console.error('[ERROR] stderr:', error.stderr?.toString() || 'none');
        throw error;
=======
      // Install some simple npm packages for testing
      const testPackages = ['is-odd', 'is-even', 'is-number'];

      // Add all packages first
      for (const pkg of testPackages) {
        execSync(`${elizaosCmd} plugins add ${pkg} --skip-env-prompt`, {
          stdio: 'pipe',
          timeout: TEST_TIMEOUTS.PLUGIN_INSTALLATION,
        });
      }

      // Test different remove aliases
      const removeCommands = [
        ['delete', 'is-odd'],
        ['del', 'is-even'],
        ['rm', 'is-number'],
      ];

      for (const [command, pkg] of removeCommands) {
        execSync(`${elizaosCmd} plugins ${command} ${pkg}`, {
          stdio: 'pipe',
          timeout: TEST_TIMEOUTS.STANDARD_COMMAND,
        });
>>>>>>> 487271dc
      }

      const packageJson = await readFile('package.json', 'utf8');
      for (const pkg of testPackages) {
        expect(packageJson).not.toContain(pkg);
      }
    },
    TEST_TIMEOUTS.INDIVIDUAL_TEST
  );

  // Negative case tests
  it(
    'plugins add fails for missing plugin',
    async () => {
      try {
<<<<<<< HEAD
        execSync(`${elizaosCmd} plugins add missing --skip-env-prompt`, {
          stdio: 'pipe',
          timeout: TEST_TIMEOUTS.STANDARD_COMMAND,
          cwd: projectDir,
        });
=======
        execSync(
          `${elizaosCmd} plugins add @this-package-definitely-does-not-exist-12345 --skip-env-prompt`,
          {
            stdio: 'pipe',
            timeout: TEST_TIMEOUTS.STANDARD_COMMAND,
          }
        );
>>>>>>> 487271dc
        expect(false).toBe(true); // Should not reach here
      } catch (e: any) {
        expect(e.status).not.toBe(0);
        const output = e.stdout?.toString() || e.stderr?.toString() || '';
        expect(output).toMatch(/not found|Failed|error/i);
      }
    },
    TEST_TIMEOUTS.INDIVIDUAL_TEST
  );

  it(
    'plugins add via GitHub shorthand URL',
    async () => {
<<<<<<< HEAD
      try {
        execSync(
          `${elizaosCmd} plugins add github:elizaos-plugins/plugin-evm#1.x --skip-env-prompt`,
          {
            stdio: 'pipe',
            timeout: TEST_TIMEOUTS.PLUGIN_INSTALLATION,
            cwd: projectDir,
          }
        );

        const packageJson = await readFile(join(projectDir, 'package.json'), 'utf8');
        expect(packageJson).toContain('github:elizaos-plugins/plugin-evm#1.x');
      } catch (error: any) {
        console.error('[ERROR] GitHub shorthand plugin installation failed:', error.message);
        console.error('[ERROR] stdout:', error.stdout?.toString() || 'none');
        console.error('[ERROR] stderr:', error.stderr?.toString() || 'none');
        throw error;
      }
=======
      execSync(`${elizaosCmd} plugins add github:sindresorhus/p-limit --skip-env-prompt`, {
        stdio: 'pipe',
        timeout: TEST_TIMEOUTS.PLUGIN_INSTALLATION,
      });

      const packageJson = await readFile('package.json', 'utf8');
      expect(packageJson).toContain('p-limit');
>>>>>>> 487271dc
    },
    TEST_TIMEOUTS.INDIVIDUAL_TEST
  );
});<|MERGE_RESOLUTION|>--- conflicted
+++ resolved
@@ -1,16 +1,8 @@
-<<<<<<< HEAD
-import { describe, it, expect, beforeAll, afterAll, beforeEach } from 'bun:test';
-import { execSync } from 'node:child_process';
-import { mkdtemp, rm, readFile } from 'node:fs/promises';
-import { join } from 'node:path';
-import { tmpdir } from 'node:os';
-=======
 import { describe, it, expect, beforeAll, afterAll, beforeEach } from 'vitest';
 import { execSync } from 'child_process';
 import { mkdtemp, rm, readFile, writeFile } from 'fs/promises';
 import { join } from 'path';
 import { tmpdir } from 'os';
->>>>>>> 487271dc
 import { safeChangeDirectory } from './test-utils';
 import { TEST_TIMEOUTS } from '../test-timeouts';
 import { existsSync } from 'fs';
@@ -130,23 +122,6 @@
   it(
     'plugins add installs a package from npm',
     async () => {
-<<<<<<< HEAD
-      try {
-        execSync(`${elizaosCmd} plugins add @elizaos/plugin-google-genai --skip-env-prompt --skip-verification`, {
-          stdio: 'pipe',
-          timeout: TEST_TIMEOUTS.PLUGIN_INSTALLATION,
-          cwd: projectDir,
-        });
-
-        const packageJson = await readFile(join(projectDir, 'package.json'), 'utf8');
-        expect(packageJson).toContain('@elizaos/plugin-google-genai');
-      } catch (error: any) {
-        console.error('[ERROR] Plugin installation failed:', error.message);
-        console.error('[ERROR] stdout:', error.stdout?.toString() || 'none');
-        console.error('[ERROR] stderr:', error.stderr?.toString() || 'none');
-        throw error;
-      }
-=======
       // Test with a real npm package (dotenv is commonly used)
       execSync(`${elizaosCmd} plugins add dotenv --skip-env-prompt`, {
         stdio: 'pipe',
@@ -155,7 +130,6 @@
 
       const packageJson = await readFile('package.json', 'utf8');
       expect(packageJson).toContain('dotenv');
->>>>>>> 487271dc
     },
     TEST_TIMEOUTS.INDIVIDUAL_TEST
   );
@@ -163,23 +137,6 @@
   it(
     'plugins install alias works with npm package',
     async () => {
-<<<<<<< HEAD
-      try {
-        execSync(`${elizaosCmd} plugins install @elizaos/plugin-openai --skip-env-prompt`, {
-          stdio: 'pipe',
-          timeout: TEST_TIMEOUTS.PLUGIN_INSTALLATION,
-          cwd: projectDir,
-        });
-
-        const packageJson = await readFile(join(projectDir, 'package.json'), 'utf8');
-        expect(packageJson).toContain('@elizaos/plugin-openai');
-      } catch (error: any) {
-        console.error('[ERROR] Plugin installation failed:', error.message);
-        console.error('[ERROR] stdout:', error.stdout?.toString() || 'none');
-        console.error('[ERROR] stderr:', error.stderr?.toString() || 'none');
-        throw error;
-      }
-=======
       // Test with another npm package
       execSync(`${elizaosCmd} plugins install commander --skip-env-prompt`, {
         stdio: 'pipe',
@@ -188,7 +145,6 @@
 
       const packageJson = await readFile('package.json', 'utf8');
       expect(packageJson).toContain('commander');
->>>>>>> 487271dc
     },
     TEST_TIMEOUTS.INDIVIDUAL_TEST
   );
@@ -196,23 +152,6 @@
   it(
     'plugins add supports third-party plugins from npm',
     async () => {
-<<<<<<< HEAD
-      try {
-        execSync(`${elizaosCmd} plugins add @fleek-platform/eliza-plugin-mcp --skip-env-prompt`, {
-          stdio: 'pipe',
-          timeout: TEST_TIMEOUTS.PLUGIN_INSTALLATION,
-          cwd: projectDir,
-        });
-
-        const packageJson = await readFile(join(projectDir, 'package.json'), 'utf8');
-        expect(packageJson).toContain('@fleek-platform/eliza-plugin-mcp');
-      } catch (error: any) {
-        console.error('[ERROR] Plugin installation failed:', error.message);
-        console.error('[ERROR] stdout:', error.stdout?.toString() || 'none');
-        console.error('[ERROR] stderr:', error.stderr?.toString() || 'none');
-        throw error;
-      }
-=======
       // Test with another real npm package
       execSync(`${elizaosCmd} plugins add yargs --skip-env-prompt`, {
         stdio: 'pipe',
@@ -221,7 +160,6 @@
 
       const packageJson = await readFile('package.json', 'utf8');
       expect(packageJson).toContain('yargs');
->>>>>>> 487271dc
     },
     TEST_TIMEOUTS.INDIVIDUAL_TEST
   );
@@ -229,40 +167,6 @@
   it(
     'plugins add supports GitHub URL installation',
     async () => {
-<<<<<<< HEAD
-      try {
-        // First GitHub URL install
-        execSync(
-          `${elizaosCmd} plugins add https://github.com/elizaos-plugins/plugin-video-understanding --skip-env-prompt`,
-          {
-            stdio: 'pipe',
-            timeout: TEST_TIMEOUTS.PLUGIN_INSTALLATION,
-            cwd: projectDir,
-          }
-        );
-
-        const packageJson1 = await readFile(join(projectDir, 'package.json'), 'utf8');
-        expect(packageJson1).toContain('plugin-video-understanding');
-
-        // Second GitHub URL install with shorthand syntax
-        execSync(
-          `${elizaosCmd} plugins add github:elizaos-plugins/plugin-openrouter#1.x --skip-env-prompt`,
-          {
-            stdio: 'pipe',
-            timeout: TEST_TIMEOUTS.PLUGIN_INSTALLATION,
-            cwd: projectDir,
-          }
-        );
-
-        const packageJson2 = await readFile(join(projectDir, 'package.json'), 'utf8');
-        expect(packageJson2).toContain('plugin-openrouter');
-      } catch (error: any) {
-        console.error('[ERROR] GitHub plugin installation failed:', error.message);
-        console.error('[ERROR] stdout:', error.stdout?.toString() || 'none');
-        console.error('[ERROR] stderr:', error.stderr?.toString() || 'none');
-        throw error;
-      }
-=======
       // Test with a real GitHub repository
       execSync(`${elizaosCmd} plugins add github:sindresorhus/slugify --skip-env-prompt`, {
         stdio: 'pipe',
@@ -271,7 +175,6 @@
 
       const packageJson = await readFile('package.json', 'utf8');
       expect(packageJson).toContain('slugify');
->>>>>>> 487271dc
     },
     TEST_TIMEOUTS.INDIVIDUAL_TEST
   );
@@ -292,32 +195,6 @@
   it(
     'plugins remove uninstalls a plugin',
     async () => {
-<<<<<<< HEAD
-      try {
-        execSync(`${elizaosCmd} plugins add @elizaos/plugin-sql --skip-env-prompt`, {
-          stdio: 'pipe',
-          timeout: TEST_TIMEOUTS.PLUGIN_INSTALLATION,
-          cwd: projectDir,
-        });
-
-        let packageJson = await readFile(join(projectDir, 'package.json'), 'utf8');
-        expect(packageJson).toContain('@elizaos/plugin-sql');
-
-        execSync(`${elizaosCmd} plugins remove @elizaos/plugin-sql`, {
-          stdio: 'pipe',
-          timeout: TEST_TIMEOUTS.STANDARD_COMMAND,
-          cwd: projectDir,
-        });
-
-        packageJson = await readFile(join(projectDir, 'package.json'), 'utf8');
-        expect(packageJson).not.toContain('@elizaos/plugin-sql');
-      } catch (error: any) {
-        console.error('[ERROR] Plugin remove failed:', error.message);
-        console.error('[ERROR] stdout:', error.stdout?.toString() || 'none');
-        console.error('[ERROR] stderr:', error.stderr?.toString() || 'none');
-        throw error;
-      }
-=======
       // First install a plugin
       execSync(`${elizaosCmd} plugins add chalk --skip-env-prompt`, {
         stdio: 'pipe',
@@ -335,7 +212,6 @@
 
       packageJson = await readFile('package.json', 'utf8');
       expect(packageJson).not.toContain('chalk');
->>>>>>> 487271dc
     },
     TEST_TIMEOUTS.INDIVIDUAL_TEST
   );
@@ -343,43 +219,6 @@
   it(
     'plugins remove aliases (delete, del, rm) work',
     async () => {
-<<<<<<< HEAD
-      try {
-        const plugins = [
-          '@elizaos/plugin-evm',
-          '@elizaos/plugin-groq',
-          '@elizaos/plugin-anthropic',
-        ];
-
-        // Add all plugins first
-        for (const plugin of plugins) {
-          execSync(`${elizaosCmd} plugins add ${plugin} --skip-env-prompt`, {
-            stdio: 'pipe',
-            timeout: TEST_TIMEOUTS.PLUGIN_INSTALLATION,
-            cwd: projectDir,
-          });
-        }
-
-        // Test different remove aliases
-        const removeCommands = [
-          ['delete', '@elizaos/plugin-evm'],
-          ['del', '@elizaos/plugin-groq'],
-          ['rm', '@elizaos/plugin-anthropic'],
-        ];
-
-        for (const [command, plugin] of removeCommands) {
-          execSync(`${elizaosCmd} plugins ${command} ${plugin}`, {
-            stdio: 'pipe',
-            timeout: TEST_TIMEOUTS.STANDARD_COMMAND,
-            cwd: projectDir,
-          });
-        }
-      } catch (error: any) {
-        console.error('[ERROR] Plugin remove aliases failed:', error.message);
-        console.error('[ERROR] stdout:', error.stdout?.toString() || 'none');
-        console.error('[ERROR] stderr:', error.stderr?.toString() || 'none');
-        throw error;
-=======
       // Install some simple npm packages for testing
       const testPackages = ['is-odd', 'is-even', 'is-number'];
 
@@ -403,7 +242,6 @@
           stdio: 'pipe',
           timeout: TEST_TIMEOUTS.STANDARD_COMMAND,
         });
->>>>>>> 487271dc
       }
 
       const packageJson = await readFile('package.json', 'utf8');
@@ -419,13 +257,6 @@
     'plugins add fails for missing plugin',
     async () => {
       try {
-<<<<<<< HEAD
-        execSync(`${elizaosCmd} plugins add missing --skip-env-prompt`, {
-          stdio: 'pipe',
-          timeout: TEST_TIMEOUTS.STANDARD_COMMAND,
-          cwd: projectDir,
-        });
-=======
         execSync(
           `${elizaosCmd} plugins add @this-package-definitely-does-not-exist-12345 --skip-env-prompt`,
           {
@@ -433,7 +264,6 @@
             timeout: TEST_TIMEOUTS.STANDARD_COMMAND,
           }
         );
->>>>>>> 487271dc
         expect(false).toBe(true); // Should not reach here
       } catch (e: any) {
         expect(e.status).not.toBe(0);
@@ -447,26 +277,6 @@
   it(
     'plugins add via GitHub shorthand URL',
     async () => {
-<<<<<<< HEAD
-      try {
-        execSync(
-          `${elizaosCmd} plugins add github:elizaos-plugins/plugin-evm#1.x --skip-env-prompt`,
-          {
-            stdio: 'pipe',
-            timeout: TEST_TIMEOUTS.PLUGIN_INSTALLATION,
-            cwd: projectDir,
-          }
-        );
-
-        const packageJson = await readFile(join(projectDir, 'package.json'), 'utf8');
-        expect(packageJson).toContain('github:elizaos-plugins/plugin-evm#1.x');
-      } catch (error: any) {
-        console.error('[ERROR] GitHub shorthand plugin installation failed:', error.message);
-        console.error('[ERROR] stdout:', error.stdout?.toString() || 'none');
-        console.error('[ERROR] stderr:', error.stderr?.toString() || 'none');
-        throw error;
-      }
-=======
       execSync(`${elizaosCmd} plugins add github:sindresorhus/p-limit --skip-env-prompt`, {
         stdio: 'pipe',
         timeout: TEST_TIMEOUTS.PLUGIN_INSTALLATION,
@@ -474,7 +284,6 @@
 
       const packageJson = await readFile('package.json', 'utf8');
       expect(packageJson).toContain('p-limit');
->>>>>>> 487271dc
     },
     TEST_TIMEOUTS.INDIVIDUAL_TEST
   );
