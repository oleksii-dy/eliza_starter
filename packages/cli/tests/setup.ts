--- conflicted
+++ resolved
@@ -3,49 +3,7 @@
  * This file runs before all tests to set up mocks and globals
  */
 
-<<<<<<< HEAD
 import { mock } from 'bun:test';
-
-// Mock the entire @elizaos/server package
-mock.module('@elizaos/server', () => ({
-  AgentServer: mock(() => ({
-    initialize: mock(),
-    startAgent: mock(),
-    stopAgent: mock(),
-    loadCharacterTryPath: mock(),
-    jsonToCharacter: mock(),
-  })),
-  expandTildePath: mock((path: string) => path),
-  resolvePgliteDir: mock((dir?: string) => dir || './.elizadb'),
-}));
-
-// Mock socket.io to prevent server startup issues in tests
-mock.module('socket.io', () => ({
-  Server: mock(() => ({
-    on: mock(),
-    emit: mock(),
-    use: mock(),
-    engine: {
-      on: mock(),
-    },
-  })),
-}));
-
-// Mock express to prevent server startup issues
-mock.module('express', () => {
-  const mockApp = {
-    use: mock(),
-    get: mock(),
-    post: mock(),
-    put: mock(),
-    delete: mock(),
-    listen: mock(),
-    set: mock(),
-  };
-=======
-// Enable test mode to skip dependency installation and other CI optimizations
-process.env.ELIZA_TEST_MODE = 'true';
-process.env.NODE_ENV = 'test';
 
 // ---------------------------------------------------------------------------
 // Ensure the CLI bundle is built *once* before any integration tests start.
@@ -78,18 +36,29 @@
   uncaughtException: process.listeners('uncaughtException'),
 };
 
-// Add a more intelligent unhandled rejection handler
-// that logs warnings but doesn't fail the test unless it's actually a test failure
-process.on('unhandledRejection', (reason: any) => {
-  // If it's a test-related error, let it bubble up
-  if (reason && typeof reason === 'object' && reason.name === 'AssertionError') {
-    throw reason;
-  }
+// Mock socket.io to prevent server startup issues in tests
+mock.module('socket.io', () => ({
+  Server: mock(() => ({
+    on: mock(),
+    emit: mock(),
+    use: mock(),
+    engine: {
+      on: mock(),
+    },
+  })),
+}));
 
-  // For other unhandled rejections (like process cleanup issues), log and continue
-  console.warn('Unhandled promise rejection (non-test):', reason);
-});
->>>>>>> 487271dc
+// Mock express to prevent server startup issues
+mock.module('express', () => {
+  const mockApp = {
+    use: mock(),
+    get: mock(),
+    post: mock(),
+    put: mock(),
+    delete: mock(),
+    listen: mock(),
+    set: mock(),
+  };
 
   const mockExpress = mock(() => mockApp);
   mockExpress.static = mock();
@@ -135,17 +104,11 @@
   };
 });
 
-<<<<<<< HEAD
 // Ensure logger is available globally
 global.console = {
   ...console,
   debug: console.log,
   trace: console.log,
-};
-=======
-  originalHandlers.uncaughtException.forEach((handler) => {
-    process.on('uncaughtException', handler);
-  });
 };
 
 // ---------------------------------------------------------------------------
@@ -172,5 +135,4 @@
   if (process.exitCode === undefined || process.exitCode === 0) {
     // process.exit(0); // Disabled in test environment
   }
-});
->>>>>>> 487271dc
+});