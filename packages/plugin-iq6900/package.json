{
    "name": "@elizaos/plugin-iq6900",
    "version": "0.1.5-alpha.5",
    "main": "dist/index.js",
    "type": "module",
    "types": "dist/index.d.ts",
    "dependencies": {
        "@elizaos/core": "workspace:*",
<<<<<<< HEAD
        "@solana/web3.js": "1.95.8"
=======
        "@solana/web3.js": "workspace:*"
>>>>>>> 4661eef2
    },
    "devDependencies": {
        "tsup": "8.3.5",
        "@types/node": "^20.0.0"
    },
    "scripts": {
        "build": "tsup --format esm --dts",
        "dev": "tsup --format esm --dts --watch",
        "lint": "eslint --fix  --cache ."
    }
}<|MERGE_RESOLUTION|>--- conflicted
+++ resolved
@@ -6,12 +6,9 @@
     "types": "dist/index.d.ts",
     "dependencies": {
         "@elizaos/core": "workspace:*",
-<<<<<<< HEAD
-        "@solana/web3.js": "1.95.8"
-=======
         "@solana/web3.js": "workspace:*"
->>>>>>> 4661eef2
     },
+
     "devDependencies": {
         "tsup": "8.3.5",
         "@types/node": "^20.0.0"
