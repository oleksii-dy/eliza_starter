--- conflicted
+++ resolved
@@ -25,11 +25,8 @@
         "lint:fix": "biome check --apply .",
         "format": "biome format .",
         "format:fix": "biome format --write ."
-<<<<<<< HEAD
-=======
     },
     "publishConfig": {
         "access": "public"
->>>>>>> bd177d8c
     }
 }