{
  "name": "@elizaos/project-tee-starter",
  "description": "Project starter for elizaOS with TEE capabilities",
  "version": "1.0.6",
  "type": "module",
  "private": true,
  "main": "dist/index.js",
  "module": "dist/index.js",
  "types": "dist/index.d.ts",
  "keywords": [
    "project",
    "elizaos",
    "tee"
  ],
  "repository": {
    "type": "git",
    "url": "github:elizaos/project-tee-starter"
  },
  "exports": {
    "./package.json": "./package.json",
    ".": {
      "import": {
        "types": "./dist/index.d.ts",
        "default": "./dist/index.js"
      }
    }
  },
  "files": [
    "dist",
    "assets",
    "Dockerfile",
    "docker-compose.yaml",
    "GUIDE.md"
  ],
  "dependencies": {
    "@elizaos/cli": "workspace:*",
    "@elizaos/core": "workspace:*",
    "@elizaos/plugin-redpill": "1.0.3",
    "@elizaos/plugin-sql": "workspace:*",
    "@phala/dstack-sdk": "0.1.11",
    "@solana/web3.js": "1.98.2",
    "viem": "2.30.1",
    "zod": "3.24.2"
  },
  "devDependencies": {
    "tsup": "8.5.0",
    "prettier": "3.5.3"
  },
  "scripts": {
    "start": "elizaos start",
    "dev": "elizaos dev",
    "build": "tsup",
    "lint": "prettier --write ./src ./__tests__",
<<<<<<< HEAD
    "test:component": "bun test",
    "test:e2e": "bun test --port 3001",
    "test": "bun run test:component && bun run test:e2e",
    "test:coverage": "bun test --coverage",
    "test:watch": "bun test --watch",
=======
    "test:component": "vitest run",
    "test:e2e": "elizaos test --port 3001",
    "test": "vitest run",
    "test:coverage": "vitest run --coverage",
    "test:watch": "vitest",
>>>>>>> 216b70dd
    "format": "prettier --write ./src ./__tests__",
    "format:check": "prettier --check ./src ./__tests__"
  },
  "publishConfig": {
    "access": "public"
  },
  "gitHead": "b165ad83e5f7a21bc1edbd83374ca087e3cd6b33",
  "packageType": "project",
  "agentConfig": {
    "pluginType": "elizaos:project:1.0.0",
    "projectConfig": {
      "name": "project-tee-starter",
      "description": "Mr. TEE: Project starter for elizaOS with TEE capabilities"
    }
  }
}<|MERGE_RESOLUTION|>--- conflicted
+++ resolved
@@ -51,19 +51,11 @@
     "dev": "elizaos dev",
     "build": "tsup",
     "lint": "prettier --write ./src ./__tests__",
-<<<<<<< HEAD
-    "test:component": "bun test",
-    "test:e2e": "bun test --port 3001",
-    "test": "bun run test:component && bun run test:e2e",
-    "test:coverage": "bun test --coverage",
-    "test:watch": "bun test --watch",
-=======
     "test:component": "vitest run",
     "test:e2e": "elizaos test --port 3001",
     "test": "vitest run",
     "test:coverage": "vitest run --coverage",
     "test:watch": "vitest",
->>>>>>> 216b70dd
     "format": "prettier --write ./src ./__tests__",
     "format:check": "prettier --check ./src ./__tests__"
   },
