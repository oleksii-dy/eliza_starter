[test]
<<<<<<< HEAD
# Use vitest as the test runner  
runner = "vitest" 
=======
timeout = 60000
coverage = true

[test.env]
NODE_ENV = "test"

coverage-exclude = [
  "**/dist/**",
  "**/build/**",
  "**/chunk-*.js",
  "**/*.chunk.js",
  "**/node_modules/**",
  "**/*.min.js",
  "**/*.bundle.js",
  "**/coverage/**",
  "**/.turbo/**",
]
>>>>>>> e052062f
<|MERGE_RESOLUTION|>--- conflicted
+++ resolved
@@ -1,8 +1,4 @@
 [test]
-<<<<<<< HEAD
-# Use vitest as the test runner  
-runner = "vitest" 
-=======
 timeout = 60000
 coverage = true
 
@@ -19,5 +15,4 @@
   "**/*.bundle.js",
   "**/coverage/**",
   "**/.turbo/**",
-]
->>>>>>> e052062f
+]