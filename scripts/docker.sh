--- conflicted
+++ resolved
@@ -44,11 +44,8 @@
             "plugin-image-generation"
             "plugin-node"
             "plugin-solana"
-<<<<<<< HEAD
             "plugin-evm"
-=======
             "plugin-tee"
->>>>>>> c46c6b71
         )
 
         # Start building the docker run command
