--- conflicted
+++ resolved
@@ -12,10 +12,5 @@
             - uses: actions/first-interaction@v1
               with:
                   repo-token: ${{ secrets.GITHUB_TOKEN }}
-<<<<<<< HEAD
-                  issue-message: "Hello @${{ github.actor }}! Welcome to the ai16z community. Thank you for opening your first issue; we appreciate your contribution. You are now a ai16z contributor!"
-                  pr-message: "Hi @${{ github.actor }}! Welcome to the ai16z community. Thanks for submitting your first pull request; your efforts are helping us accelerate towards AGI. We'll review it shortly. You are now a ai16z contributor!"
-=======
                   issue-message: "Hello @${{ github.actor }}! Welcome to the elizaOS community. Thank you for opening your first issue; we appreciate your contribution. You are now an elizaOS contributor!"
-                  pr-message: "Hi @${{ github.actor }}! Welcome to the elizaOS community. Thanks for submitting your first pull request; your efforts are helping us accelerate towards AGI. We'll review it shortly. You are now an elizaOS contributor!"
->>>>>>> 64b4174c
+                  pr-message: "Hi @${{ github.actor }}! Welcome to the elizaOS community. Thanks for submitting your first pull request; your efforts are helping us accelerate towards AGI. We'll review it shortly. You are now an elizaOS contributor!"