--- conflicted
+++ resolved
@@ -1,10 +1,11 @@
 name: Integration Tests
 on:
-<<<<<<< HEAD
     push:
-        branches: ["*"]
-    pull_request:
-        branches: ["*"]
+        branches:
+            - "*"
+    pull_request_target:
+        branches:
+            - "*"
 
 jobs:
     integration-tests:
@@ -14,77 +15,30 @@
         steps:
             - uses: actions/checkout@v4
 
-            - name: Setup Node.js
-              uses: actions/setup-node@v4
+            - uses: pnpm/action-setup@v3
               with:
-                  node-version: '23.3'
+                  version: 9.4.0
 
-            - name: Cache pnpm
-              uses: actions/cache@v4
+            - uses: actions/setup-node@v4
               with:
-                  path: |
-                      ~/.pnpm-store
-                      **/node_modules
-                  key: ${{ runner.os }}-pnpm-${{ hashFiles('**/pnpm-lock.yaml') }}
-                  restore-keys: ${{ runner.os }}-pnpm-
-            
-            - name: Setup pnpm
-              uses: pnpm/action-setup@v3
-              with:
-                  version: 9.15.0
-            
+                  node-version: "23"
+                  cache: "pnpm"
+
+            - name: Clean up
+              run: pnpm clean
+
             - name: Install dependencies
-              run: pnpm install --no-frozen-lockfile
+              run: pnpm install -r --no-frozen-lockfile
 
             - name: Build packages
               run: pnpm build
 
+            - name: Check for API key
+              run: |
+                  if [ -z "$OPENAI_API_KEY" ]; then
+                      echo "Error: OPENAI_API_KEY is not set."
+                      exit 1
+                  fi
+
             - name: Run integration tests
-              env:
-                  OPENAI_API_KEY: ${{ secrets.OPENAI_API_KEY }}
-                  COINBASE_COMMERCE_KEY: ${{ secrets.COINBASE_COMMERCE_KEY }}
-              run: pnpm run integrationTests
-=======
-  push:
-    branches:
-      - "*"
-  pull_request_target:
-    branches:
-      - "*"
-
-jobs:
-  integration-tests:
-    runs-on: ubuntu-latest
-    env:
-      OPENAI_API_KEY: ${{ secrets.OPENAI_API_KEY }}
-    steps:
-      - uses: actions/checkout@v4
-
-      - uses: pnpm/action-setup@v3
-        with:
-          version: 9.4.0
-
-      - uses: actions/setup-node@v4
-        with:
-          node-version: "23"
-          cache: "pnpm"
-
-      - name: Clean up
-        run: pnpm clean
-
-      - name: Install dependencies
-        run: pnpm install -r --no-frozen-lockfile
-
-      - name: Build packages
-        run: pnpm build
-
-      - name: Check for API key
-        run: |
-          if [ -z "$OPENAI_API_KEY" ]; then
-              echo "Error: OPENAI_API_KEY is not set."
-              exit 1
-          fi
-
-      - name: Run integration tests
-        run: pnpm run integrationTests
->>>>>>> e80c2e67
+              run: pnpm run integrationTests