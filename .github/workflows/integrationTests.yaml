name: Integration Tests

on:
  push:
    branches:
      - "*"
  pull_request_target:
    branches:
      - "*"

jobs:
<<<<<<< HEAD
  integration-tests:
    runs-on: ubuntu-latest
    env:
      OPENAI_API_KEY: ${{ secrets.OPENAI_API_KEY }}
    steps:
      - name: Checkout code
        uses: actions/checkout@v4

      - name: Set up PNPM
        uses: pnpm/action-setup@v3
        with:
          version: 9.4.0

      - name: Set up Node.js
        uses: actions/setup-node@v4
        with:
          node-version: "23"
          cache: "pnpm"

      - name: Clean up previous builds and caches
        run: |
          pnpm store prune
          pnpm clean
          rm -rf node_modules .pnpm-store packages/*/node_modules  # Removes all node_modules directories

      - name: Install dependencies
        run: pnpm install -r --no-frozen-lockfile

      - name: Build packages
        run: pnpm build

      - name: Check for API key
        run: |
          if [ -z "$OPENAI_API_KEY" ]; then
            echo "Error: OPENAI_API_KEY is not set."
            exit 1
          fi

      - name: Run integration tests
        run: pnpm run integrationTests
=======
    integration-tests:
        runs-on: ubuntu-latest
        env:
            OPENAI_API_KEY: ${{ secrets.OPENAI_API_KEY }}
        steps:
            - uses: actions/checkout@v4

            - uses: pnpm/action-setup@v3
              with:
                  version: 9.15.0

            - uses: actions/setup-node@v4
              with:
                  node-version: "23.3.0"
                  cache: "pnpm"

            - name: Clean up
              run: pnpm clean

            - name: Install dependencies
              run: pnpm install -r --no-frozen-lockfile

            - name: Build packages
              run: pnpm build

            - name: Check for API key
              run: |
                  if [ -z "$OPENAI_API_KEY" ]; then
                      echo "Error: OPENAI_API_KEY is not set."
                      exit 1
                  fi

            - name: Run integration tests
              run: pnpm run integrationTests
>>>>>>> ae566593
<|MERGE_RESOLUTION|>--- conflicted
+++ resolved
@@ -9,7 +9,6 @@
       - "*"
 
 jobs:
-<<<<<<< HEAD
   integration-tests:
     runs-on: ubuntu-latest
     env:
@@ -18,16 +17,14 @@
       - name: Checkout code
         uses: actions/checkout@v4
 
-      - name: Set up PNPM
-        uses: pnpm/action-setup@v3
-        with:
-          version: 9.4.0
+            - uses: pnpm/action-setup@v3
+              with:
+                  version: 9.15.0
 
-      - name: Set up Node.js
-        uses: actions/setup-node@v4
-        with:
-          node-version: "23"
-          cache: "pnpm"
+            - uses: actions/setup-node@v4
+              with:
+                  node-version: "23.3.0"
+                  cache: "pnpm"
 
       - name: Clean up previous builds and caches
         run: |
@@ -49,40 +46,4 @@
           fi
 
       - name: Run integration tests
-        run: pnpm run integrationTests
-=======
-    integration-tests:
-        runs-on: ubuntu-latest
-        env:
-            OPENAI_API_KEY: ${{ secrets.OPENAI_API_KEY }}
-        steps:
-            - uses: actions/checkout@v4
-
-            - uses: pnpm/action-setup@v3
-              with:
-                  version: 9.15.0
-
-            - uses: actions/setup-node@v4
-              with:
-                  node-version: "23.3.0"
-                  cache: "pnpm"
-
-            - name: Clean up
-              run: pnpm clean
-
-            - name: Install dependencies
-              run: pnpm install -r --no-frozen-lockfile
-
-            - name: Build packages
-              run: pnpm build
-
-            - name: Check for API key
-              run: |
-                  if [ -z "$OPENAI_API_KEY" ]; then
-                      echo "Error: OPENAI_API_KEY is not set."
-                      exit 1
-                  fi
-
-            - name: Run integration tests
-              run: pnpm run integrationTests
->>>>>>> ae566593
+        run: pnpm run integrationTests